--- conflicted
+++ resolved
@@ -189,206 +189,6 @@
   CHECK_EQ(check, 1);
 }
 
-<<<<<<< HEAD
-c10::intrusive_ptr<ConvPackedParamsBase<2>> quantized_conv2d_prepack(
-    at::Tensor qweight,
-    c10::optional<at::Tensor> bias,
-    c10::List<int64_t> stride,
-    c10::List<int64_t> padding,
-    c10::List<int64_t> dilation,
-    int64_t groups) {
-  auto qconv2d_prepack_op =
-      c10::Dispatcher::singleton()
-          .findSchemaOrThrow("quantized::conv2d_prepack", "")
-          .typed<c10::intrusive_ptr<ConvPackedParamsBase<2>>(
-              at::Tensor,
-              c10::optional<at::Tensor>,
-              c10::List<int64_t>,
-              c10::List<int64_t>,
-              c10::List<int64_t>,
-              int64_t)>();
-  return qconv2d_prepack_op.call(
-      qweight, bias, stride, padding, dilation, groups);
-}
-
-at::Tensor quantized_conv2d(
-    at::Tensor qx,
-    c10::intrusive_ptr<ConvPackedParamsBase<2>> packed_weight,
-    double scale,
-    int64_t zero) {
-  auto qconv2d_op = c10::Dispatcher::singleton()
-                        .findSchemaOrThrow("_quantized::conv2d", "")
-                        .typed<at::Tensor(
-                            at::Tensor,
-                            const c10::intrusive_ptr<ConvPackedParamsBase<2>>&,
-                            double,
-                            int64_t)>();
-  return qconv2d_op.call(qx, packed_weight, scale, zero);
-}
-
-at::Tensor quantized_conv2d_relu(
-    at::Tensor qx,
-    c10::intrusive_ptr<ConvPackedParamsBase<2>> packed_weight,
-    double scale,
-    int64_t zero) {
-  auto qconv2d_op = c10::Dispatcher::singleton()
-                        .findSchemaOrThrow("_quantized::conv2d_relu", "")
-                        .typed<at::Tensor(
-                            at::Tensor,
-                            c10::intrusive_ptr<ConvPackedParamsBase<2>>,
-                            double,
-                            int64_t)>();
-  return qconv2d_op.call(qx, packed_weight, scale, zero);
-}
-
-TEST_F(Quantization, DISABLED_QuantConv2dReluDequant) {
-#ifdef TORCH_ENABLE_LLVM
-  const auto graph_string = R"IR(
-      graph(%x.1 : Float(1, 3, 2, 2, strides=[12, 4, 2, 1], device=cpu), %w : Float(2, 3, 2, 2, strides=[12, 4, 2, 1], device=cpu), %b : Float(2, strides=[1], device=cpu)):
-        %2 : int = prim::Constant[value=12]()
-        %qz.1 : int = prim::Constant[value=13]()
-        %qs.1 : float = prim::Constant[value=0.1]()
-        %qz.2 : int = prim::Constant[value=14]()
-        %qs.2 : float = prim::Constant[value=0.2]()
-        %s : int[] = prim::Constant[value=[1, 1]]()
-        %p : int[] = prim::Constant[value=[0, 0]]()
-        %d : int[] = prim::Constant[value=[1, 1]]()
-        %g : int = prim::Constant[value=1]()
-        %qcp : __torch__.torch.classes.quantized.Conv2dPackedParamsBase = torch.ops.quantized.conv2d_prepack(%w, %b, %s, %p, %d, %g)
-        %q.1 : Float(2, 2) = aten::quantize_per_tensor(%x.1, %qs.1, %qz.1, %2)
-        %qc : Float(2, 2) = quantized::conv2d_relu(%q.1, %qcp, %qs.2, %qz.2)
-        %6 : Float(2, 2) = aten::dequantize(%qc)
-        return (%6))IR";
-  auto graph = std::make_shared<Graph>();
-  parseIR(graph_string, &*graph);
-
-  auto x = at::rand({1, 3, 2, 2}, TensorOptions(kCPU).dtype(at::kFloat));
-  auto w = at::rand({2, 3, 2, 2}, TensorOptions(kCPU).dtype(at::kFloat));
-  auto b = at::rand({2}, TensorOptions(kCPU).dtype(at::kFloat));
-  auto q = at::quantize_per_tensor(x, 0.1f, 13, at::kQInt8);
-  auto qw = at::quantize_per_tensor(w, 0.1f, 13, at::kQInt8);
-  auto qcp = quantized_conv2d_prepack(qw, b, {1, 1}, {0, 0}, {1, 1}, 1);
-  auto qc = quantized_conv2d_relu(q, qcp, 0.2f, 14);
-  auto y_expected = at::dequantize(q);
-
-  TensorExprKernel k(graph);
-  StmtPtr s = k.getCodeGenStmt();
-
-  std::ostringstream oss;
-  oss << *s;
-
-  // Check the IR we produced
-  const std::string& verification_pattern =
-      R"IR(
-# CHECK: for
-# CHECK-NEXT: for
-# CHECK-NOT: for)IR";
-  torch::jit::testing::FileCheck().run(verification_pattern, oss.str());
-
-  std::vector<IValue> stack = {IValue(x), IValue(w), IValue(b)};
-  k.run(stack);
-  auto y = stack[0].toTensor();
-  CHECK_EQ(almostEqual(y_expected, y), 1);
-#endif
-}
-
-TEST_F(Quantization, DISABLED_QuantConv2dDequantInt8) {
-#ifdef TORCH_ENABLE_LLVM
-  const auto graph_string = R"IR(
-      graph(%x : Float(1, 3, 2, 2, strides=[12, 4, 2, 1], device=cpu), %w : Float(2, 3, 2, 2, strides=[12, 4, 2, 1], device=cpu), %b : Float(2, strides=[1], device=cpu)):
-        %qdtui : int = prim::Constant[value=13]()
-        %qxz : int = prim::Constant[value=130]()
-        %qxs : float = prim::Constant[value=0.1]()
-        %qdti : int = prim::Constant[value=12]()
-        %qwz : int = prim::Constant[value=13]()
-        %qws : float = prim::Constant[value=0.1]()
-        %qcz : int = prim::Constant[value=14]()
-        %qcs : float = prim::Constant[value=0.2]()
-        %s : int[] = prim::Constant[value=[1, 1]]()
-        %p : int[] = prim::Constant[value=[0, 0]]()
-        %d : int[] = prim::Constant[value=[1, 1]]()
-        %g : int = prim::Constant[value=1]()
-        %qw : Float(2, 3, 2, 2) = aten::quantize_per_tensor(%w, %qws, %qwz, %qdti)
-        %qcp : __torch__.torch.classes.quantized.Conv2dPackedParamsBase = quantized::conv2d_prepack(%qw, %b, %s, %p, %d, %g)
-        %qx : Float(1, 3, 2, 2) = aten::quantize_per_tensor(%x, %qxs, %qxz, %qdtui)
-        %qc : Float(1, 2, 1, 1) = quantized::conv2d(%qx, %qcp, %qcs, %qcz)
-        %6 : Float(1, 2, 1, 1) = aten::dequantize(%qc)
-        return (%6))IR";
-  auto graph = std::make_shared<Graph>();
-  parseIR(graph_string, &*graph);
-
-  auto x = at::rand({1, 3, 2, 2}, TensorOptions(kCPU).dtype(at::kFloat));
-  auto w = at::rand({2, 3, 2, 2}, TensorOptions(kCPU).dtype(at::kFloat));
-  auto b = at::rand({2}, TensorOptions(kCPU).dtype(at::kFloat));
-  auto q = at::quantize_per_tensor(x, 0.1f, 130, at::kQUInt8);
-  auto qw = at::quantize_per_tensor(w, 0.1f, 12, at::kQInt8);
-  auto qcp = quantized_conv2d_prepack(qw, b, {1, 1}, {0, 0}, {1, 1}, 1);
-  auto qc = quantized_conv2d(q, qcp, 0.2f, 14);
-  auto y_expected = at::dequantize(qc);
-
-  TensorExprKernel k(graph);
-  StmtPtr s = k.getCodeGenStmt();
-
-  std::vector<IValue> stack = {IValue(x), IValue(w), IValue(b)};
-  k.run(stack);
-  auto y = stack[0].toTensor();
-  std::cout << "XXX y:" << y << std::endl;
-  std::cout << "XXX y_expected:" << y_expected << std::endl;
-  CHECK_EQ(almostEqual(y_expected, y), 1);
-#endif
-}
-
-TEST_F(Quantization, DISABLED_QuantConv2dDequantInt8_PrepackParam) {
-#ifdef TORCH_ENABLE_LLVM
-  const auto graph_string = R"IR(
-      graph(%x : Float(1, 3, 2, 2, strides=[12, 4, 2, 1], device=cpu), %qcp : __torch__.torch.classes.quantized.Conv2dPackedParamsBase):
-        %qdtui : int = prim::Constant[value=13]()
-        %qxz : int = prim::Constant[value=130]()
-        %qxs : float = prim::Constant[value=0.1]()
-        %qdti : int = prim::Constant[value=12]()
-        %qcz : int = prim::Constant[value=14]()
-        %qcs : float = prim::Constant[value=0.2]()
-        %qx : Float(1, 3, 2, 2) = aten::quantize_per_tensor(%x, %qxs, %qxz, %qdtui)
-        %qc : Float(1, 2, 1, 1) = quantized::conv2d(%qx, %qcp, %qcs, %qcz)
-        %6 : Float(1, 2, 1, 1) = aten::dequantize(%qc)
-        return (%6))IR";
-  auto graph = std::make_shared<Graph>();
-  parseIR(graph_string, &*graph);
-
-  auto x = at::rand({1, 3, 2, 2}, TensorOptions(kCPU).dtype(at::kFloat));
-  auto w = at::rand({2, 3, 2, 2}, TensorOptions(kCPU).dtype(at::kFloat));
-  auto b = at::rand({2}, TensorOptions(kCPU).dtype(at::kFloat));
-  auto q = at::quantize_per_tensor(x, 0.1f, 130, at::kQUInt8);
-  auto qw = at::quantize_per_tensor(w, 0.1f, 130, at::kQInt8);
-  auto qcp = quantized_conv2d_prepack(qw, b, {1, 1}, {0, 0}, {1, 1}, 1);
-  auto qc = quantized_conv2d(q, qcp, 0.2f, 14);
-  auto y_expected = at::dequantize(q);
-
-  TensorExprKernel k(graph);
-  StmtPtr s = k.getCodeGenStmt();
-
-  std::vector<IValue> stack = {IValue(x), IValue(qcp)};
-  k.run(stack);
-  auto y = stack[0].toTensor();
-  std::cout << "XXX y:" << y << std::endl;
-  std::cout << "XXX y_expected:" << y_expected << std::endl;
-  CHECK_EQ(almostEqual(y_expected, y), 1);
-#endif
-}
-
-TEST_F(Quantization, DISABLED_QuantConv2dDequantUInt8) {
-#ifdef TORCH_ENABLE_LLVM
-  const auto graph_string = R"IR(
-      graph(%x.1 : Float(2, 2, strides=[2, 1], device=cpu), %qcp : __torch__.torch.classes.quantized.Conv2dPackedParamsBase):
-        %2 : int = prim::Constant[value=13]()
-        %qs.1 : int = prim::Constant[value=130]()
-        %qz.1 : float = prim::Constant[value=0.1]()
-        %qs.2 : int = prim::Constant[value=140]()
-        %qz.2 : float = prim::Constant[value=0.2]()
-        %q.1 : Float(2, 2) = aten::quantize_per_tensor(%x.1, %qz.1, %qs.1, %2)
-        %qc : Float(2, 2) = quantized::conv2d(%q.1, %qcp, %qz.2, %qs.1)
-        %6 : Float(2, 2) = aten::dequantize(%qc)
-=======
 TEST_F(Quantization, QuantUpsampleNearst2dDequantUInt8) {
   const auto graph_string = R"IR(
       graph(%x : Float(1, 1, 2, 2, strides=[2, 2, 2, 1], device=cpu)):
@@ -400,43 +200,10 @@
         %q : QUInt8(1, 1, 2, 2) = aten::quantize_per_tensor(%x, %qs, %qz, %2)
         %qu : QUInt8(1, 1, 4, 4) = aten::upsample_nearest2d(%q, %3, %4)
         %6 : Float(1, 1, 4, 4) = aten::dequantize(%qu)
->>>>>>> 91903243
-        return (%6))IR";
-  auto graph = std::make_shared<Graph>();
-  parseIR(graph_string, &*graph);
-
-<<<<<<< HEAD
-  auto x = at::rand({1, 3, 2, 2}, TensorOptions(kCPU).dtype(at::kFloat));
-  auto w = at::rand({2, 3, 2, 2}, TensorOptions(kCPU).dtype(at::kFloat));
-  auto b = at::rand({2}, TensorOptions(kCPU).dtype(at::kFloat));
-  auto q = at::quantize_per_tensor(x, 0.1f, 130, at::kQUInt8);
-  auto qw = at::quantize_per_tensor(w, 0.1f, 130, at::kQUInt8);
-  auto qcp = quantized_conv2d_prepack(qw, b, {1, 1}, {0, 0}, {1, 1}, 1);
-  auto qc = quantized_conv2d(q, qcp, 0.2f, 140);
-  auto y_expected = at::dequantize(qc);
-
-  TensorExprKernel k(graph);
-  StmtPtr s = k.getCodeGenStmt();
-
-  std::ostringstream oss;
-  oss << *s;
-
-  // Check the IR we produced
-  const std::string& verification_pattern =
-      R"IR(
-# CHECK: for
-# CHECK-NEXT: for
-# CHECK-NOT: for)IR";
-  torch::jit::testing::FileCheck().run(verification_pattern, oss.str());
-
-  std::vector<IValue> stack = {IValue(x), IValue(qcp)};
-  k.run(stack);
-  auto y = stack[0].toTensor();
-  std::cout << "XXX y:" << y << std::endl;
-  std::cout << "XXX y_expected:" << y_expected << std::endl;
-  CHECK_EQ(almostEqual(y_expected, y), 1);
-#endif
-=======
+        return (%6))IR";
+  auto graph = std::make_shared<Graph>();
+  parseIR(graph_string, &*graph);
+
   auto x = at::rand({1, 1, 2, 2}, TensorOptions(kCPU).dtype(at::kFloat));
   auto q = at::quantize_per_tensor(x, 0.1f, 13, at::kQUInt8);
   auto qu =
@@ -459,7 +226,6 @@
     std::cout << "y:\n" << y << std::endl;
   }
   CHECK_EQ(check, 1);
->>>>>>> 91903243
 }
 
 } // namespace jit
