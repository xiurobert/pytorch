#if defined(USE_CUDA)
#include <gtest/gtest.h>

#include <torch/csrc/jit/codegen/cuda/arith.h>
#include <torch/csrc/jit/codegen/cuda/codegen.h>
#include <torch/csrc/jit/codegen/cuda/disjoint_set.h>
#include <torch/csrc/jit/codegen/cuda/executor.h>
#include <torch/csrc/jit/codegen/cuda/executor_launch_params.h>
#include <torch/csrc/jit/codegen/cuda/expr_evaluator.h>
#include <torch/csrc/jit/codegen/cuda/fusion.h>
#include <torch/csrc/jit/codegen/cuda/interface.h>
#include <torch/csrc/jit/codegen/cuda/ir_all_nodes.h>
#include <torch/csrc/jit/codegen/cuda/ir_graphviz.h>
#include <torch/csrc/jit/codegen/cuda/ir_iostream.h>
#include <torch/csrc/jit/codegen/cuda/ir_utils.h>
#include <torch/csrc/jit/codegen/cuda/kernel_cache.h>
#include <torch/csrc/jit/codegen/cuda/kernel_expr_evaluator.h>
#include <torch/csrc/jit/codegen/cuda/kernel_ir.h>
#include <torch/csrc/jit/codegen/cuda/kernel_ir_builder.h>
#include <torch/csrc/jit/codegen/cuda/lower2device.h>
#include <torch/csrc/jit/codegen/cuda/mutator.h>
#include <torch/csrc/jit/codegen/cuda/root_domain_map.h>
#include <torch/csrc/jit/codegen/cuda/scheduler.h>
#include <torch/csrc/jit/codegen/cuda/transform_replay.h>
#include <torch/csrc/jit/codegen/cuda/transform_rfactor.h>

// fuser and IR parser
#include <torch/csrc/jit/codegen/cuda/parser.h>
#include <torch/csrc/jit/ir/irparser.h>

#include "test_gpu_validator.h"

#include <ATen/cuda/Exceptions.h>
#include <c10/cuda/CUDAStream.h>

#include <algorithm>
#include <iostream>

// Tests go in torch::jit
namespace torch {
namespace jit {

using namespace torch::jit::fuser::cuda;

namespace {

// Make a tensor that is known to be fully contiguous of dimensionality=ndims,
// but unknown sizes
TensorView* makeContigTensor(size_t ndims, DataType dtype = DataType::Float) {
  return TensorViewBuilder()
      .ndims(ndims)
      .dtype(dtype)
      .contiguity(std::vector<bool>(ndims, true))
      .build();
}

// Make a tensor that is known to be non-contiguous of dimensionality=ndims,
// but unknown sizes
TensorView* makeSymbolicTensor(size_t ndims, DataType dtype = DataType::Float) {
  return TensorViewBuilder().ndims(ndims).dtype(dtype).build();
}

// Make a non-contiguous tensor of compile-time known sizes
TensorView* makeConcreteTensor(
<<<<<<< HEAD
    std::vector<int64_t> shape,
=======
    std::vector<int> sizes,
    DataType dtype = DataType::Float) {
  // We can uncomment the below statement to test all tests with contiguous
  // tensors. return makeContigTensor(nDims, dtype);
  std::vector<IterDomain*> dom;
  for (int size : sizes) {
    if (size >= 0) {
      dom.push_back(new IterDomain(new Int(0), new Int(size)));
    } else {
      dom.push_back(new IterDomain(new Int(0), new Int()));
    }
  }
  return new TensorView(new TensorDomain(dom), dtype);
}

TensorView* makeTensorWithContig(
    int nDims,
    std::vector<bool> contig_info,
>>>>>>> f7b339d1
    DataType dtype = DataType::Float) {
  return TensorViewBuilder().shape(shape).dtype(dtype).build();
}

void checkIntValue(
    ExpressionEvaluator& evaluator,
    Val* val,
    Int::ScalarType expected_value) {
  TORCH_CHECK(val->isAnInt());
  const auto actual_value = evaluator.evaluate(val);
  TORCH_CHECK(actual_value.has_value());
  TORCH_CHECK(actual_value.value() == expected_value);
}

void checkIntValue(
    kir::ExpressionEvaluator& evaluator,
    const kir::Val* val,
    kir::Int::ScalarType expected_value) {
  const auto actual_value = evaluator.evaluate(val);
  TORCH_CHECK(actual_value.has_value());
  TORCH_CHECK(actual_value.value() == expected_value);
}

} // namespace

// 1. Test cases are void() functions.
// 2. They start with the prefix `test`

// A few smoke tests for IrGraphGenerator
// (These tests exercise IrGraphGenerator through a non-trivial IR,
//  to make sure that it runs w/o crashing. The actual output is not
//  validated)
TEST(NVFuserTest, IrGraphGenerator_CUDA) {
  Fusion fusion;
  FusionGuard fg(&fusion);

  // Make sure we can handle empty IRs
  TORCH_CHECK(!IrGraphGenerator::toGraphviz(
                   &fusion, IrGraphGenerator::DetailLevel::Basic)
                   .empty());

  // Construct an interesting IR
  TensorView* tv0 = makeSymbolicTensor(2);
  fusion.addInput(tv0);

  TensorView* tv2 = add(tv0, new Double(3.141));
  TensorView* tv3 = broadcast(tv0, {false, true, false, true});
  TensorView* tv4 = reductionOp(BinaryOpType::Add, {2}, new Double(0), tv3);
  TensorView* tv5 = clamp(tv4, new Double(0.f), new Double(1.f));
  TensorView* tv6 = add(tv2, tv2);

  // Another checkpoint before adding outputs
  TORCH_CHECK(!IrGraphGenerator::toGraphviz(
                   &fusion, IrGraphGenerator::DetailLevel::Explicit)
                   .empty());

  fusion.addOutput(tv6);

  tv4->axis(2)->parallelize(ParallelType::BIDy);
  tv6->merge(0);
  tv6->split(0, 4);
  tv6->axis(0)->parallelize(ParallelType::BIDx);
  tv5->reorder({{-1, 0}});
  tv2->computeAt(tv6, 1);

  // Another checkpoint with more node types
  TORCH_CHECK(!IrGraphGenerator::toGraphviz(
                   &fusion, IrGraphGenerator::DetailLevel::ComputeOnly)
                   .empty());

  for (Val* val : fusion.vals()) {
    if (!fusion.hasInput(val) &&
        val->getValType().value() == ValType::TensorView) {
      TensorView* tv = static_cast<TensorView*>(val);
      tv->axis(-1)->parallelize(ParallelType::TIDx);
    }
  }

  // Final IR graph
  TORCH_CHECK(!IrGraphGenerator::toGraphviz(
                   &fusion, IrGraphGenerator::DetailLevel::Verbose)
                   .empty());
}

TEST(NVFuserTest, FusionDispatch_CUDA) {
  Fusion fusion;
  FusionGuard fg(&fusion);

  Double* f = new Double{2.f};
  std::stringstream ss1, ss2, ss3;
  ss1 << f;
  ss2 << static_cast<Val*>(f);
  ss3 << static_cast<Statement*>(f);
  TORCH_CHECK(
      ss1.str().compare(ss2.str()) == 0 && ss1.str().compare(ss3.str()) == 0,
      "Error with dispatch system where results differ by passing Double* vs Val* vs Statement*.");
}

// Evaluate basic scalar operations with constant values
TEST(NVFuserTest, FusionExprEvalConstants_CUDA) {
  Fusion fusion;
  FusionGuard fg(&fusion);

  ExpressionEvaluator evaluator(&fusion);

  auto* a = new Int(7);
  auto* b = new Int(3);

  checkIntValue(evaluator, neg(a), -7);
  checkIntValue(evaluator, add(a, b), 10);
  checkIntValue(evaluator, neg(mul(sub(a, b), div(a, b))), -8);
  checkIntValue(evaluator, mod(a, b), 1);
  checkIntValue(evaluator, ceilDiv(a, b), 3);
}

// Evaluate basic scalar operations with bound values
TEST(NVFuserTest, FusionExprEvalBindings_CUDA) {
  Fusion fusion;
  FusionGuard fg(&fusion);

  ExpressionEvaluator evaluator(&fusion);

  auto* a = new Int();
  auto* b = new Int();
  auto* c = add(a, b);
  auto* d = neg(ceilDiv(c, b));
  auto* e = new Int(0);

  // trying to evaluate before binding should give empty results
  TORCH_CHECK(!evaluator.evaluate(a).has_value());
  TORCH_CHECK(!evaluator.evaluate(d).has_value());

  evaluator.bind(a, 7);
  evaluator.bind(b, 3);

  // can't bind to the results of expressions
  ASSERT_ANY_THROW(evaluator.bind(c, 100));

  // can't bind to concrete values
  ASSERT_ANY_THROW(evaluator.bind(e, 100));

  checkIntValue(evaluator, c, 10);
  checkIntValue(evaluator, sub(a, b), 4);
  checkIntValue(evaluator, mod(a, b), 1);
  checkIntValue(evaluator, ceilDiv(a, b), 3);
  checkIntValue(evaluator, d, -4);

  // Reset evaluation context
  evaluator = ExpressionEvaluator(&fusion);

  evaluator.bind(a, 2);
  evaluator.bind(b, 5);

  checkIntValue(evaluator, c, 7);
  checkIntValue(evaluator, sub(a, b), -3);
  checkIntValue(evaluator, mod(a, b), 2);
  checkIntValue(evaluator, ceilDiv(a, b), 1);
  checkIntValue(evaluator, d, -2);
}

// Evaluate expressions in a simple IR
TEST(NVFuserTest, FusionExprEvalBasic_CUDA) {
  Fusion fusion;
  FusionGuard fg(&fusion);

  // Create a non-trivial IR
  TensorView* tv0 = makeSymbolicTensor(2);
  TensorView* tv1 = makeSymbolicTensor(2);

  fusion.addInput(tv0);
  fusion.addInput(tv1);

  TensorView* tv2 = add(tv1, new Double(2.0));
  TensorView* tv3 = add(tv0, tv2);

  fusion.addOutput(tv3);

  tv3->split(0, 4);

  tv0->computeAt(tv3, 1);
  tv1->computeAt(tv3, 1);

  tv3->axis(0)->parallelize(ParallelType::BIDx);
  tv2->axis(1)->parallelize(ParallelType::Unroll);
  tv3->axis(1)->parallelize(ParallelType::Unroll);
  tv2->axis(-1)->parallelize(ParallelType::TIDx);
  tv3->axis(-1)->parallelize(ParallelType::TIDx);

  // 1. Create an evaluator
  ExpressionEvaluator evaluator(&fusion);

  // 2. Bind values
  //
  // IMPORTANT:
  // a. The bindings are only as stable as the Vals are in the fusion graph
  // b. You must use the original (rootDomain) extents
  //  (ex. `tv0->getRootDomain()[0]->extent()`
  //   instead of `tv0->axis(0)->extent()`)
  //
  evaluator.bind(tv0->getRootDomain()[0]->extent(), 6);
  evaluator.bind(tv0->getRootDomain()[1]->extent(), 128);
  evaluator.bind(tv1->getRootDomain()[0]->extent(), 6);
  evaluator.bind(tv1->getRootDomain()[1]->extent(), 128);

  // 3. Evaluate and check result values
  TORCH_CHECK(tv2->domain()->nDims() == 3);
  checkIntValue(evaluator, tv2->axis(0)->rawExtent(), 2);
  checkIntValue(evaluator, tv2->axis(1)->rawExtent(), 4);
  checkIntValue(evaluator, tv2->axis(2)->rawExtent(), 128);

  TORCH_CHECK(tv3->domain()->nDims() == 3);
  checkIntValue(evaluator, tv3->axis(0)->rawExtent(), 2);
  checkIntValue(evaluator, tv3->axis(1)->rawExtent(), 4);
  checkIntValue(evaluator, tv3->axis(2)->rawExtent(), 128);
}

// Evaluate expressions in a more complex IR
TEST(NVFuserTest, FusionExprEvalComplex_CUDA) {
  Fusion fusion;
  FusionGuard fg(&fusion);

  TensorView* tv0 = makeSymbolicTensor(2);
  fusion.addInput(tv0);

  TensorView* tv1 = mul(tv0, new Double(-1.0));
  TensorView* tv2 = add(tv0, new Double(3.0));
  TensorView* tv3 = mul(tv0, new Double(2.0));
  TensorView* tv4 = add(tv2, tv1);
  TensorView* tv5 = add(tv4, tv3);
  TensorView* tv6 = add(tv0, tv3);

  fusion.addOutput(tv5);
  fusion.addOutput(tv6);

  tv5->reorder({{-1, 0}});

  tv6->split(0, 5);
  tv5->merge(0);

  // 1. Create an evaluator
  ExpressionEvaluator evaluator(&fusion);

  // 2. Bind values
  evaluator.bind(tv0->getRootDomain()[0]->extent(), 129);
  evaluator.bind(tv0->getRootDomain()[1]->extent(), 127);

  // Evaluate and check extent values
  TORCH_CHECK(tv0->domain()->nDims() == 2);
  checkIntValue(evaluator, tv0->axis(0)->rawExtent(), 129);
  checkIntValue(evaluator, tv0->axis(1)->rawExtent(), 127);

  TORCH_CHECK(tv3->domain()->nDims() == 2);
  checkIntValue(evaluator, tv3->axis(0)->rawExtent(), 129);
  checkIntValue(evaluator, tv3->axis(1)->rawExtent(), 127);

  TORCH_CHECK(tv4->domain()->nDims() == 2);
  checkIntValue(evaluator, tv4->axis(0)->rawExtent(), 129);
  checkIntValue(evaluator, tv4->axis(1)->rawExtent(), 127);

  TORCH_CHECK(tv5->domain()->nDims() == 1);
  checkIntValue(evaluator, tv5->axis(0)->rawExtent(), 16383);

  TORCH_CHECK(tv6->domain()->nDims() == 3);
  checkIntValue(evaluator, tv6->axis(0)->rawExtent(), 26);
  checkIntValue(evaluator, tv6->axis(1)->rawExtent(), 5);
  checkIntValue(evaluator, tv6->axis(2)->rawExtent(), 127);
}

// Evaluate expressions post lowering
TEST(NVFuserTest, FusionExprEvalPostLower_CUDA) {
  Fusion fusion;
  FusionGuard fg(&fusion);

  // Create a non-trivial IR
  TensorView* tv0 = makeSymbolicTensor(2);
  TensorView* tv1 = makeSymbolicTensor(2);

  fusion.addInput(tv0);
  fusion.addInput(tv1);

  TensorView* tv2 = add(tv1, new Double(2.0));
  TensorView* tv3 = add(tv0, tv2);

  fusion.addOutput(tv3);

  tv3->split(0, 4);

  tv0->computeAt(tv3, 1);
  tv1->computeAt(tv3, 1);

  tv3->axis(0)->parallelize(ParallelType::BIDx);
  tv2->axis(1)->parallelize(ParallelType::Unroll);
  tv3->axis(1)->parallelize(ParallelType::Unroll);
  tv2->axis(-1)->parallelize(ParallelType::TIDx);
  tv3->axis(-1)->parallelize(ParallelType::TIDx);

  auto* bid_x = add(tv3->axis(0)->rawExtent(), new Int(0));
  auto* tid_x = add(tv3->axis(-1)->rawExtent(), new Int(0));

  // Lower
  GpuLower gpulw(&fusion);

  // 1. Create an evaluation context
  ExpressionEvaluator evaluator(&fusion);

  // 2. Bind values
  evaluator.bind(tv0->getRootDomain()[0]->extent(), 6);
  evaluator.bind(tv0->getRootDomain()[1]->extent(), 128);
  evaluator.bind(tv1->getRootDomain()[0]->extent(), 6);
  evaluator.bind(tv1->getRootDomain()[1]->extent(), 128);

  // 3. Evaluate and check result values
  TORCH_CHECK(tv2->domain()->nDims() == 3);
  checkIntValue(evaluator, tv2->axis(0)->rawExtent(), 2);
  checkIntValue(evaluator, tv2->axis(1)->rawExtent(), 4);
  checkIntValue(evaluator, tv2->axis(2)->rawExtent(), 128);

  TORCH_CHECK(tv3->domain()->nDims() == 3);
  checkIntValue(evaluator, tv3->axis(0)->rawExtent(), 2);
  checkIntValue(evaluator, tv3->axis(1)->rawExtent(), 4);
  checkIntValue(evaluator, tv3->axis(2)->rawExtent(), 128);

  checkIntValue(evaluator, bid_x, 2);
  checkIntValue(evaluator, tid_x, 128);
}

// Kernel IR: Evaluate basic scalar operations with constant values
TEST(NVFuserTest, KernelExprEvalConstants_CUDA) {
  kir::Kernel kernel;
  kir::IrBuilder ir_builder(&kernel);

  auto a = ir_builder.create<kir::Int>(7);
  auto b = ir_builder.create<kir::Int>(3);
  auto c = ir_builder.subExpr(a, b);
  auto d = ir_builder.divExpr(a, b);
  auto e = ir_builder.mulExpr(c, d);

  kir::ExpressionEvaluator evaluator;

  checkIntValue(evaluator, ir_builder.negExpr(a), -7);
  checkIntValue(evaluator, ir_builder.addExpr(a, b), 10);
  checkIntValue(evaluator, ir_builder.negExpr(e), -8);
  checkIntValue(evaluator, ir_builder.modExpr(a, b), 1);
  checkIntValue(evaluator, ir_builder.ceilDivExpr(a, b), 3);
}

// Kernel IR: Evaluate basic scalar operations with bound values
TEST(NVFuserTest, KernelExprEvalBindings_CUDA) {
  kir::Kernel kernel;
  kir::IrBuilder ir_builder(&kernel);

  kir::ExpressionEvaluator evaluator;

  auto a = ir_builder.create<kir::Int>(c10::nullopt);
  auto b = ir_builder.create<kir::Int>(c10::nullopt);
  auto c = ir_builder.addExpr(a, b);
  auto d = ir_builder.negExpr(ir_builder.ceilDivExpr(c, b));
  auto e = ir_builder.create<kir::Int>(0);

  // trying to evaluate before binding should give empty results
  TORCH_CHECK(!evaluator.evaluate(a).has_value());
  TORCH_CHECK(!evaluator.evaluate(d).has_value());

  evaluator.bind(a, 7);
  evaluator.bind(b, 3);

  // can't bind to the results of expressions
  ASSERT_ANY_THROW(evaluator.bind(c, 100));

  // can't bind to concrete values
  ASSERT_ANY_THROW(evaluator.bind(e, 100));

  checkIntValue(evaluator, c, 10);
  checkIntValue(evaluator, ir_builder.subExpr(a, b), 4);
  checkIntValue(evaluator, ir_builder.modExpr(a, b), 1);
  checkIntValue(evaluator, ir_builder.ceilDivExpr(a, b), 3);
  checkIntValue(evaluator, d, -4);

  // Reset the evaluation context
  evaluator = kir::ExpressionEvaluator();

  evaluator.bind(a, 2);
  evaluator.bind(b, 5);

  checkIntValue(evaluator, c, 7);
  checkIntValue(evaluator, ir_builder.subExpr(a, b), -3);
  checkIntValue(evaluator, ir_builder.modExpr(a, b), 2);
  checkIntValue(evaluator, ir_builder.ceilDivExpr(a, b), 1);
  checkIntValue(evaluator, d, -2);
}

TEST(NVFuserTest, FusionClear_CUDA) {
  Fusion fusion;
  FusionGuard fg(&fusion);

  // 1. Create a dummy IR

  {
    TensorView* tv0 = makeSymbolicTensor(2);
    TensorView* tv1 = makeSymbolicTensor(2);

    fusion.addInput(tv0);
    fusion.addInput(tv1);

    TensorView* tv2 = add(tv1, new Double(2.0));
    TensorView* tv3 = add(tv0, tv2);

    fusion.addOutput(tv3);

    tv3->split(0, 4);
    tv0->computeAt(tv3, 1);
    tv1->computeAt(tv3, 1);

    tv3->axis(0)->parallelize(ParallelType::BIDx);
    tv2->axis(1)->parallelize(ParallelType::Unroll);
    tv3->axis(-1)->parallelize(ParallelType::TIDx);
  }

  // 2. Clear the IR

  fusion.clear();

  TORCH_CHECK(fusion.unordered_exprs().empty());
  TORCH_CHECK(fusion.vals().empty());

  TORCH_CHECK(fusion.inputs().empty());
  TORCH_CHECK(fusion.outputs().empty());

  TORCH_CHECK(!fusion.hasReduction());

  // 3. Rebuild the IR

  {
    TensorView* tv0 = makeSymbolicTensor(3);
    TensorView* tv1 = makeSymbolicTensor(3);
    TensorView* tv2 = add(tv1, new Double(2.0));
    TensorView* tv3 = add(tv0, tv2);

    fusion.addInput(tv0);
    fusion.addInput(tv1);
    fusion.addOutput(tv3);

    // tv3 [i0, i1, i2]
    tv3->reorder({{0, 2}, {2, 0}});
    // tv3 [i2, i1, i0]
    tv3->split(-1, 4);
    // tv3 [i2, i1, i0outer, i0inner{4}]
    tv3->reorder({{2, 0}, {3, 1}, {0, 3}});
    // tv3 [i0outer, i0inner{4}, i1, i2]
    tv0->computeAt(tv3, -1);
    tv1->computeAt(tv3, -1);
    tv3->axis(1)->parallelize(ParallelType::BIDx);
  }

  auto options = at::TensorOptions().dtype(at::kFloat).device(at::kCUDA, 0);

  at::Tensor input1 = at::randn({16, 8, 8}, options);
  at::Tensor input2 = at::randn_like(input1);

  FusionExecutor fe;
  fe.compileFusion(&fusion);
  auto outputs = fe.runFusion({input1, input2});

  at::Tensor tv2_ref = input2 + 2.0;
  at::Tensor output_ref = input1 + tv2_ref;

  TORCH_CHECK(output_ref.equal(outputs[0]));
}

TEST(NVFuserTest, FusionCopy_CUDA) {
  Fusion original_fusion;

  // Create the test IR
  {
    FusionGuard fg(&original_fusion);

    auto tv0 = makeSymbolicTensor(3);
    auto tv1 = makeSymbolicTensor(3);
    auto tv2 = add(tv1, new Double(2.0));
    auto tv3 = sub(add(tv0, mul(tv2, tv2)), tv2);

    original_fusion.addInput(tv0);
    original_fusion.addInput(tv1);
    original_fusion.addOutput(tv3);

    tv3->reorder({{0, 2}, {2, 0}});
    tv3->split(-1, 4);
    tv3->reorder({{2, 0}, {3, 1}, {0, 3}});

    tv0->computeAt(tv3, -1);
    tv1->computeAt(tv3, -1);

    tv3->axis(0)->parallelize(ParallelType::BIDx);
    tv3->axis(-1)->parallelize(ParallelType::TIDx);
  }

  // Test copy before lowering
  Fusion clone = original_fusion;

  // Compare IR dumps
  std::stringstream original_ir;
  std::stringstream clone_ir;
  original_ir << original_fusion;
  clone_ir << clone;
  ASSERT_EQ(original_ir.str(), clone_ir.str());

  // Lower original fusion
  std::string original_kernel;
  {
    // TODO(kir): remove this guard once we implement the cuda codegen visitor
    FusionGuard fg(&original_fusion);
    original_kernel =
        codegen::generateCudaKernel(GpuLower(&original_fusion).kernel());
  }

  // Make sure the "before lowering" clone was not mutated
  // while lowering the original fusion IR
  std::stringstream before_lowering_ir;
  before_lowering_ir << clone;
  ASSERT_EQ(original_ir.str(), before_lowering_ir.str());

  // Test copy after lowering (including assignment operator)
  Fusion before_lowering = clone;
  clone = original_fusion;

  // Compare IR dumps
  std::stringstream original_lowered_ir;
  std::stringstream clone_lowered_ir;
  original_lowered_ir << original_fusion;
  clone_lowered_ir << clone;
  ASSERT_EQ(original_lowered_ir.str(), clone_lowered_ir.str());

  // Lower the "before lowering" and compare kernels
  std::string clone_kernel;
  {
    // TODO(kir): remove this guard once we implement the cuda codegen visitor
    FusionGuard fg(&before_lowering);
    clone_kernel =
        codegen::generateCudaKernel(GpuLower(&before_lowering).kernel());
  }
  ASSERT_EQ(original_kernel, clone_kernel);
}

TEST(NVFuserTest, FusionMove_CUDA) {
  Fusion fusion;

  // Create the test IR
  {
    FusionGuard fg(&fusion);

    auto tv0 = makeSymbolicTensor(3);
    auto tv1 = makeSymbolicTensor(3);
    auto tv2 = add(tv1, new Double(2.0));
    auto tv3 = sub(add(tv0, mul(tv2, tv2)), tv2);

    fusion.addInput(tv0);
    fusion.addInput(tv1);
    fusion.addOutput(tv3);

    tv3->reorder({{0, 2}, {2, 0}});
    tv3->split(-1, 4);
    tv3->reorder({{2, 0}, {3, 1}, {0, 3}});

    tv0->computeAt(tv3, -1);
    tv1->computeAt(tv3, -1);

    tv3->axis(0)->parallelize(ParallelType::BIDx);
    tv3->axis(-1)->parallelize(ParallelType::TIDx);
  }

  std::stringstream original_ir;
  original_ir << fusion;

  // Test move before lowering
  Fusion another_fusion = std::move(fusion);

  // Check that the original fusion is "empty"
  //
  // IMPORTANT: these checks assume knowledge of the internal
  //    implementation of the move operations. General uses
  //    should only assume that the moved-from object is in
  //    a valid, but unspecified state. This is similar to the
  //    standard library containers:
  //    https://en.cppreference.com/w/cpp/utility/move
  //
  TORCH_CHECK(fusion.unordered_exprs().empty());
  TORCH_CHECK(fusion.vals().empty());
  TORCH_CHECK(fusion.inputs().empty());
  TORCH_CHECK(fusion.outputs().empty());

  // clear() has no pre-conditions so it's valid to call on a moved-from object
  fusion.clear();

  // Compare IR dumps
  std::stringstream another_ir;
  another_ir << another_fusion;
  ASSERT_EQ(original_ir.str(), another_ir.str());

  // Lower the fusion IR
  GpuLower lower(&another_fusion);

  std::stringstream lowered_ir;
  lowered_ir << another_fusion;

  // Test move assignment after lowering
  fusion = std::move(another_fusion);

  // Compare IR dumps
  std::stringstream moved_lowered_ir;
  moved_lowered_ir << fusion;
  ASSERT_EQ(lowered_ir.str(), moved_lowered_ir.str());
}

TEST(NVFuserTest, FusionSimpleArith_CUDA) {
  std::stringstream ss1, ss2;

  Fusion fusion;
  FusionGuard fg(&fusion);

  Double* d1 = new Double(1.f);
  Double* d2 = new Double{2.f};
  Double* d3 = new Double();

  // Disrupt the fusion to make sure guard works well
  {
    Fusion fusion2;
    FusionGuard fg(&fusion2);

    Double* d1 = new Double(1.f);
    Double* d2 = new Double(2.f);
    add(d1, d2);
    ss2 << fusion2;
  }

  new BinaryOp(BinaryOpType::Add, d3, d1, d2);
  ss1 << fusion;

  TORCH_CHECK(
      ss1.str().compare(ss2.str()) == 0,
      "Error where explicit add nodes don't match implicit add nodes.");
}

TEST(NVFuserTest, FusionSimpleTypePromote_CUDA) {
  Fusion fusion;
  FusionGuard fg(&fusion);

  Double* d4 = new Double{4.f};
  Int* i1 = new Int{3};
  auto d5 = add(d4, i1);

  TORCH_CHECK(d5->getDataType() == DataType::Double);
}

TEST(NVFuserTest, FusionRegister_CUDA) {
  Fusion fusion;
  FusionGuard fg(&fusion);
  Double* v1 = new Double{1.f};
  Double* v2 = new Double{2.f};
  Val* v3 = binaryOp(BinaryOpType::Add, v1, v2);
  Val* v4 = binaryOp(BinaryOpType::Add, v1, v2);
  TORCH_CHECK(v1->name() + 1 == v2->name());
  TORCH_CHECK(v2->name() + 1 == v3->name());
  TORCH_CHECK(v3->name() + 1 == v4->name());
  TORCH_CHECK(v3->definition()->name() + 1 == v4->definition()->name());
}

// dummy expr with 2 outputs only for toposort test.
struct DummyExpr : public Expr {
  ~DummyExpr() = default;
  DummyExpr(Val* _outlhs, Val* _outrhs, Val* _lhs, Val* _rhs)
      : Expr(ExprType::UnaryOp) // Not terribly safe...
  {
    addOutput(_outlhs);
    addOutput(_outrhs);
    addInput(_lhs);
    addInput(_rhs);
    this->name_ = FusionGuard::getCurFusion()->registerExpr(this);
  }
  DummyExpr(const DummyExpr& other) = delete;
  DummyExpr& operator=(const DummyExpr& other) = delete;
  DummyExpr(DummyExpr&& other) = delete;
  DummyExpr& operator=(DummyExpr&& other) = delete;
};

TEST(NVFuserTest, FusionTopoSort_CUDA) {
  Fusion fusion;
  FusionGuard fg(&fusion);

  // e0: v3, v2 = dummy(v1, v0)
  // e1: v4     =   add(v3, v2)
  // e2: v5     =   add(v2, v4)
  // e3: v6     =   add(v5, v5)
  Double* v0 = new Double{1.f};
  Double* v1 = new Double{2.f};
  Double* v2 = new Double();
  Double* v3 = new Double();
  Double* v4 = new Double();
  Double* v5 = new Double();
  Double* v6 = new Double();

  std::vector<Val*> inputs = {v0, v1};
  for (auto val : inputs) {
    fusion.addInput(val);
  }

  Expr* e0 = new DummyExpr(v3, v2, v1, v0);
  Expr* e1 = new BinaryOp(BinaryOpType::Add, v4, v3, v2);
  Expr* e2 = new BinaryOp(BinaryOpType::Add, v5, v2, v4);
  Expr* e3 = new BinaryOp(BinaryOpType::Add, v6, v5, v5);

  fusion.addOutput(v2);
  fusion.addOutput(v3);
  auto exprs = fusion.exprs();
  TORCH_CHECK(exprs.size() == 1, "Found ", exprs.size(), " but expecting 1");
  TORCH_CHECK(exprs[0] == e0);

  fusion.addOutput(v5);
  exprs = fusion.exprs();
  TORCH_CHECK(exprs.size() == 3, "Found ", exprs.size(), " but expecting 3");
  TORCH_CHECK(exprs[0] == e0);
  TORCH_CHECK(exprs[1] == e1);
  TORCH_CHECK(exprs[2] == e2);

  fusion.addOutput(v4);
  exprs = fusion.exprs();
  TORCH_CHECK(exprs.size() == 3, "Found ", exprs.size(), " but expecting 3");
  TORCH_CHECK(exprs[0] == e0);
  TORCH_CHECK(exprs[1] == e1);
  TORCH_CHECK(exprs[2] == e2);

  fusion.addOutput(v6);
  exprs = fusion.exprs();
  TORCH_CHECK(exprs.size() == 4, "Found ", exprs.size(), " but expecting 4");
  TORCH_CHECK(exprs[0] == e0);
  TORCH_CHECK(exprs[1] == e1);
  TORCH_CHECK(exprs[2] == e2);
  TORCH_CHECK(exprs[3] == e3);

  TORCH_CHECK(v2->definition()->name() == 0);
  TORCH_CHECK(v3->definition()->name() == 0);
  TORCH_CHECK(v4->definition()->name() == 1);
  TORCH_CHECK(v5->definition()->name() == 2);
  TORCH_CHECK(v6->definition()->name() == 3);
}

TEST(NVFuserTest, FusionTensor_CUDA) {
  auto options = at::TensorOptions().dtype(at::kFloat).device(at::kCUDA, 0);

  Fusion fusion;
  FusionGuard fg(&fusion);

  {
    auto tensor = at::randn({2, 3, 4, 5}, options);
    auto tensor_type = TensorType::create(tensor);
    auto fuser_tensor = new TensorView(tensor_type);
    TORCH_CHECK((int64_t)fuser_tensor->nDims() == tensor.dim());
    TORCH_CHECK(fuser_tensor->getDataType().value() == DataType::Float);
    TORCH_CHECK(fuser_tensor->domain() != nullptr);
    for (int i = 0; i < static_cast<int>(fuser_tensor->nDims()); i++) {
      // size 1 dimension are makred as broadcast
      TORCH_CHECK(
          fuser_tensor->axis(i)->isBroadcast() == (tensor.sizes()[i] == 1));
      // check contiguity information;
      TORCH_CHECK(fuser_tensor->domain()->contiguity()[i]);
    }
  }

  // TensorType::create fills stride_properties, which helps us to mark
  // IterDomain properly
  // Note: implementation could change, depending on how much we want to invest
  // in our home-brew contiguity coalescing. For now let's make sure that we
  // properly test what we are using.
  {
    auto tensor = at::randn({4, 4, 4}, options);
    auto sliced_tensor = tensor.slice(1, 0, -1, 2);

    auto tensor_type = TensorType::create(sliced_tensor);
    auto fuser_tensor = new TensorView(tensor_type);
    TORCH_CHECK((int64_t)fuser_tensor->nDims() == tensor.dim());
    TORCH_CHECK(fuser_tensor->getDataType().value() == DataType::Float);
    TORCH_CHECK(fuser_tensor->domain() != nullptr);
    for (int i = 0; i < static_cast<int>(fuser_tensor->nDims()); i++) {
      // size 1 dimension are makred as broadcast
      TORCH_CHECK(fuser_tensor->axis(i)->isBroadcast() == false);
    }
    TORCH_CHECK(fuser_tensor->domain()->contiguity()[0]);
    TORCH_CHECK(!fuser_tensor->domain()->contiguity()[1]);
    TORCH_CHECK(fuser_tensor->domain()->contiguity()[2]);
  }

  {
    auto tensor = at::randn({2, 3, 4, 5}, options);
    auto permuted_tensor = tensor.permute({0, 3, 1, 2});
    auto tensor_type = TensorType::create(permuted_tensor);
    auto fuser_tensor = new TensorView(tensor_type);
    TORCH_CHECK((int64_t)fuser_tensor->nDims() == tensor.dim());
    TORCH_CHECK(fuser_tensor->getDataType().value() == DataType::Float);
    TORCH_CHECK(fuser_tensor->domain() != nullptr);
    for (int i = 0; i < static_cast<int>(fuser_tensor->nDims()); i++) {
      // size 1 dimension are makred as broadcast
      TORCH_CHECK(fuser_tensor->axis(i)->isBroadcast() == false);
    }
    TORCH_CHECK(!fuser_tensor->domain()->contiguity()[0]);
    TORCH_CHECK(!fuser_tensor->domain()->contiguity()[1]);
    TORCH_CHECK(fuser_tensor->domain()->contiguity()[2]);
    TORCH_CHECK(!fuser_tensor->domain()->contiguity()[3]);
  }
}

TEST(NVFuserTest, FusionFilterVals_CUDA) {
  Fusion fusion;
  FusionGuard fg(&fusion);

  auto tv0 = makeSymbolicTensor(1);
  auto tv1 = makeSymbolicTensor(1);
  auto scalar0 = new Double(0);
  auto scalar1 = new Int(0);
  auto scalar2 = new Int(1);

  const std::vector<Val*> vals = {tv0, scalar0, tv1, scalar1, scalar2};

  std::vector<TensorView*> tvs(
      ir_utils::filterByType<TensorView>(vals).begin(),
      ir_utils::filterByType<TensorView>(vals).end());
  TORCH_CHECK(tvs.size() == 2);
  TORCH_CHECK(tvs[0] == tv0);
  TORCH_CHECK(tvs[1] == tv1);

  std::vector<Double*> floats(
      ir_utils::filterByType<Double>(vals).begin(),
      ir_utils::filterByType<Double>(vals).end());
  TORCH_CHECK(floats.size() == 1);
  TORCH_CHECK(floats[0] == scalar0);

  std::vector<Int*> ints(
      ir_utils::filterByType<Int>(vals).begin(),
      ir_utils::filterByType<Int>(vals).end());
  TORCH_CHECK(ints.size() == 2);
  TORCH_CHECK(ints[0] == scalar1);
  TORCH_CHECK(ints[1] == scalar2);

  TORCH_CHECK(
      ir_utils::filterByType<Expr>(vals).begin() ==
          ir_utils::filterByType<Expr>(vals).end(),
      "Not expecting any results");
}

TEST(NVFuserTest, FusionTVSplit_CUDA) {
  Fusion fusion;
  FusionGuard fg(&fusion);

  TensorView* tv = makeSymbolicTensor(3);

  tv = tv->split(2, 2);
  TORCH_CHECK(tv->nDims() == 4);
  Expr* outer = tv->axis(2)->extent()->definition();

  TORCH_CHECK(
      outer->getExprType().value() == ExprType::BinaryOp &&
      static_cast<BinaryOp*>(outer)->getBinaryOpType() ==
          BinaryOpType::CeilDiv &&
      static_cast<BinaryOp*>(outer)->lhs()->sameAs(
          tv->getRootDomain()[2]->extent()) &&
      static_cast<Int*>(static_cast<BinaryOp*>(outer)->rhs())
          ->sameAs(new Int(2)));

  IterDomain* inner = static_cast<IterDomain*>(tv->axis(3));
  TORCH_CHECK(
      inner->extent()->isScalar() &&
      static_cast<Int*>(inner->extent())->isConst() &&
      static_cast<Int*>(inner->extent())->value().value() == 2);
}

TEST(NVFuserTest, FusionTVMerge_CUDA) {
  Fusion fusion;
  FusionGuard fg(&fusion);

  TensorView* tv = makeSymbolicTensor(3);

  tv = tv->merge(1);
  Expr* axisOp = tv->axis(1)->extent()->definition();

  TORCH_CHECK(
      tv->nDims() == 2 && axisOp->getExprType() == ExprType::BinaryOp &&
      static_cast<BinaryOp*>(axisOp)->getBinaryOpType() == BinaryOpType::Mul &&
      static_cast<BinaryOp*>(axisOp)->lhs() ==
          tv->getRootDomain()[1]->extent() &&
      static_cast<BinaryOp*>(axisOp)->rhs() ==
          tv->getRootDomain()[2]->extent());
}

TEST(NVFuserTest, FusionTVReorder_CUDA) {
  Fusion fusion;
  FusionGuard fg(&fusion);

  std::unordered_map<int, int> shift_right{{-1, 0}};

  std::unordered_map<int, int> shift_left{{0, -1}};

  std::unordered_map<int, int> shift_left_2{{0, -1}, {1, 0}, {2, 1}};

  std::unordered_map<int, int> swap{{0, 2}, {2, 0}};

  auto tv = makeSymbolicTensor(3);
  std::vector<IterDomain*> ref;
  ref = std::vector<IterDomain*>(
      tv->domain()->domain().begin(), tv->domain()->domain().end());

  tv->reorder(shift_left);
  for (int i = 0; i < (int)tv->nDims(); i++)
    TORCH_CHECK(ref[i]->sameAs(tv->axis(i - 1)));

  tv = makeSymbolicTensor(3);
  ref = std::vector<IterDomain*>(
      tv->domain()->domain().begin(), tv->domain()->domain().end());

  tv->reorder(shift_left);
  for (int i = 0; i < (int)tv->nDims(); i++)
    TORCH_CHECK(ref[i]->sameAs(tv->axis(i - 1)));

  tv = makeSymbolicTensor(3);
  ref = std::vector<IterDomain*>(
      tv->domain()->domain().begin(), tv->domain()->domain().end());

  tv->reorder(shift_right);
  TORCH_CHECK(ref[ref.size() - 1]->sameAs(tv->axis(0)));
  for (int i = 1; i < (int)tv->nDims(); i++)
    TORCH_CHECK(ref[i - 1]->sameAs(tv->axis(i)));

  tv = makeSymbolicTensor(3);
  ref = std::vector<IterDomain*>(
      tv->domain()->domain().begin(), tv->domain()->domain().end());
  tv->reorder(swap);
  TORCH_CHECK(ref[0]->sameAs(tv->axis(2)));
  TORCH_CHECK(ref[2]->sameAs(tv->axis(0)));
  TORCH_CHECK(ref[1]->sameAs(tv->axis(1)));
}

TEST(NVFuserTest, FusionEquality_CUDA) {
  Fusion fusion;
  FusionGuard fg(&fusion);

  Double* fval1 = new Double();
  Double* fval1_copy = fval1;
  Double* fval2 = new Double();
  Double* fone = new Double(1.0);

  TORCH_CHECK(fval1->sameAs(fval1_copy));
  TORCH_CHECK(!fval1->sameAs(fval2));
  TORCH_CHECK(!fone->sameAs(fval1));
  TORCH_CHECK(fone->sameAs(new Double(1.0)));

  Int* ival1 = new Int();
  Int* ival1_copy = ival1;
  Int* ival2 = new Int();
  Int* ione = new Int(1);

  TORCH_CHECK(ival1->sameAs(ival1_copy));
  TORCH_CHECK(!ival1->sameAs(ival2));
  TORCH_CHECK(!ione->sameAs(ival1));
  TORCH_CHECK(ione->sameAs(new Int(1)));

  BinaryOp* add1 = new BinaryOp(BinaryOpType::Add, new Double(), fval1, ival1);
  BinaryOp* add1_copy =
      new BinaryOp(BinaryOpType::Add, new Double(), fval1, ival1);
  BinaryOp* sub1 = new BinaryOp(BinaryOpType::Sub, new Double(), fval1, ival1);

  UnaryOp* neg1 = new UnaryOp(UnaryOpType::Neg, new Double(), fval1);
  UnaryOp* neg2 = new UnaryOp(UnaryOpType::Neg, new Double(), fval2);
  UnaryOp* neg1_copy = new UnaryOp(UnaryOpType::Neg, new Double(), fval1);

  TORCH_CHECK(add1->sameAs(add1_copy));
  TORCH_CHECK(!add1->sameAs(sub1));

  TORCH_CHECK(neg1->sameAs(neg1_copy));
  TORCH_CHECK(!static_cast<Expr*>(neg1)->sameAs(add1));
  TORCH_CHECK(!neg1->sameAs(neg2));
}

TEST(NVFuserTest, FusionDependency_CUDA) {
  Fusion fusion;
  FusionGuard fg(&fusion);

  Double* d0 = new Double(0.f);
  Double* d1 = new Double(1.f);
  auto d2 = add(d0, d1);

  auto d3 = add(d2, d2);

  Double* d4 = new Double(4.f);
  Double* d5 = new Double(5.f);
  auto d6 = add(d4, d5);

  Double* d7 = new Double(7.f);
  Double* d8 = new Double(8.f);
  auto d9 = add(d7, d8);

  auto d10 = add(d6, d9);

  auto d11 = add(d3, d10);

  TORCH_CHECK(DependencyCheck::isDependencyOf(d0, d11));
  TORCH_CHECK(DependencyCheck::isDependencyOf(d1, d11));
  TORCH_CHECK(DependencyCheck::isDependencyOf(d2, d11));
  TORCH_CHECK(DependencyCheck::isDependencyOf(d3, d11));
  TORCH_CHECK(DependencyCheck::isDependencyOf(d6, d11));
  TORCH_CHECK(DependencyCheck::isDependencyOf(d9, d11));
  TORCH_CHECK(DependencyCheck::isDependencyOf(d0, d2));
  TORCH_CHECK(DependencyCheck::isDependencyOf(d2, d3));
  TORCH_CHECK(DependencyCheck::isDependencyOf(d4, d6));
  TORCH_CHECK(DependencyCheck::isDependencyOf(d8, d10));

  TORCH_CHECK(!DependencyCheck::isDependencyOf(d11, d0));
  TORCH_CHECK(!DependencyCheck::isDependencyOf(d11, d1));
  TORCH_CHECK(!DependencyCheck::isDependencyOf(d11, d2));
  TORCH_CHECK(!DependencyCheck::isDependencyOf(d11, d3));
  TORCH_CHECK(!DependencyCheck::isDependencyOf(d11, d4));
  TORCH_CHECK(!DependencyCheck::isDependencyOf(d11, d5));
  TORCH_CHECK(!DependencyCheck::isDependencyOf(d2, d0));
  TORCH_CHECK(!DependencyCheck::isDependencyOf(d3, d2));
  TORCH_CHECK(!DependencyCheck::isDependencyOf(d6, d4));
  TORCH_CHECK(!DependencyCheck::isDependencyOf(d10, d8));

  auto dep_chain = DependencyCheck::getSingleDependencyChain(d0, d11);
  TORCH_CHECK(dep_chain.back() == d11);
  dep_chain.pop_back();
  TORCH_CHECK(dep_chain.back() == d3);
  dep_chain.pop_back();
  TORCH_CHECK(dep_chain.back() == d2);
  dep_chain.pop_back();

  dep_chain = DependencyCheck::getSingleDependencyChain(d6, d11);
  TORCH_CHECK(dep_chain.back() == d11);
  dep_chain.pop_back();
  TORCH_CHECK(dep_chain.back() == d10);
  dep_chain.pop_back();

  dep_chain = DependencyCheck::getSingleDependencyChain(d4, d11);
  TORCH_CHECK(dep_chain.back() == d11);
  dep_chain.pop_back();
  TORCH_CHECK(dep_chain.back() == d10);
  dep_chain.pop_back();
  TORCH_CHECK(dep_chain.back() == d6);
  dep_chain.pop_back();

  dep_chain = DependencyCheck::getSingleDependencyChain(d11, d2);
  TORCH_CHECK(dep_chain.empty());
}

TEST(NVFuserTest, FusionParser_CUDA) {
  auto g = std::make_shared<Graph>();
  const auto graph0_string = R"IR(
    graph(%0 : Float(2, strides=[1]),
          %1 : Float(2, strides=[1])):
      %c0 : Float(2, strides=[1]) = aten::mul(%0, %1)
      %d0 : Float(2, strides=[1]) = aten::mul(%c0, %0)
      return (%d0))IR";
  parseIR(graph0_string, g.get());

  // strides are not yet supported in the irparser.
  for (auto val : g->block()->inputs()) {
    if (val->isCompleteTensor())
      val->setType(val->type()->cast<TensorType>()->contiguous());
  }
  for (auto node : g->block()->nodes()) {
    for (auto val : node->outputs()) {
      if (val->isCompleteTensor())
        val->setType(val->type()->cast<TensorType>()->contiguous());
    }
  }

  auto fusion = parseJitIR(g);
  FusionGuard fg(fusion.get());
  auto options = at::TensorOptions().dtype(at::kFloat).device(at::kCUDA, 0);
  at::Tensor input1 = at::randn({16}, options);
  at::Tensor input2 = at::randn({16}, options);
  scheduleFusion(fusion.get(), {input1, input2});

  // CONSIDER:
  // 1. this can be moved to a dedicated "golden" file
  // 2. use a fuzzy compare (ignore non-significant whitespaces for example)
  const std::string expected_kernel = R"(
__global__ void CUDAGeneratedKernel(Tensor<float, 1> T0, Tensor<float, 1> T1, Tensor<float, 1> T3) {
  float T2[1];
  if ((((((blockIdx.x * 1) + (1 - 1)) * 128) + threadIdx.x) < T0.size[0])) {
    for(size_t ki25 = 0; ki25 < 1; ++ki25) {
      T2[ki25]
        = T0[((((blockIdx.x * 1) + ki25) * 128) + threadIdx.x)]
        * T1[((((blockIdx.x * 1) + ki25) * 128) + threadIdx.x)];
      T3[((((blockIdx.x * 1) + ki25) * 128) + threadIdx.x)]
        = T2[ki25]
        * T0[((((blockIdx.x * 1) + ki25) * 128) + threadIdx.x)];
    }
  } else {
    for(size_t ki25 = 0; ki25 < 1; ++ki25) {
      if ((((((blockIdx.x * 1) + ki25) * 128) + threadIdx.x) < T0.size[0])) {
        T2[ki25]
          = T0[((((blockIdx.x * 1) + ki25) * 128) + threadIdx.x)]
          * T1[((((blockIdx.x * 1) + ki25) * 128) + threadIdx.x)];
      }
      if ((((((blockIdx.x * 1) + ki25) * 128) + threadIdx.x) < T0.size[0])) {
        T3[((((blockIdx.x * 1) + ki25) * 128) + threadIdx.x)]
          = T2[ki25]
          * T0[((((blockIdx.x * 1) + ki25) * 128) + threadIdx.x)];
      }
    }
  }
}
)";

  const std::string actual_kernel =
      "\n" + codegen::generateCudaKernel(GpuLower(fusion.get()).kernel());
  if (expected_kernel.size() != actual_kernel.size() ||
      expected_kernel.compare(actual_kernel) != 0) {
    std::cerr
        << " Codegen mismatch, codegen possibly changed, or is incorrect. "
        << " \n ========= EXPECTED ========= \n"
        << expected_kernel << "\n========= ACTUAL ========== \n"
        << actual_kernel << "\n=================" << std::endl;
    TORCH_CHECK(false);
  }

  FusionExecutor fe;
  fe.compileFusion(fusion.get());
  auto outputs = fe.runFusion({input1, input2});
  at::Tensor output_ref = input1 * input2 * input1;
  TORCH_CHECK(output_ref.equal(outputs[0]));
}

TEST(NVFuserTest, FusionForLoop_CUDA) {
// TODO(kir): re-enable this test
//  due to the current "GpuLower guard" approach, we can only create
//  kernel IR during GpuLower::lower()
#if 0
  Fusion fusion;
  FusionGuard fg(&fusion);

  const auto TV0 = new TensorView(
      new TensorDomain({new IterDomain(new Int(0), new Int(16))}),
      DataType::Float);
  const auto TV1 = new TensorView(
      new TensorDomain({new IterDomain(new Int(0), new Int(16))}),
      DataType::Float);

  fusion.addInput(TV0);
  fusion.addInput(TV1);

  auto ID0 = new kir::IterDomain(new IterDomain(new Int(0), new Int(8)));

  TensorView* TV2 = add(TV0, TV1);
  BinaryOp* op = static_cast<BinaryOp*>(TV2->definition();
  fusion.addOutput(TV2);

  auto fl = new kir::ForLoop(new kir::Int(c10::nullopt), ID0, {op});

  std::stringstream result;
  std::stringstream ref;
  result << fl;
  ref << "for(size_t i3{0}; i3 < iS{8}; ++i3 ) {\nT2[ iS{16} ] = T0[ iS{16} ] + T1[ iS{16} ]\n}";

  if (result.str().compare(ref.str()) == 0) {
    std::stringstream err_msg;
    err_msg << "ForLoop printing has changed or something has gone wrong. "
            << result.str() << "\n does not match reference: " << ref.str()
            << std::endl;
    TORCH_CHECK(false, err_msg.str());
  }
#endif
}

TEST(NVFuserTest, FusionOuterSplit_CUDA) {
  Fusion fusion;
  FusionGuard fg(&fusion);

  TensorView* tv0 = makeSymbolicTensor(3);

  new BinaryOp(BinaryOpType::Add, tv0, new Double(0.0), new Double(1.0));
  TensorView* tv1 = add(tv0, new Double(2.0));
  TensorView* tv2 = add(tv1, new Double(3.0));
  fusion.addOutput(tv2);

  //[I0, I1, I2]
  tv2 = tv2->split(-1, 4, false);
  //[I0, I1, I2o{4}, I2i]
  tv2 = tv2->merge(0);
  tv2 = tv2->merge(0);
  //[I0*I1*I2o{4}, I2i]
  tv2 = tv2->split(0, 2);
  //[I0*I1*I2o{4}o, I0*I1*I2o{4}i{2}, I2i]
  tv2 = tv2->reorder({{0, 1}, {1, 0}});
  // I0*I1*I2o{4}i{2}, [I0*I1*I2o{4}o, I2i]

  tv0->computeAt(tv2, -1);

  auto options = at::TensorOptions().dtype(at::kFloat).device(at::kCUDA, 0);

  at::Tensor output = at::empty({2, 6, 32}, options);

  FusionExecutor fe;
  fe.compileFusion(&fusion);
  fe.runFusion({}, {output});

  at::Tensor output_ref = at::zeros_like(output, options);
  output_ref = output_ref + 0.0 + 1.0 + 2.0 + 3.0;

  TORCH_CHECK(output_ref.equal(output));
}

TEST(NVFuserTest, FusionCodeGen_CUDA) {
  Fusion fusion;
  FusionGuard fg(&fusion);

  TensorView* tv0 = makeSymbolicTensor(3);

  new BinaryOp(BinaryOpType::Add, tv0, new Double(0.0), new Double(1.0));
  TensorView* tv1 = add(tv0, new Double(2.0));
  TensorView* tv2 = add(tv1, new Double(3.0));
  fusion.addOutput(tv2);

  //[I0, I1, I2]
  tv2 = tv2->split(0, 4);
  //[I0o, I0i{4}, I1, I2]
  tv2 = tv2->merge(1);
  //[I0o, I0i{4}*I1, I2]
  tv2 = tv2->split(-1, 2);
  //[I0o, I0i{4}*I1, I2o, I2i{2}]
  tv2 = tv2->reorder({{0, 1}, {1, 0}, {3, 2}});
  //[I0i{4}*I1, I0o, I2i{2}, I2o]

  tv0->computeAt(tv2, -1);

  auto options = at::TensorOptions().dtype(at::kFloat).device(at::kCUDA, 0);

  at::Tensor output = at::empty({16, 8, 8}, options);

  FusionExecutor fe;
  fe.compileFusion(&fusion);
  fe.runFusion({}, {output});

  at::Tensor output_ref = at::zeros_like(output, options);
  output_ref = output_ref + 0.0 + 1.0 + 2.0 + 3.0;

  TORCH_CHECK(output_ref.equal(output));
}

TEST(NVFuserTest, FusionCodeGen2_CUDA) {
  Fusion fusion;
  FusionGuard fg(&fusion);

  TensorView* tv0 = makeSymbolicTensor(3);
  TensorView* tv1 = makeSymbolicTensor(3);
  TensorView* tv2 = add(tv1, new Double(2.0));
  TensorView* tv3 = add(tv0, tv2);

  fusion.addInput(tv0);
  fusion.addInput(tv1);
  fusion.addOutput(tv3);

  //[I0, I1, I2]
  tv3->reorder({{0, 2}, {2, 0}});
  //[I2, I1, I0]
  tv3->split(-1, 4);
  //[I2, I1, I0o, I0i{4}]
  tv3->reorder({{2, 0}, {3, 1}, {0, 3}});
  // I0o, I0i{4}, I1, I2]

  tv0->computeAt(tv3, -1);
  tv1->computeAt(tv3, -1);

  tv3->axis(0)->parallelize(ParallelType::BIDx);
  tv3->axis(-1)->parallelize(ParallelType::TIDx);

  auto options = at::TensorOptions().dtype(at::kFloat).device(at::kCUDA, 0);

  at::Tensor input1 = at::randn({16, 8, 8}, options);
  at::Tensor input2 = at::randn_like(input1);

  FusionExecutor fe;
  fe.compileFusion(&fusion);
  auto outputs = fe.runFusion({input1, input2});

  at::Tensor tv2_ref = input2 + 2.0;
  at::Tensor output_ref = input1 + tv2_ref;

  TORCH_CHECK(output_ref.equal(outputs[0]));
}

TEST(NVFuserTest, FusionSimplePWise_CUDA) {
  Fusion fusion;
  FusionGuard fg(&fusion);
  // dimensionality of the problem
  int nDims = 3;

  // Set up your input tensor views
  TensorView* tv0 = makeContigTensor(nDims);
  TensorView* tv1 = makeContigTensor(nDims);

  // Register your inputs
  fusion.addInput(tv0);
  fusion.addInput(tv1);

  // Do math with it, it returns a `Val*` but can be static_casted back to
  // TensorView
  TensorView* tv2 = add(tv1, new Double(2.0));
  TensorView* tv3 = add(tv0, tv2);

  // Register your outputs
  fusion.addOutput(tv3);

  // Do transformations, remember, transformations are outputs to inputs
  // This doesn't have to be in this order
  tv3->merge(1);
  tv3->merge(0);

  // Split by n_threads
  tv3->split(0, 128);
  tv3->split(0, 4);

  // For all inputs, computeAt the output inline, temporaries should be squeezed
  // between them
  tv0->computeAt(tv3, -1);
  tv1->computeAt(tv3, -1);

  // Parallelize TV3
  tv3->axis(0)->parallelize(ParallelType::BIDx);
  tv3->axis(-2)->parallelize(ParallelType::Unroll);
  tv3->axis(-1)->parallelize(ParallelType::TIDx);

  auto options = at::TensorOptions().dtype(at::kFloat).device(at::kCUDA, 0);

  at::Tensor input1 = at::randn({64, 2, 128}, options);
  at::Tensor input2 = at::rand_like(input1);
  at::Tensor output = at::empty_like(input1);

  FusionExecutor fe;
  fe.compileFusion(&fusion);
  fe.runFusion({input1, input2}, {output});

  at::Tensor tv2_ref = input2 + 2.0;
  at::Tensor output_ref = input1 + tv2_ref;

  TORCH_CHECK(output_ref.equal(output));
}

TEST(NVFuserTest, FusionExecKernel_CUDA) {
  Fusion fusion;
  FusionGuard fg(&fusion);

  // Set up your input tensor views
  TensorView* tv0 = makeSymbolicTensor(2);
  TensorView* tv1 = makeSymbolicTensor(2);

  // Register your inputs
  fusion.addInput(tv0);
  fusion.addInput(tv1);

  // Do math with it, it returns a `Val*` but can be static_casted back to
  // TensorView
  TensorView* tv2 = add(tv1, new Double(2.0));
  TensorView* tv3 = add(tv0, tv2);

  // Register your outputs
  fusion.addOutput(tv3);

  tv3->merge(0);
  tv3->split(0, 128);
  tv3->split(0, 4);

  // For all inputs, computeAt the output inline, temporaries should be squeezed
  // between them
  tv0->computeAt(tv3, 1);
  tv1->computeAt(tv3, 1);

  // Parallelize TV3
  tv3->axis(0)->parallelize(ParallelType::BIDx);
  tv2->axis(1)->parallelize(ParallelType::Unroll);
  tv3->axis(1)->parallelize(ParallelType::Unroll);
  tv2->axis(-1)->parallelize(ParallelType::TIDx);
  tv3->axis(-1)->parallelize(ParallelType::TIDx);

  auto options = at::TensorOptions().dtype(at::kFloat).device(at::kCUDA, 0);

  at::Tensor input1 = at::ones({1, 128}, options);
  at::Tensor input2 = at::ones_like(input1);

  FusionExecutor fe;
  fe.compileFusion(&fusion);
  auto outputs = fe.runFusion({input1, input2});

  at::Tensor check = at::full({1, 128}, 4, options);
  ;
  TORCH_CHECK(outputs[0].equal(check));
}

int ceilDiv_(int a, int b) {
  return (a + b - 1) / b;
}

TEST(NVFuserTest, FusionAdvancedComputeAt1_CUDA) {
  // Case 1
  // tv1 = tv0 * 0.5
  // tv2 = tv1 * -1
  // tv3 = tv1 + 3
  // tv4 = tv1 * 2
  // tv5 = tv3 + tv2
  // tv6 = tv5 + tv4
  // tv7 = tv1 + tv4
  Fusion fusion;
  FusionGuard fg(&fusion);

  TensorView* tv0 = makeSymbolicTensor(2);
  fusion.addInput(tv0);

  TensorView* tv1 = mul(tv0, new Double(0.5));
  TensorView* tv2 = mul(tv1, new Double(-1.0));
  TensorView* tv3 = add(tv1, new Double(3.0));
  TensorView* tv4 = mul(tv1, new Double(2.0));
  TensorView* tv5 = add(tv3, tv2);

  TensorView* tv6 = add(tv5, tv4);
  TensorView* tv7 = add(tv1, tv4);

  fusion.addOutput(tv6);
  fusion.addOutput(tv7);

  // Lets setup to actually run
  tv7->merge(0);
  tv7->split(0, 128);
  tv7->split(0, 4);

  tv7->axis(0)->parallelize(ParallelType::BIDx);

  tv0->computeAt(tv7, 1);

  TORCH_CHECK(tv1->hasComputeAt() && tv1->nDims() == 3);
  TORCH_CHECK(tv2->getComputeAtView() == tv5 && tv2->nDims() == 3);
  TORCH_CHECK(tv3->getComputeAtView() == tv5 && tv3->nDims() == 3);
  TORCH_CHECK(tv4->hasComputeAt() && tv4->nDims() == 3);
  TORCH_CHECK(tv5->getComputeAtView() == tv6 && tv5->nDims() == 3);
  TORCH_CHECK(tv6->getComputeAtView() == tv7 && tv6->nDims() == 3);
  TORCH_CHECK(!tv7->hasComputeAt());

  for (Val* val : fusion.vals()) {
    if (!fusion.hasInput(val) &&
        val->getValType().value() == ValType::TensorView) {
      TensorView* tv = static_cast<TensorView*>(val);
      tv->axis(1)->parallelize(ParallelType::Unroll);
      tv->axis(-1)->parallelize(ParallelType::TIDx);
    }
  }

  auto options = at::TensorOptions().dtype(at::kFloat).device(at::kCUDA, 0);

  at::Tensor aten_input = at::randn({129, 127}, options);

  auto t1 = aten_input.mul({0.5});
  auto t2 = t1.mul({-1.0});
  auto t3 = t1.add({3.0});
  auto t4 = t1.mul({2.0});
  auto t5 = t3.add(t2);
  auto t6 = t5.add(t4);
  auto t7 = t1.add(t4);

  std::vector<at::Tensor> aten_outputs = {t6, t7};
  std::vector<at::Tensor> cg_outputs = {at::empty_like(aten_input, options),
                                        at::empty_like(aten_input, options)};

  FusionExecutor fe;
  fe.compileFusion(&fusion);
  fe.runFusion({aten_input}, cg_outputs);

  testValidate(
      &fusion, cg_outputs, {aten_input}, aten_outputs, __LINE__, __FILE__);
}

TEST(NVFuserTest, FusionAdvancedComputeAt2_CUDA) {
  // Case 2
  // tv1 = tv0 * -1
  // tv2 = tv0 + 3
  // tv3 = tv0 * 2
  // tv4 = tv2 + tv1
  // tv5 = tv4 + tv3
  // tv6 = tv5 + tv3
  Fusion fusion;
  FusionGuard fg(&fusion);

  TensorView* tv0 = makeSymbolicTensor(2);
  fusion.addInput(tv0);

  TensorView* tv1 = mul(tv0, new Double(-1.0));
  TensorView* tv2 = add(tv0, new Double(3.0));
  TensorView* tv3 = mul(tv0, new Double(2.0));
  TensorView* tv4 = add(tv2, tv1);

  TensorView* tv5 = add(tv4, tv3);
  TensorView* tv6 = add(tv5, tv3);

  fusion.addOutput(tv5);
  fusion.addOutput(tv6);

  // Lets setup to actually run
  tv6->merge(0);
  tv6->split(0, 128);
  tv6->split(0, 4);

  tv6->axis(0)->parallelize(ParallelType::BIDx);

  tv0->computeAt(tv6, 1);

  for (Val* val : fusion.vals()) {
    if (!fusion.hasInput(val) &&
        val->getValType().value() == ValType::TensorView) {
      TensorView* tv = static_cast<TensorView*>(val);

      tv->axis(1)->parallelize(ParallelType::Unroll);
      tv->axis(-1)->parallelize(ParallelType::TIDx);
    }
  }

  auto options = at::TensorOptions().dtype(at::kFloat).device(at::kCUDA, 0);
  at::Tensor input = at::randn({129, 127}, options);

  auto t1 = input.mul({-1.0});
  auto t2 = input.add({3.0});
  auto t3 = input.mul({2.0});
  auto t4 = t2.add(t1);
  auto t5 = t4.add(t3);
  auto t6 = t5.add(t3);

  std::vector<at::Tensor> aten_outputs = {t5, t6};

  FusionExecutor fe;
  fe.compileFusion(&fusion);
  auto cg_outputs = fe.runFusion({input});

  testValidate(&fusion, cg_outputs, {input}, aten_outputs, __LINE__, __FILE__);
}

TEST(NVFuserTest, FusionAdvancedComputeAt3_CUDA) {
  // Case 3
  // T2 = T1 * 0.979361
  // T3 = T2 * T0
  Fusion fusion;
  FusionGuard fg(&fusion);

  TensorView* tv0 = makeSymbolicTensor(4);
  fusion.addInput(tv0);

  TensorView* tv1 = makeSymbolicTensor(4);
  fusion.addInput(tv1);

  TensorView* tv2 = mul(tv1, new Double(.979361));
  TensorView* tv3 = mul(tv2, tv0);

  fusion.addOutput(tv3);

  // Lets setup to actually run
  while (tv3->nDims() > 1)
    tv3->merge(0);
  tv3->split(0, 128);
  tv3->split(0, 4);

  tv0->computeAt(tv3, 1);
  tv1->computeAt(tv3, 1);

  tv3->axis(0)->parallelize(ParallelType::BIDx);

  for (Val* val : fusion.vals()) {
    if (!fusion.hasInput(val) &&
        val->getValType().value() == ValType::TensorView) {
      TensorView* tv = static_cast<TensorView*>(val);

      tv->axis(1)->parallelize(ParallelType::Unroll);
      tv->axis(-1)->parallelize(ParallelType::TIDx);
    }
  }

  auto options = at::TensorOptions().dtype(at::kFloat).device(at::kCUDA, 0);
  at::Tensor t0 = at::randn({129, 127, 63, 65}, options);
  at::Tensor t1 = at::rand_like(t0, options);

  auto t2 = t1.mul({0.979361});
  auto aten_output = t2.mul(t0);

  std::vector<IValue> aten_inputs = {t0, t1};

  at::Tensor cg_output = at::empty_like(t0, options);

  FusionExecutor fe;
  fe.compileFusion(&fusion);
  fe.runFusion(aten_inputs, {cg_output});

  testValidate(
      &fusion, {cg_output}, aten_inputs, {aten_output}, __LINE__, __FILE__);
}

TEST(NVFuserTest, FusionAdvancedComputeAt4_CUDA) {
  // Case 4
  // T4 = T2 - T3
  // T5 = T1 + T4
  // T6 = T5 - T0
  Fusion fusion;
  FusionGuard fg(&fusion);

  TensorView* tv0 = makeSymbolicTensor(4);
  fusion.addInput(tv0);

  TensorView* tv1 = makeSymbolicTensor(4);
  fusion.addInput(tv1);

  TensorView* tv2 = makeSymbolicTensor(4);
  fusion.addInput(tv2);

  TensorView* tv3 = makeSymbolicTensor(4);
  fusion.addInput(tv3);

  TensorView* tv4 = sub(tv2, tv3);
  TensorView* tv5 = add(tv1, tv4);
  TensorView* tv6 = sub(tv5, tv0);

  fusion.addOutput(tv6);

  // Lets setup to actually run
  while (tv6->nDims() > 1)
    tv6->merge(0);
  tv6->split(0, 128);
  tv6->split(0, 4);

  tv0->computeAt(tv6, 1);
  tv1->computeAt(tv6, 1);
  tv2->computeAt(tv6, 1);
  tv3->computeAt(tv6, 1);

  tv6->axis(0)->parallelize(ParallelType::BIDx);

  for (Val* val : fusion.vals()) {
    if (!fusion.hasInput(val) &&
        val->getValType().value() == ValType::TensorView) {
      TensorView* tv = static_cast<TensorView*>(val);

      tv->axis(1)->parallelize(ParallelType::Unroll);
      tv->axis(-1)->parallelize(ParallelType::TIDx);
    }
  }

  auto options = at::TensorOptions().dtype(at::kFloat).device(at::kCUDA, 0);
  at::Tensor t0 = at::randn({129, 127, 63, 65}, options);
  at::Tensor t1 = at::rand_like(t0, options);
  at::Tensor t2 = at::rand_like(t0, options);
  at::Tensor t3 = at::rand_like(t0, options);

  auto t4 = t2.sub(t3);
  auto t5 = t1.add(t4);
  auto aten_output = t5.sub(t0);

  std::vector<IValue> aten_inputs = {t0, t1, t2, t3};

  FusionExecutor fe;
  fe.compileFusion(&fusion);
  auto cg_outputs = fe.runFusion(aten_inputs);

  testValidate(
      &fusion, cg_outputs, aten_inputs, {aten_output}, __LINE__, __FILE__);
}

TEST(NVFuserTest, FusionAdvancedComputeAt5_CUDA) {
  // Case 5
  // tv2 = tv0 + 2.0
  // tv3 = tv1 * tv2
  Fusion fusion;
  FusionGuard fg(&fusion);

  // Set up your input tensor views
  TensorView* tv0 = makeSymbolicTensor(2);
  fusion.addInput(tv0);
  TensorView* tv1 = makeSymbolicTensor(2);
  fusion.addInput(tv1);
  TensorView* tv2 = add(tv0, new Double(2.0));
  TensorView* tv3 = mul(tv1, tv2);
  fusion.addOutput(tv3);

  tv3->merge(0);
  tv3->split(-1, 8);
  tv3->split(-1, 4);

  tv2->computeAt(tv3, 1);
  tv3->axis(0)->parallelize(ParallelType::BIDx);

  auto options = at::TensorOptions().dtype(at::kFloat).device(at::kCUDA, 0);
  at::Tensor t0 = at::randn({63, 65}, options);
  at::Tensor t1 = at::rand_like(t0, options);

  auto t2 = t0.add(2.0);
  auto aten_output = t1.mul(t2);

  std::vector<IValue> aten_inputs = {t0, t1};

  FusionExecutor fe;
  fe.compileFusion(&fusion);
  auto cg_outputs = fe.runFusion(aten_inputs);

  testValidate(
      &fusion, cg_outputs, aten_inputs, {aten_output}, __LINE__, __FILE__);
}

TEST(NVFuserTest, FusionAdvancedComputeAt6_CUDA) {
  Fusion fusion;
  FusionGuard fg(&fusion);

  TensorView* tv0 = makeSymbolicTensor(2);
  fusion.addInput(tv0);
  TensorView* tv1 = makeSymbolicTensor(2);
  fusion.addInput(tv1);
  TensorView* tv2 = add(tv0, new Double(2.0));
  TensorView* tv3 = mul(tv1, tv2);
  fusion.addOutput(tv3);

  tv2->merge(0);
  tv2->split(-1, 8);
  tv2->split(-1, 4);
  tv3->merge(0);
  tv3->split(-1, 8);

  tv2->computeAt(tv3, 1);

  tv3->axis(0)->parallelize(ParallelType::BIDx);

  auto options = at::TensorOptions().dtype(at::kFloat).device(at::kCUDA, 0);
  at::Tensor t0 = at::randn({63, 65}, options);
  at::Tensor t1 = at::rand_like(t0, options);

  auto t2 = t0.add(2.0);
  auto aten_output = t1.mul(t2);

  std::vector<IValue> aten_inputs = {t0, t1};

  FusionExecutor fe;
  fe.compileFusion(&fusion);
  auto cg_outputs = fe.runFusion(aten_inputs);

  testValidate(
      &fusion, cg_outputs, aten_inputs, {aten_output}, __LINE__, __FILE__);
}

TEST(NVFuserTest, FusionComputeAtMultiConsumers_CUDA) {
  // tv1 = tv0 * 0.5
  // tv2 = tv1 * -1
  // tv3 = tv2 * -2
  Fusion fusion;
  FusionGuard fg(&fusion);

  TensorView* tv0 = makeSymbolicTensor(1);
  fusion.addInput(tv0);

  TensorView* tv1 = mul(tv0, new Double(0.5));
  TensorView* tv2 = mul(tv1, new Double(-1.0));
  TensorView* tv3 = mul(tv1, new Double(-2.0));
  fusion.addOutput(tv2);
  fusion.addOutput(tv3);

  // This computeAt will affect tv2 as well, even though tv2 is not in
  // the data-flow path between tv1 and tv3. The reason is that tv1 is
  // now computed at tv3, so tv2 must also be computed at the same
  // location. Overall, what will happen is basically we merge
  // expressions of all tensors and compute them in a single loop
  // nest.
  TensorView* computeAtTarget = tv3;
  computeAtTarget->split(0, 128);
  tv1->computeAt(computeAtTarget, 1);

  TensorView* affected_tensors[] = {tv1, tv2, tv3};
  for (auto tv : affected_tensors) {
    TORCH_CHECK(tv->nDims() == computeAtTarget->nDims());
  }

  // Note that tv2 is also computed at tv3.
  TORCH_CHECK(tv1->getComputeAtView() == computeAtTarget);
  TORCH_CHECK(tv2->getComputeAtView() == tv3);
  TORCH_CHECK(!tv3->hasComputeAt());

  computeAtTarget->axis(0)->parallelize(ParallelType::BIDx);
  for (auto tv : affected_tensors) {
    tv->axis(-1)->parallelize(ParallelType::TIDx);
  }

  auto options = at::TensorOptions().dtype(at::kFloat).device(at::kCUDA, 0);

  at::Tensor aten_input = at::randn({1000}, options);

  auto t1 = aten_input * 0.5;
  auto t2 = t1 * -1.0;
  auto t3 = t1 * -2.0;

  std::vector<at::Tensor> aten_outputs = {t2, t3};

  std::vector<at::Tensor> cg_outputs = {at::empty_like(aten_input, options),
                                        at::empty_like(aten_input, options)};

  FusionExecutor fe;
  fe.compileFusion(&fusion);
  fe.runFusion({aten_input}, cg_outputs);

  testValidate(
      &fusion, cg_outputs, {aten_input}, aten_outputs, __LINE__, __FILE__);
}

// Similar to ComputeAtMultiConsumers, but with a common consumer.
TEST(NVFuserTest, FusionComputeAtCommonConsumer1_CUDA) {
  // tv1 = tv0 * 0.5
  // tv2 = tv1 * -1
  // tv3 = tv2 * -2
  // tv4 = tv2 + tv3
  // tv5 = tv4 * 5
  Fusion fusion;
  FusionGuard fg(&fusion);

  TensorView* tv0 = makeSymbolicTensor(1);
  fusion.addInput(tv0);

  TensorView* tv1 = mul(tv0, new Double(0.5));
  TensorView* tv2 = mul(tv1, new Double(-1.0));
  TensorView* tv3 = mul(tv1, new Double(-2.0));
  TensorView* tv4 = add(tv2, tv3);
  TensorView* tv5 = mul(tv4, new Double(5.0));
  fusion.addOutput(tv3);
  fusion.addOutput(tv4);
  fusion.addOutput(tv5);

  // Computing tv1 at tv3. This will affect tv2 as discussed in
  // ComplexComputeAt1. Additionally, in this case, notice that tv4 is
  // the common consumer of tv2 and tv3, so they are computed at
  // tv4. The indirect propagation of the computeAt should stop at the
  // common consumer, and no further change should occur. More
  // specifically, tv4 and tv5 should not have a computeAt tensor.
  TensorView* computeAtTarget = tv3;
  computeAtTarget->split(0, 128);
  tv1->computeAt(computeAtTarget, 1);

  TensorView* affected_tensors[] = {tv1, tv2, tv3, tv4};
  for (auto tv : affected_tensors) {
    TORCH_CHECK(tv->nDims() == computeAtTarget->nDims());
  }

  TORCH_CHECK(tv1->getComputeAtView() == computeAtTarget);
  TORCH_CHECK(tv2->getComputeAtView() == tv4);
  TORCH_CHECK(tv3->getComputeAtView() == tv4);
  TORCH_CHECK(!tv4->hasComputeAt());
  TORCH_CHECK(!tv5->hasComputeAt());

  computeAtTarget->axis(0)->parallelize(ParallelType::BIDx);

  for (auto tv : affected_tensors) {
    tv->axis(-1)->parallelize(ParallelType::TIDx);
  }

  auto options = at::TensorOptions().dtype(at::kFloat).device(at::kCUDA, 0);

  at::Tensor aten_input = at::randn({1000}, options);

  auto t1 = aten_input * 0.5;
  auto t2 = t1 * -1.0;
  auto t3 = t1 * -2.0;
  auto t4 = t2 + t3;
  auto t5 = t4 * 5.0;

  std::vector<at::Tensor> aten_outputs = {t3, t4, t5};
  std::vector<at::Tensor> cg_outputs = {at::empty_like(aten_input, options),
                                        at::empty_like(aten_input, options),
                                        at::empty_like(aten_input, options)};

  FusionExecutor fe;
  fe.compileFusion(&fusion);
  fe.runFusion({aten_input}, cg_outputs);

  testValidate(
      &fusion, cg_outputs, {aten_input}, aten_outputs, __LINE__, __FILE__);
}

TEST(NVFuserTest, FusionComputeAtCommonConsumer2_CUDA) {
  // tv1 = tv0 * 0.5
  // tv2 = tv1 * -1
  // tv3 = tv2 * -1
  // tv4 = tv1 + 4
  // tv5 = tv3 + tv4
  Fusion fusion;
  FusionGuard fg(&fusion);

  TensorView* tv0 = makeSymbolicTensor(2);
  fusion.addInput(tv0);

  TensorView* tv1 = mul(tv0, new Double(0.5));
  TensorView* tv2 = mul(tv1, new Double(-1.0));
  TensorView* tv3 = mul(tv2, new Double(-1.0));
  TensorView* tv4 = add(tv1, new Double(4.0));
  TensorView* tv5 = add(tv3, tv4);

  fusion.addOutput(tv5);

  TensorView* computeAtTarget = tv3;

  computeAtTarget->merge(0);
  computeAtTarget->split(0, 128);
  computeAtTarget->split(0, 4);

  computeAtTarget->axis(0)->parallelize(ParallelType::BIDx);

  // This computeAt will affect all tensors including tv3, tv4 and
  // tv5, even though it appears to impact only tv1 and tv2. The
  // reason is that tv1 is now computed at tv3, so tv4 must also be
  // computed at the same location. Similarly, the consumer of tv4,
  // tv5, must also be computed at the same location. Overall, what
  // will happen is basically we merge expressions of all tensors and
  // compute them in a single loop nest. Internally, this will be
  // realized by making all tensors, except for those in the path
  // between tv1 and tv3, computed at tv5, which we call the common
  // consumer.
  tv1->computeAt(computeAtTarget, 1);

  // All tensors should have the same dimenionality as the target
  for (Val* val : fusion.vals()) {
    if (fusion.hasInput(val) ||
        val->getValType().value() != ValType::TensorView) {
      continue;
    }
    TensorView* tv = val->as<TensorView>();
    TORCH_CHECK(tv->nDims() == computeAtTarget->nDims());
  }

  TORCH_CHECK(tv1->getComputeAtView() == tv2);
  TORCH_CHECK(tv2->getComputeAtView() == tv3);
  // tv3 and tv4 are computed at tv5
  TORCH_CHECK(tv3->getComputeAtView() == tv5);
  TORCH_CHECK(tv4->getComputeAtView() == tv5);
  TORCH_CHECK(!tv5->hasComputeAt());

  for (Val* val : fusion.vals()) {
    if (!fusion.hasInput(val) &&
        val->getValType().value() == ValType::TensorView) {
      TensorView* tv = val->as<TensorView>();
      tv->axis(1)->parallelize(ParallelType::Unroll);
      tv->axis(-1)->parallelize(ParallelType::TIDx);
    }
  }

  auto options = at::TensorOptions().dtype(at::kFloat).device(at::kCUDA, 0);

  at::Tensor aten_input = at::randn({129, 127}, options);

  auto t1 = aten_input.mul({0.5});
  auto t2 = t1.mul({-1.0});
  auto t3 = t2.mul({-1.0});
  auto t4 = t1.add({4.0});
  auto aten_output = t3 + t4;

  at::Tensor cg_output = at::empty_like(aten_input, options);

  FusionExecutor fe;
  fe.compileFusion(&fusion);
  fe.runFusion({aten_input}, {cg_output});

  testValidate(
      &fusion, {cg_output}, {aten_input}, {aten_output}, __LINE__, __FILE__);
}

// Similar to the above common consumer test but adds an additional
// tensor that has no common consumer with the other tensors.
TEST(NVFuserTest, FusionComputeAtCommonConsumer3_CUDA) {
  // tv1 = tv0 * 0.5
  // tv2 = tv1 * -1
  // tv3 = tv2 * -1
  // tv4 = tv1 + 4
  // tv5 = tv2 + tv3
  // tv6 = tv1 + 6
  Fusion fusion;
  FusionGuard fg(&fusion);

  TensorView* tv0 = makeSymbolicTensor(2);
  fusion.addInput(tv0);

  TensorView* tv1 = mul(tv0, new Double(0.5));
  TensorView* tv2 = mul(tv1, new Double(-1.0));
  TensorView* tv3 = mul(tv2, new Double(-1.0));
  TensorView* tv4 = add(tv1, new Double(4.0));
  TensorView* tv5 = add(tv3, tv4);
  TensorView* tv6 = add(tv1, new Double(6.0));

  fusion.addOutput(tv5);
  fusion.addOutput(tv6);

  TensorView* computeAtTarget = tv3;

  computeAtTarget->merge(0);
  computeAtTarget->split(0, 128);
  computeAtTarget->split(0, 4);

  computeAtTarget->axis(0)->parallelize(ParallelType::BIDx);

  // This will have the same impact on the tensors except for tv5 and
  // tv6. tv6 does not have any common consumer with the computeAt
  // target, but since it uses tv1, it must be also computed at the
  // same location as the other impacted tensors. We can either make
  // tv5 computed at tv6 or tv6 computed at tv5. In this case, tv5
  // should be computed at tv6 just because the current implementation
  // orders the computeAt relationship based on the order in which
  // tensors are specified as outputs.

  tv1->computeAt(computeAtTarget, 1);

  // All tensors should have the same dimenionality as the target
  for (Val* val : fusion.vals()) {
    if (fusion.hasInput(val) ||
        val->getValType().value() != ValType::TensorView) {
      continue;
    }
    TensorView* tv = val->as<TensorView>();
    TORCH_CHECK(tv->nDims() == computeAtTarget->nDims());
  }

  TORCH_CHECK(tv1->getComputeAtView() == tv2);
  TORCH_CHECK(tv2->getComputeAtView() == tv3);

  // tv3 and tv4 are computed at tv5
  TORCH_CHECK(tv3->getComputeAtView() == tv5);
  TORCH_CHECK(tv4->getComputeAtView() == tv5);

  // tv5 should be computed at tv6 since tv5 is added as an output
  // before tv6. If we call fusion.addOutput(tv6) first, tv6 should be
  // computed at tv5.
  TORCH_CHECK(tv5->getComputeAtView() == tv6);
  TORCH_CHECK(!tv6->hasComputeAt());

  for (Val* val : fusion.vals()) {
    if (!fusion.hasInput(val) &&
        val->getValType().value() == ValType::TensorView) {
      TensorView* tv = val->as<TensorView>();
      tv->axis(1)->parallelize(ParallelType::Unroll);
      tv->axis(-1)->parallelize(ParallelType::TIDx);
    }
  }

  auto options = at::TensorOptions().dtype(at::kFloat).device(at::kCUDA, 0);

  at::Tensor aten_input = at::randn({129, 127}, options);

  auto t1 = aten_input.mul({0.5});
  auto t2 = t1.mul({-1.0});
  auto t3 = t2.mul({-1.0});
  auto t4 = t1.add({4.0});
  auto t5 = t3 + t4;
  auto t6 = t1.add({6.0});

  std::vector<at::Tensor> aten_outputs = {t5, t6};
  std::vector<at::Tensor> cg_outputs = {at::empty_like(aten_input, options),
                                        at::empty_like(aten_input, options)};

  FusionExecutor fe;
  fe.compileFusion(&fusion);
  fe.runFusion({aten_input}, cg_outputs);

  testValidate(
      &fusion, cg_outputs, {aten_input}, aten_outputs, __LINE__, __FILE__);
}

// Similar to ComputeAtCommonConsumer1 but with an addtiona ltensor
// that does not have data dependency with the consumer.
TEST(NVFuserTest, FusionComputeAtNoCommonConsumer_CUDA) {
  // tv1 = tv0 * 0.5
  // tv2 = tv1 * -1
  // tv3 = tv1 * -2
  // tv4 = tv2 + tv3
  // tv5 = tv4 * 5
  // tv6 = tv1 * 6
  Fusion fusion;
  FusionGuard fg(&fusion);

  TensorView* tv0 = makeSymbolicTensor(1);
  fusion.addInput(tv0);

  TensorView* tv1 = mul(tv0, new Double(0.5));
  TensorView* tv2 = mul(tv1, new Double(-1.0));
  TensorView* tv3 = mul(tv1, new Double(-2.0));
  TensorView* tv4 = add(tv2, tv3);
  TensorView* tv5 = mul(tv4, new Double(5.0));
  // Notice that tv6 is not a consumer of tv4.
  TensorView* tv6 = mul(tv1, new Double(6.0));
  fusion.addOutput(tv3);
  fusion.addOutput(tv4);
  fusion.addOutput(tv5);
  fusion.addOutput(tv6);

  TensorView* computeAtTarget = tv3;
  computeAtTarget->split(0, 128);
  tv1->computeAt(computeAtTarget, 1);

  TensorView* affected_tensors[] = {tv1, tv2, tv3, tv4, tv6};
  for (auto tv : affected_tensors) {
    TORCH_CHECK(tv->nDims() == computeAtTarget->nDims());
  }

  TORCH_CHECK(tv1->getComputeAtView() == computeAtTarget);
  TORCH_CHECK(tv2->getComputeAtView() == tv4);
  TORCH_CHECK(tv3->getComputeAtView() == tv4);
  TORCH_CHECK(tv4->getComputeAtView() == tv5);
  TORCH_CHECK(tv5->getComputeAtView() == tv6);
  TORCH_CHECK(!tv6->hasComputeAt());

  computeAtTarget->axis(0)->parallelize(ParallelType::BIDx);

  for (auto tv : affected_tensors) {
    tv->axis(-1)->parallelize(ParallelType::TIDx);
  }

  auto options = at::TensorOptions().dtype(at::kFloat).device(at::kCUDA, 0);

  at::Tensor aten_input = at::randn({1000}, options);

  auto t1 = aten_input * 0.5;
  auto t2 = t1 * -1.0;
  auto t3 = t1 * -2.0;
  auto t4 = t2 + t3;
  auto t5 = t4 * 5.0;
  auto t6 = t1 * 6.0;

  std::vector<at::Tensor> aten_outputs = {t3, t4, t5, t6};
  std::vector<at::Tensor> cg_outputs = {at::empty_like(aten_input, options),
                                        at::empty_like(aten_input, options),
                                        at::empty_like(aten_input, options),
                                        at::empty_like(aten_input, options)};

  FusionExecutor fe;
  fe.compileFusion(&fusion);
  fe.runFusion({aten_input}, cg_outputs);

  testValidate(
      &fusion, cg_outputs, {aten_input}, aten_outputs, __LINE__, __FILE__);
}

namespace {

void checkConcretized(
    TensorView* v0,
    int a0,
    TensorView* v1,
    int a1,
    bool should_concretize) {
  if (should_concretize) {
    TORCH_CHECK(
        IterDomain::concretizeDomain(v0->axis(a0))->sameAs(v1->axis(a1)));
  } else {
    TORCH_CHECK(
        !IterDomain::concretizeDomain(v0->axis(a0))->sameAs(v1->axis(a1)));
  }
}

} // namespace

TEST(NVFuserTest, FusionBCastConcretizeBasic_CUDA) {
  Fusion fusion;
  FusionGuard fg(&fusion);

  // tv0: [I I]
  TensorView* tv0 = makeSymbolicTensor(2);

  // tv1: [I I I]
  TensorView* tv1 = makeSymbolicTensor(3);

  fusion.addInput(tv0);
  fusion.addInput(tv1);

  // tv2*: [B I I]
  auto tv2_0 = broadcast(tv0, {true, false, false});
  auto tv2_1 = broadcast(tv0, {true, false, false});
  auto tv2 = add(tv2_0, tv2_1);

  // tv3: [I I I]
  auto tv3 = add(tv2, tv1);

  fusion.addOutput(tv3);

  checkConcretized(tv2, 0, tv1, 0, true);
  checkConcretized(tv2_0, 0, tv1, 0, true);
  checkConcretized(tv2_1, 0, tv1, 0, true);
  checkConcretized(tv2_0, 1, tv1, 0, false);
  checkConcretized(tv2_0, 0, tv1, 1, false);
}

TEST(NVFuserTest, FusionBCastConcretizeRfactor_CUDA) {
  Fusion fusion;
  FusionGuard fg(&fusion);

  // both tv0 and tv1 = [I, I]
  TensorView* tv0 = makeSymbolicTensor(2);
  TensorView* tv1 = makeSymbolicTensor(2);

  //[B,I,I]
  auto tv2 = broadcast(tv1, {true, false, false});

  //[B,I,R]
  auto tv3 = sum(tv2, {2});

  auto tv5 = add(tv3, tv1);

  fusion.addInput(tv0);
  fusion.addInput(tv1);
  fusion.addOutput(tv5);

  // scheduling:
  //[B,I,R0,R1=128], root = [B,I,R]
  tv3->split(2, 128);

  // root=[B,I,Irf], rfactor=[B,I,Irf,Rrf]
  auto tv4 = tv3->rFactor({3});

  checkConcretized(tv2, 0, tv5, 0, true);
  checkConcretized(tv4, 0, tv5, 0, true);
  checkConcretized(tv3, 0, tv5, 0, true);
}

namespace {

void checkIdMapped(
    ComputeAtRootDomainMap& root_map,
    TensorView* v0,
    IterDomain* id0,
    TensorView* v1,
    IterDomain* id1,
    bool should_map) {
  if (should_map) {
    TORCH_CHECK(root_map.canMap(v0->domain(), id0, v1->domain(), id1));
  } else {
    TORCH_CHECK(!root_map.canMap(v0->domain(), id0, v1->domain(), id1));
  }
}

void checkIdMapped(
    TensorView* v0,
    const std::vector<IterDomain*>& root0,
    const std::vector<bool> should_map0,
    TensorView* v1,
    const std::vector<IterDomain*>& root1,
    const std::vector<bool> should_map1) {
  ComputeAtRootDomainMap map;
  map.build();
  TORCH_INTERNAL_ASSERT(root0.size() == should_map0.size());
  TORCH_INTERNAL_ASSERT(root1.size() == should_map1.size());
  size_t idx0 = 0;
  for (size_t i = 0; i < root0.size(); ++i) {
    size_t idx1 = 0;
    for (size_t j = 0; j < root1.size(); ++j) {
      if (should_map0[i] && should_map1[j] && idx0 == idx1) {
        checkIdMapped(map, v0, root0[i], v1, root1[j], true);
      } else {
        checkIdMapped(map, v0, root0[i], v1, root1[j], false);
      }
      if (should_map1[j])
        ++idx1;
    }
    if (should_map0[i])
      ++idx0;
  }
}

void checkIdMapped(
    TensorView* v0,
    const std::vector<IterDomain*>& root0,
    TensorView* v1,
    const std::vector<IterDomain*>& root1) {
  checkIdMapped(
      v0,
      root0,
      std::vector<bool>(root0.size(), true),
      v1,
      root1,
      std::vector<bool>(root1.size(), true));
}

} // namespace

TEST(NVFuserTest, FusionRootMappingBasic_CUDA) {
  Fusion fusion;
  FusionGuard fg(&fusion);

  TensorView* tv0 = makeSymbolicTensor(2);
  TensorView* tv1 = makeSymbolicTensor(2);

  fusion.addInput(tv0);
  fusion.addInput(tv1);
  auto tv3 = broadcast(tv0, {true, false, false});
  auto tv4 = broadcast(tv1, {false, true, false});
  auto tv5 = add(tv3, tv4);
  fusion.addOutput(tv5);

  checkIdMapped(
      tv0,
      tv0->getRootDomain(),
      {true, true},
      tv4,
      tv4->getRootDomain(),
      {false, true, true});
  checkIdMapped(
      tv1,
      tv1->getRootDomain(),
      {true, true},
      tv4,
      tv4->getRootDomain(),
      {true, false, true});
  checkIdMapped(
      tv0,
      tv0->getRootDomain(),
      {false, true},
      tv1,
      tv1->getRootDomain(),
      {false, true});
  checkIdMapped(
      tv0,
      tv0->getRootDomain(),
      {true, true},
      tv5,
      tv5->getRootDomain(),
      {false, true, true});
  checkIdMapped(
      tv1,
      tv1->getRootDomain(),
      {true, true},
      tv5,
      tv5->getRootDomain(),
      {true, false, true});
  checkIdMapped(tv3, tv3->getRootDomain(), tv4, tv4->getRootDomain());
  checkIdMapped(tv3, tv3->getRootDomain(), tv5, tv5->getRootDomain());
  checkIdMapped(tv4, tv4->getRootDomain(), tv5, tv5->getRootDomain());
}

TEST(NVFuserTest, FusionRootMappingRfactor_CUDA) {
  Fusion fusion;
  FusionGuard fg(&fusion);

  // [I,I]
  TensorView* tv0 = makeSymbolicTensor(2);
  // [I,I,I]
  TensorView* tv1 = makeSymbolicTensor(3);

  //[I,I,R]
  auto tv2 = sum(tv1, {2});
  auto tv3 = add(tv2, tv0);

  fusion.addInput(tv0);
  fusion.addInput(tv1);
  fusion.addOutput(tv3);

  // scheduling:
  //[B,I,R0,R1=128], root = [B,I,R]
  tv2->split(2, 128);

  // root=[B,I,Irf], rfactor=[B,I,Irf,Rrf]
  auto tv4 = tv2->rFactor({3});

  checkIdMapped(tv1, tv1->getRootDomain(), tv4, tv4->getRootDomain());
  checkIdMapped(
      tv4,
      tv4->getRFactorDomain(),
      {true, true, true, false},
      tv2,
      tv2->getRootDomain(),
      {true, true, true});
  checkIdMapped(
      tv1,
      tv1->getRootDomain(),
      {true, true, false},
      tv2,
      tv2->getRootDomain(),
      {true, true, false});
  checkIdMapped(
      tv1,
      tv1->getRootDomain(),
      {true, true, false},
      tv3,
      tv3->getRootDomain(),
      {true, true});
  checkIdMapped(
      tv2,
      tv2->getRootDomain(),
      {true, true, false},
      tv3,
      tv3->getRootDomain(),
      {true, true});
  checkIdMapped(tv0, tv0->getRootDomain(), tv3, tv3->getRootDomain());
  checkIdMapped(
      tv0,
      tv0->getRootDomain(),
      {true, true},
      tv1,
      tv1->getRootDomain(),
      {true, true, false});
  checkIdMapped(
      tv0,
      tv0->getRootDomain(),
      {true, true},
      tv2,
      tv2->getRootDomain(),
      {true, true, false});
  checkIdMapped(
      tv0,
      tv0->getRootDomain(),
      {true, true},
      tv4,
      tv4->getRFactorDomain(),
      {true, true, false, false});
  checkIdMapped(
      tv0,
      tv0->getRootDomain(),
      {true, true},
      tv4,
      tv4->getRootDomain(),
      {true, true, false});
}

TEST(NVFuserTest, FusionRootMappingReductionDependency_CUDA) {
  Fusion fusion;
  FusionGuard fg(&fusion);

  TensorView* tv0 = makeSymbolicTensor(2);
  auto tv1 = sum(tv0, {1});
  auto tv2 = broadcast(tv1, {false, true});
  fusion.addOutput(tv2);

  // The second dimension cannot be mapped as it would require recomputation.
  checkIdMapped(tv0, tv0->getRootDomain(), tv1, tv1->getRootDomain());
  checkIdMapped(
      tv1,
      tv1->getRootDomain(),
      {true, false},
      tv2,
      tv2->getRootDomain(),
      {true, false});
  checkIdMapped(
      tv0,
      tv0->getRootDomain(),
      {true, false},
      tv2,
      tv2->getRootDomain(),
      {true, false});
}

TEST(NVFuserTest, FusionRootMappingMultipleBroadcast_CUDA) {
  Fusion fusion;
  FusionGuard fg(&fusion);

  TensorView* tv0 = makeSymbolicTensor(1);
  auto tv1 = broadcast(tv0, {false, true});
  auto tv2 = broadcast(tv0, {true, false});
  auto tv3 = add(tv1, tv2);
  fusion.addOutput(tv3);

  // tv0 cannot be mapped with the consumers as it would mean its only
  // domain would be mapped to both the first and second domains of
  // the two consumers, thus computing tv0 at both corresponding loops.
  checkIdMapped(
      tv0,
      tv0->getRootDomain(),
      {false},
      tv1,
      tv1->getRootDomain(),
      {false, false});
  checkIdMapped(
      tv0,
      tv0->getRootDomain(),
      {false},
      tv2,
      tv2->getRootDomain(),
      {false, false});
  checkIdMapped(tv1, tv1->getRootDomain(), tv3, tv3->getRootDomain());
  checkIdMapped(tv2, tv2->getRootDomain(), tv3, tv3->getRootDomain());
  checkIdMapped(
      tv0,
      tv0->getRootDomain(),
      {false},
      tv3,
      tv3->getRootDomain(),
      {false, false});
}

TEST(NVFuserTest, FusionRootMappingMultipleBroadcastWithNoCommonConsumer_CUDA) {
  Fusion fusion;
  FusionGuard fg(&fusion);

  TensorView* tv0 = makeSymbolicTensor(1);
  auto tv1 = broadcast(tv0, {false, true});
  auto tv2 = broadcast(tv0, {true, false});
  fusion.addOutput(tv1);
  fusion.addOutput(tv2);

  // If there is no common consumer, there is no recomputation constraint.
  checkIdMapped(
      tv0,
      tv0->getRootDomain(),
      {true},
      tv1,
      tv1->getRootDomain(),
      {true, false});
  checkIdMapped(
      tv0,
      tv0->getRootDomain(),
      {true},
      tv2,
      tv2->getRootDomain(),
      {false, true});
  checkIdMapped(
      tv1,
      tv1->getRootDomain(),
      {true, false},
      tv2,
      tv2->getRootDomain(),
      {false, true});
}

TEST(NVFuserTest, FusionRootMappingBroadcastNonUniqueSize_CUDA) {
  Fusion fusion;
  FusionGuard fg(&fusion);

  auto tv0 = makeSymbolicTensor(1);
  fusion.addInput(tv0);
  auto tv1 = makeSymbolicTensor(2);
  fusion.addInput(tv1);
  auto tv2 = makeSymbolicTensor(2);
  fusion.addInput(tv2);
  auto tv3 = broadcast(tv0, {false, true});
  auto tv4 = add(tv1, tv3);
  fusion.addOutput(tv4);
  auto tv5 = add(tv2, tv3);
  fusion.addOutput(tv5);

  // Broadcast domains can be used with multiple domains with
  // different sizes. In this test, the broadcast domain of tv3 has
  // two consumers, tv4 and tv5, which may have different sizes. Each
  // of the consumers is used with the broadcast domain of tv3, but
  // the two consumers may not have the same size, it is not possible
  // to map those domains.
  checkIdMapped(
      tv0,
      tv0->getRootDomain(),
      {true},
      tv3,
      tv3->getRootDomain(),
      {true, false});
  checkIdMapped(
      tv0,
      tv0->getRootDomain(),
      {true},
      tv1,
      tv1->getRootDomain(),
      {true, false});
  checkIdMapped(
      tv0,
      tv0->getRootDomain(),
      {true},
      tv2,
      tv2->getRootDomain(),
      {true, false});
  checkIdMapped(
      tv1,
      tv1->getRootDomain(),
      {true, false},
      tv2,
      tv2->getRootDomain(),
      {true, false});
  checkIdMapped(
      tv1,
      tv1->getRootDomain(),
      {true, false},
      tv3,
      tv3->getRootDomain(),
      {true, false});
  checkIdMapped(
      tv2,
      tv2->getRootDomain(),
      {true, false},
      tv3,
      tv3->getRootDomain(),
      {true, false});
  checkIdMapped(
      tv3,
      tv3->getRootDomain(),
      {true, false},
      tv4,
      tv4->getRootDomain(),
      {true, false});
  checkIdMapped(
      tv3,
      tv3->getRootDomain(),
      {true, false},
      tv5,
      tv5->getRootDomain(),
      {true, false});
  checkIdMapped(
      tv4,
      tv4->getRootDomain(),
      {true, false},
      tv5,
      tv5->getRootDomain(),
      {true, false});
}

TEST(NVFuserTest, FusionRootMappingBroadcast_CUDA) {
  Fusion fusion;
  FusionGuard fg(&fusion);

  auto tv0 = makeSymbolicTensor(1);
  // tv0[I0]
  fusion.addInput(tv0);
  auto tv1 = broadcast(tv0, {true, false});
  // tv1[B1, I0]
  auto tv2 = broadcast(tv1, {true, false, false});
  // tv2[B2, B1, I0]
  fusion.addOutput(tv2);

  // In this case, tv1 and tv2 has one and two broadcast domains,
  // respectively. It is the second broadcast domain that is mapped to
  // the broadcast of tv1.
  checkIdMapped(
      tv0,
      tv0->getRootDomain(),
      {true},
      tv1,
      tv1->getRootDomain(),
      {false, true});
  checkIdMapped(
      tv1,
      tv1->getRootDomain(),
      {true, true},
      tv2,
      tv2->getRootDomain(),
      {false, true, true}); // Not {true, false, true}
  checkIdMapped(
      tv0,
      tv0->getRootDomain(),
      {true},
      tv2,
      tv2->getRootDomain(),
      {false, false, true});
}

TEST(NVFuserTest, FusionComputeAtFailDueToRootMapping_CUDA) {
  Fusion fusion;
  FusionGuard fg(&fusion);

  auto tv0 = makeSymbolicTensor(1);
  fusion.addInput(tv0);
  auto tv1 = add(tv0, new Double(1));
  auto tv2 = broadcast(tv1, {true, false});
  auto tv3 = broadcast(tv1, {false, true});
  auto tv4 = add(tv2, tv3);
  fusion.addOutput(tv4);

  // computeAt should fail as there is no valid root mapping.
  ASSERT_ANY_THROW(tv1->computeAt(tv4, 1));
}

TEST(NVFuserTest, FusionScalarInputs_CUDA) {
  Fusion fusion;
  FusionGuard fg(&fusion);

  TensorView* tv0 = makeSymbolicTensor(2);
  fusion.addInput(tv0);
  TensorView* tv1 = makeSymbolicTensor(2);
  fusion.addInput(tv1);

  Double* d0 = new Double();
  fusion.addInput(d0);
  Double* d1 = new Double();
  fusion.addInput(d1);
  Double* d2 = new Double();
  fusion.addInput(d2);
  Double* d3 = new Double();
  fusion.addInput(d3);
  Val* d4 = mul(d0, d1);
  Val* d5 = sub(d2, d3);

  TensorView* tv2 = sub(tv1, d4);
  TensorView* tv3 = add(tv0, d5);
  TensorView* tv4 = mul(tv3, tv2);

  fusion.addOutput(tv4);

  // Lets setup to actually run
  while (tv4->nDims() > 1)
    tv4->merge(0);
  tv4->split(0, 128);
  tv4->split(0, 4);

  tv0->computeAt(tv4, 1);
  tv1->computeAt(tv4, 1);

  tv4->axis(0)->parallelize(ParallelType::BIDx);

  for (Val* val : fusion.vals()) {
    if (!fusion.hasInput(val) &&
        val->getValType().value() == ValType::TensorView) {
      TensorView* tv = static_cast<TensorView*>(val);

      tv->axis(1)->parallelize(ParallelType::Unroll);
      tv->axis(-1)->parallelize(ParallelType::TIDx);
    }
  }

  // d4 = d0 * d1
  // d5 = d2 - d3
  // t2 = t1 - d4
  // t3 = t0 + d5
  // t4 = t3 * t2

  auto options = at::TensorOptions().dtype(at::kFloat).device(at::kCUDA, 0);

  float fl0 = 0.1;
  float fl1 = -0.2;
  float fl2 = 0.3;
  float fl3 = -0.4;
  float fl4 = fl0 * fl1;
  float fl5 = fl2 - fl3;

  at::Tensor t0 = at::randn({129, 127}, options);
  at::Tensor t1 = at::rand_like(t0, options);

  auto t2 = t1.sub(fl4);
  auto t3 = t0.add(fl5);
  auto aten_output = t3.mul(t2);

  at::Tensor cg_output = at::empty_like(t0, options);

  at::Scalar test(fl0);

  std::vector<IValue> aten_inputs = {t0,
                                     t1,
                                     at::Scalar(fl0),
                                     at::Scalar(fl1),
                                     at::Scalar(fl2),
                                     at::Scalar(fl3)};

  FusionExecutor fe;
  fe.compileFusion(&fusion);
  fe.runFusion(aten_inputs, {cg_output});

  testValidate(
      &fusion, {cg_output}, aten_inputs, {aten_output}, __LINE__, __FILE__);
}

TEST(NVFuserTest, FusionLoopUnroll_CUDA) {
  Fusion fusion;
  FusionGuard fg(&fusion);

  // Set up your input tensor views
  TensorView* tv0 = makeSymbolicTensor(3);
  TensorView* tv1 = makeSymbolicTensor(3);

  // Register your inputs
  fusion.addInput(tv0);
  fusion.addInput(tv1);

  // Do math with it, it returns a `Val*` but can be static_casted back to
  // TensorView
  TensorView* tv2 = add(tv1, new Double(2.0));
  TensorView* tv3 = add(tv0, tv2);

  // Register your outputs
  fusion.addOutput(tv3);

  int block_size = 16;

  tv3->merge(0, 1);
  tv3->merge(0, 1);

  tv3->split(0, block_size);
  tv3->split(0, 4);

  // For all inputs, computeAt the output inline, temporaries should be squeezed
  // between them
  tv0->computeAt(tv3, 1);
  tv1->computeAt(tv3, 1);

  // Parallelize
  tv2->axis(1)->parallelize(ParallelType::Unroll);
  tv3->axis(1)->parallelize(ParallelType::Unroll);
  tv2->axis(-1)->parallelize(ParallelType::TIDx);
  tv3->axis(-1)->parallelize(ParallelType::TIDx);
  tv3->axis(0)->parallelize(ParallelType::BIDx);

  auto options = at::TensorOptions().dtype(at::kFloat).device(at::kCUDA, 0);

  at::Tensor input0 = at::randn({129, 13, 3}, options);
  at::Tensor input1 = at::randn({129, 13, 3}, options);

  FusionExecutor fe;
  fe.compileFusion(&fusion);
  auto outputs = fe.runFusion({input0, input1});

  TORCH_CHECK(outputs[0].equal(input0.add(input1.add(2.0))));
}

/*
 * Helper function for single op testing that generates a codegen operand
 */

Val* gen_jit_operand(std::pair<ValType, DataType> desc) {
  if (desc.first == ValType::TensorView) {
    return makeSymbolicTensor(2, desc.second);
  } else if (desc.first == ValType::Scalar) {
    if (desc.second == DataType::Float) {
      return new Double();
    } else if (desc.second == DataType::Double) {
      return new Double();
    } else if (desc.second == DataType::Int) {
      return new Int();
    } else {
      TORCH_CHECK(false, "Not currently supported type: ", desc.first);
    }
  } else {
    TORCH_CHECK(false, "Not currently supported type: ", desc.first);
  }
  return nullptr;
}

/*
 * Helper function for single op testing that generates an ATen operand
 */

IValue gen_aten_operand(
    std::pair<ValType, DataType> desc,
    int blocks,
    int threads,
    bool rand) {
  if (desc.first == ValType::TensorView) {
    if (desc.second == DataType::Double || desc.second == DataType::Float ||
        desc.second == DataType::Half) {
      auto options = at::TensorOptions()
                         .dtype(data_type_to_aten(desc.second))
                         .device(at::kCUDA, 0);
      if (rand) {
        return IValue(at::rand({blocks, threads}, options));
      } else {
        return IValue(at::empty({blocks, threads}, options));
      }
    } else if (desc.second == DataType::Int || desc.second == DataType::Int32) {
      auto dtype = desc.second == DataType::Int32 ? at::kInt : at::kLong;
      if (rand) {
        auto options =
            at::TensorOptions().dtype(at::kFloat).device(at::kCUDA, 0);
        return IValue(at::randn({blocks, threads}, options).mul(5).to(dtype));
      } else {
        auto options = at::TensorOptions().dtype(dtype).device(at::kCUDA, 0);
        return IValue(at::empty({blocks, threads}, options));
      }
    } else if (desc.second == DataType::Bool) {
      if (rand) {
        auto options =
            at::TensorOptions().dtype(at::kFloat).device(at::kCUDA, 0);
        return IValue(
            at::rand({blocks, threads}, options).round().to(at::kBool));
      } else {
        auto options =
            at::TensorOptions().dtype(at::kBool).device(at::kCUDA, 0);
        return IValue(at::empty({blocks, threads}, options));
      }
    } else {
      TORCH_CHECK(false, "Not currently supported type: ", desc.second)
    }
  } else if (desc.first == ValType::Scalar) {
    // IValue scalars can only be double int64 or bool
    if (desc.second == DataType::Double || desc.second == DataType::Float ||
        desc.second == DataType::Half) {
      return IValue(at::Scalar(1.f));
    } else if (desc.second == DataType::Int) {
      return IValue(at::Scalar(1));
    } else {
      TORCH_CHECK(false, "Not currently supported type: ", desc.first);
    }
  } else {
    TORCH_CHECK(false, "Not currently supported type: ", desc.first);
  }
  return nullptr;
}

/*
 * Templatized Helper Function To generate single Op comparison between the
 * JIT codegen for Cuda and the ATen Library.
 */

using OutputPair = std::pair<ValType, DataType>;
template <
    typename AtenFunc,
    typename JitFunc,
    typename InputTuple,
    size_t... NumInputs>
void test_op(
    int blocks,
    int threads,
    std::string op_str,
    AtenFunc af,
    JitFunc jf,
    OutputPair op,
    InputTuple it,
    std::index_sequence<NumInputs...>) {
  Fusion fusion;
  FusionGuard fg(&fusion);

  // Generate Input JIT function Inputs and add them as Inputs to the Fusion
  // Graph
  std::array<Val*, sizeof...(NumInputs)> jit_inputs = {
      gen_jit_operand(std::get<NumInputs>(it))...};
  std::for_each(jit_inputs.begin(), jit_inputs.end(), [&fusion](Val* v) {
    fusion.addInput(v);
  });
  TensorView* out =
      static_cast<TensorView*>(jf(std::get<NumInputs>(jit_inputs)...));
  fusion.addOutput(out);

  std::for_each(jit_inputs.begin(), jit_inputs.end(), [out](Val* v) {
    if (v->getValType() == ValType::TensorView)
      static_cast<TensorView*>(v)->computeAt(out, -1);
  });
  out->axis(0)->parallelize(ParallelType::BIDx);
  out->axis(-1)->parallelize(ParallelType::TIDx);

  std::array<IValue, sizeof...(NumInputs)> aten_inputs = {gen_aten_operand(
      std::get<NumInputs>(it), blocks, threads, /*rand*/ true)...};
  const at::ArrayRef<IValue> aten_inputs_ivalues(aten_inputs);

  at::Tensor cg_output =
      gen_aten_operand(op, blocks, threads, /*rand*/ false).toTensor();
  std::vector<at::Tensor> output_vect = {cg_output};
  cudaDeviceSynchronize();
  if (fusion.isStochastic())
    at::manual_seed(0);

  FusionExecutor fe;
  fe.compileFusion(&fusion);
  fe.runFusion(aten_inputs_ivalues, output_vect);
  cudaDeviceSynchronize();

  if (fusion.isStochastic())
    at::manual_seed(0);
  at::Tensor aten_output = af(aten_inputs);
  cudaDeviceSynchronize(); // This sync shouldn't be necessary;

  std::string op_msg = "Operation " + op_str;

  testValidate(
      &fusion,
      {cg_output},
      aten_inputs,
      {aten_output},
      __LINE__,
      __FILE__,
      op_msg);
}

/*
 *  Templatized Helper Function that uses variadic templates to
 *  process a variable length Input Tuple of different Operand Type.
 */
template <typename AtenFunc, typename JitFunc, typename InputTuple>
void test_op(
    int blocks,
    int threads,
    std::string op_str,
    AtenFunc af,
    JitFunc jf,
    OutputPair op,
    InputTuple it) {
  static constexpr auto size = std::tuple_size<InputTuple>::value;
  test_op(
      blocks,
      threads,
      op_str,
      af,
      jf,
      op,
      it,
      std::make_index_sequence<size>{});
}

TEST(NVFuserTest, FusionUnaryOps_CUDA) {
  using OpTuple =
      std::tuple<at::Tensor (*)(const at::Tensor&), UnaryOpType, std::string>;

  // [Note: explicit tuple type for uniform initialization list]
  // Tuple type must be explicitly specified for each uniform initialization
  // list within the vector to make this code compatible with some old env
  // which we still need to support. eg. gcc 5.4 + cuda 9.2.
  std::vector<OpTuple> ops{
      OpTuple{at::abs, UnaryOpType::Abs, "abs"},
      OpTuple{at::acos, UnaryOpType::Acos, "acos"},
      OpTuple{at::asin, UnaryOpType::Asin, "asin"},
      OpTuple{at::atan, UnaryOpType::Atan, "atan"},
      // There does not appear to be an appropriate ATen function for atanh
      // OpTuple{at::atanh,      UnaryOpType::Atanh,      "atanh"      },
      OpTuple{at::ceil, UnaryOpType::Ceil, "ceil"},
      OpTuple{at::cos, UnaryOpType::Cos, "cos"},
      OpTuple{at::cosh, UnaryOpType::Cosh, "cosh"},
      OpTuple{at::erf, UnaryOpType::Erf, "erf"},
      OpTuple{at::erfc, UnaryOpType::Erfc, "erfc"},
      OpTuple{at::exp, UnaryOpType::Exp, "exp"},
      OpTuple{at::expm1, UnaryOpType::Expm1, "expm1"},
      OpTuple{at::floor, UnaryOpType::Floor, "floor"},
      OpTuple{at::frac, UnaryOpType::Frac, "frac"},
      OpTuple{at::gelu, UnaryOpType::Gelu, "gelu"},
      OpTuple{at::lgamma, UnaryOpType::Lgamma, "lgamma"},
      OpTuple{at::log, UnaryOpType::Log, "log"},
      OpTuple{at::log10, UnaryOpType::Log10, "log10"},
      OpTuple{at::log1p, UnaryOpType::Log1p, "log1p"},
      OpTuple{at::log2, UnaryOpType::Log2, "log2"},
      OpTuple{at::neg, UnaryOpType::Neg, "neg"},
      OpTuple{at::reciprocal, UnaryOpType::Reciprocal, "reciprocal"},
      OpTuple{at::relu, UnaryOpType::Relu, "relu"},
      OpTuple{at::round, UnaryOpType::Round, "round"},
      OpTuple{at::rsqrt, UnaryOpType::Rsqrt, "rsqrt"},
      OpTuple{at::sigmoid, UnaryOpType::Sigmoid, "sigmoid"},
      OpTuple{at::sin, UnaryOpType::Sin, "sin"},
      OpTuple{at::sinh, UnaryOpType::Sinh, "sinh"},
      OpTuple{at::sqrt, UnaryOpType::Sqrt, "sqrt"},
      OpTuple{at::tan, UnaryOpType::Tan, "tan"},
      OpTuple{at::tanh, UnaryOpType::Tanh, "tanh"},
      OpTuple{at::trunc, UnaryOpType::Trunc, "trunc"}};

  std::vector<DataType> dtypes = {DataType::Float, DataType::Double};

  for (auto dtype : dtypes) {
    std::for_each(ops.begin(), ops.end(), [&](OpTuple& op) {
      test_op(
          /*blocks*/ 640,
          /*threads*/ 64,
          /*name*/ std::get<2>(op),
          /*Aten Func   */
          [&op](std::array<IValue, 1>& vals) {
            return std::get<0>(op)(vals[0].toTensor());
          },
          /*JIT  Func   */
          [&op](Val* in1) -> Val* { return unaryOp(std::get<1>(op), in1); },
          /*Output      */ std::make_pair(ValType::TensorView, dtype),
          /*Inputs Tuple*/
          std::make_tuple(std::make_pair(ValType::TensorView, dtype)));
    });

    test_op(
        /*blocks*/ 128,
        /*threads*/ 64,
        /*name*/ "rand_like",
        /*Aten Func   */
        [](std::array<IValue, 1>& vals) {
          return at::rand_like(vals[0].toTensor());
        },
        /*JIT  Func   */
        [](Val* in1) -> Val* { return unaryOp(UnaryOpType::RandLike, in1); },
        /*Output      */ std::make_pair(ValType::TensorView, dtype),
        /*Inputs Tuple*/
        std::make_tuple(std::make_pair(ValType::TensorView, dtype)));
  }

  dtypes = {DataType::Int, DataType::Int32, DataType::Bool};
  for (auto dtype : dtypes) {
    test_op(
        /*blocks*/ 128,
        /*threads*/ 64,
        /*name*/ "bitwise_not",
        /*Aten Func   */
        [](std::array<IValue, 1>& vals) {
          return at::bitwise_not(vals[0].toTensor());
        },
        /*JIT  Func   */
        [](Val* in1) -> Val* { return unaryOp(UnaryOpType::Not, in1); },
        /*Output      */ std::make_pair(ValType::TensorView, dtype),
        /*Inputs Tuple*/
        std::make_tuple(std::make_pair(ValType::TensorView, dtype)));
  }
}

TEST(NVFuserTest, FusionBinaryOps_CUDA) {
  using AtenFuncSig = at::Tensor (*)(const at::Tensor&, const at::Tensor&);
  using OpTuple = std::tuple<AtenFuncSig, BinaryOpType, std::string>;

  // see [Note: explicit tuple type for uniform initialization list]
<<<<<<< HEAD
  std::vector<OpTuple> logic_ops{OpTuple{at::eq, BinaryOpType::Eq, "eq"},
                                 OpTuple{at::ge, BinaryOpType::GE, "ge"},
                                 OpTuple{at::gt, BinaryOpType::GT, "gt"},
                                 OpTuple{at::le, BinaryOpType::LE, "le"},
                                 OpTuple{at::lt, BinaryOpType::LT, "lt"},
                                 OpTuple{at::ne, BinaryOpType::NE, "ne"}};
  std::vector<DataType> dtypes = {DataType::Double, DataType::Float};

  for (auto dtype : dtypes) {
    std::for_each(logic_ops.begin(), logic_ops.end(), [&](OpTuple& op) {
      test_op(
          /*blocks*/ 640,
          /*threads*/ 64,
          /*name*/ std::get<2>(op),
          /*Aten Func   */
          [&op](std::array<IValue, 2>& vals) {
            return std::get<0>(op)(vals[0].toTensor(), vals[1].toTensor());
          },
          /*JIT  Func   */
          [&op](Val* in1, Val* in2) -> Val* {
            return binaryOp(std::get<1>(op), in1, in2);
          },
          /*Output      */ std::make_pair(ValType::TensorView, DataType::Bool),
          /*Inputs Tuple*/
          std::make_tuple(
              std::make_pair(ValType::TensorView, dtype),
              std::make_pair(ValType::TensorView, dtype)));
    });

    // see [Note: explicit tuple type for uniform initialization list]
    std::vector<OpTuple> math_ops{
        OpTuple{at::atan2, BinaryOpType::Atan2, "atan2"},
        OpTuple{at::div, BinaryOpType::Div, "div"},
        OpTuple{at::fmod, BinaryOpType::Fmod, "fmod"},
        OpTuple{at::max, BinaryOpType::Max, "max"},
        OpTuple{at::min, BinaryOpType::Min, "min"},
        OpTuple{at::mul, BinaryOpType::Mul, "mul"},
        OpTuple{at::pow, BinaryOpType::Pow, "pow"},
        // NOTE: Remainder does not match the Aten impl exactly
        // despite using an identical function.
        OpTuple{at::remainder, BinaryOpType::Remainder, "remainder"},
    };

    std::for_each(math_ops.begin(), math_ops.end(), [&](OpTuple& op) {
      test_op(
          /*blocks*/ 640,
          /*threads*/ 64,
          /*name*/ std::get<2>(op),
          /*Aten Func   */
          [&op](std::array<IValue, 2>& vals) {
            return std::get<0>(op)(vals[0].toTensor(), vals[1].toTensor());
          },
          /*JIT  Func   */
          [&op](Val* in1, Val* in2) -> Val* {
            return binaryOp(std::get<1>(op), in1, in2);
          },
          /*Output      */ std::make_pair(ValType::TensorView, dtype),
          /*Inputs Tuple*/
          std::make_tuple(
              std::make_pair(ValType::TensorView, dtype),
              std::make_pair(ValType::TensorView, dtype)));
    });
=======
  std::vector<OpTuple> logic_ops{
      OpTuple{at::eq, BinaryOpType::Eq, "eq"},
      OpTuple{at::ge, BinaryOpType::GE, "ge"},
      OpTuple{at::gt, BinaryOpType::GT, "gt"},
      OpTuple{at::le, BinaryOpType::LE, "le"},
      OpTuple{at::lt, BinaryOpType::LT, "lt"},
      OpTuple{at::ne, BinaryOpType::NE, "ne"}};
>>>>>>> f7b339d1

    test_op(
        /*blocks*/ 640,
        /*threads*/ 64,
        /*name*/ "add_alpha",
        /*Aten Func   */
        [](std::array<IValue, 3>& vals) {
          return at::add(
              vals[0].toTensor(), vals[1].toTensor(), vals[2].toScalar());
        },
        /*JIT  Func   */ static_cast<Val* (*)(Val*, Val*, Val*)>(&add_alpha),
        /*Output      */ std::make_pair(ValType::TensorView, dtype),
        /*Inputs Tuple*/
        std::make_tuple(
            std::make_pair(ValType::TensorView, dtype),
            std::make_pair(ValType::TensorView, dtype),
            std::make_pair(ValType::Scalar, dtype)));

    test_op(
        /*blocks*/ 640,
        /*threads*/ 64,
        /*name*/ "sub_alpha",
        /*Aten Func   */
        [](std::array<IValue, 3>& vals) {
          return at::sub(
              vals[0].toTensor(), vals[1].toTensor(), vals[2].toScalar());
        },
        /*JIT  Func   */ static_cast<Val* (*)(Val*, Val*, Val*)>(&sub_alpha),
        /*Output      */ std::make_pair(ValType::TensorView, dtype),
        /*Inputs Tuple*/
        std::make_tuple(
            std::make_pair(ValType::TensorView, dtype),
            std::make_pair(ValType::TensorView, dtype),
            std::make_pair(ValType::Scalar, dtype)));
  }
}

TEST(NVFuserTest, FusionTernaryOps_CUDA) {
  std::vector<DataType> dtypes = {DataType::Double, DataType::Float};

  for (auto dtype : dtypes) {
    test_op(
        /*blocks*/ 640,
        /*threads*/ 64,
        /*name*/ "clamp",
        /*Aten Func   */
        [](std::array<IValue, 1>& vals) {
          return at::clamp(vals[0].toTensor(), 0.f, 1.f);
        },
        /*JIT  Func   */
        [&](Val* in1) -> Val* {
          if (dtype == DataType::Float) {
            return clamp(in1, new Double(0.f), new Double(1.f));
          } else {
            return clamp(in1, new Double(0.f), new Double(1.f));
          }
        },
        /*Output      */ std::make_pair(ValType::TensorView, dtype),
        /*Inputs Tuple*/
        std::make_tuple(std::make_pair(ValType::TensorView, dtype)));
    test_op(
        /*blocks*/ 640,
        /*threads*/ 64,
        /*name*/ "threshold",
        /*Aten Func   */
        [](std::array<IValue, 1>& vals) {
          return at::threshold(vals[0].toTensor(), 0.f, 1.f);
        },
        /*JIT  Func   */
        [&](Val* in1) -> Val* {
          if (dtype == DataType::Float) {
            return threshold(in1, new Double(0.f), new Double(1.f));
          } else {
            return threshold(in1, new Double(0.f), new Double(1.f));
          }
        },
        /*Output      */ std::make_pair(ValType::TensorView, dtype),
        /*Inputs Tuple*/
        std::make_tuple(std::make_pair(ValType::TensorView, dtype)));
    test_op(
        /*blocks*/ 640,
        /*threads*/ 64,
        /*name*/ "where",
        /*Aten Func   */
        [](std::array<IValue, 3>& vals) {
          return at::where(
              vals[0].toTensor(), vals[1].toTensor(), vals[2].toTensor());
        },
        /*JIT  Func   */ static_cast<Val* (*)(Val*, Val*, Val*)>(&where),
        /*Output      */ std::make_pair(ValType::TensorView, dtype),
        /*Inputs Tuple*/
        std::make_tuple(
            std::make_pair(ValType::TensorView, DataType::Bool),
            std::make_pair(ValType::TensorView, dtype),
            std::make_pair(ValType::TensorView, dtype)));
  }
}

TEST(NVFuserTest, FusionCompoundOps_CUDA) {
  std::vector<DataType> dtypes = {DataType::Double, DataType::Float};

  for (auto dtype : dtypes) {
    test_op(
        /*blocks*/ 640,
        /*threads*/ 64,
        /*name*/ "lerp",
        /*Aten Func   */
        [](std::array<IValue, 3>& vals) {
          return at::lerp(
              vals[0].toTensor(), vals[1].toTensor(), vals[2].toTensor());
        },
        /*JIT  Func   */ static_cast<Val* (*)(Val*, Val*, Val*)>(&lerp),
        /*Output      */ std::make_pair(ValType::TensorView, dtype),
        /*Inputs Tuple*/
        std::make_tuple(
            std::make_pair(ValType::TensorView, dtype),
            std::make_pair(ValType::TensorView, dtype),
            std::make_pair(ValType::TensorView, dtype)));
    test_op(
        /*blocks*/ 640,
        /*threads*/ 64,
        /*name*/ "addcmul",
        /*Aten Func   */
        [](std::array<IValue, 4>& vals) {
          return at::addcmul(
              vals[0].toTensor(),
              vals[1].toTensor(),
              vals[2].toTensor(),
              vals[3].toScalar());
        },
        /*JIT  Func   */
        static_cast<Val* (*)(Val*, Val*, Val*, Val*)>(&addcmul),
        /*Output      */ std::make_pair(ValType::TensorView, dtype),
        /*Inputs Tuple*/
        std::make_tuple(
            std::make_pair(ValType::TensorView, dtype),
            std::make_pair(ValType::TensorView, dtype),
            std::make_pair(ValType::TensorView, dtype),
            std::make_pair(ValType::Scalar, dtype)));
  }
}

TEST(NVFuserTest, FusionCastOps_CUDA) {
  Fusion fusion;
  FusionGuard fg(&fusion);

  TensorView* tv0 = makeSymbolicTensor(2, DataType::Half);

  TensorView* intrm1 = castOp(DataType::Float, tv0);
  TensorView* out = castOp(DataType::Half, intrm1);

  fusion.addInput(tv0);
  fusion.addOutput(out);
  tv0->computeAt(out, -1);

  out->axis(0)->parallelize(ParallelType::BIDx);
  out->axis(-1)->parallelize(ParallelType::TIDx);

  auto options = at::TensorOptions().dtype(at::kHalf).device(at::kCUDA, 0);

  at::Tensor input1 = at::randn({1, 4}, options);
  at::Tensor ref_output = at::empty_like(input1);

  std::array<IValue, 1> inputs = {input1};
  const at::ArrayRef<IValue> input_ivalues(inputs);

  FusionExecutor fe;
  fe.compileFusion(&fusion);
  auto outputs = fe.runFusion(input_ivalues);

  ref_output = at::_cast_Half(at::_cast_Double(input1));

  TORCH_CHECK(
      outputs[0].equal(ref_output),
      "\nOp Type: -- ",
      "cast FP16->FP32->FP16",
      " -- had a mismatch.\n",
      "\nABS MAX DIFF: ",
      outputs[0].sub(ref_output).abs().max(),
      "\n");
}

// Start off simple, block on the outer dim
// block stride + thread all reduce + unrolling on inner dim
TEST(NVFuserTest, FusionReduction1_CUDA) {
  Fusion fusion;
  FusionGuard fg(&fusion);

  // Set up your input tensor views
  TensorView* tv0 = makeSymbolicTensor(2);
  fusion.addInput(tv0);

  // tv1[I0, R1] = tv0[I0, I1]
  TensorView* tv1 = reductionOp(BinaryOpType::Add, {1}, new Double(0), tv0);
  fusion.addOutput(tv1);

  TORCH_CHECK(fusion.hasReduction(), "Could not detect reduction in fusion.");

  tv1->split(1, 128);
  // tv1[I0, R1o, R1i{128}] = tv0[I0, I1]
  tv1->split(1, 4);
  // tv1[I0, R1oo, R1oi{4}, R1i{128}] = tv0[I0, I1]

  TensorView* tv2 = tv1->rFactor({1});
  // tv2[I0, R1oo, Ir1oi{4}, Ir1i{128}] = tv0[I0, I1]
  // tv1[I0,        R1oi{4},  R1i{128}] = tv2[I0, R1oo, Ir1oi{4}, Ir1i{128}]

  TensorView* tv3 = tv1->rFactor({1});
  // tv2[I0, R1oo, Ir1oi{4}, Ir1i{128}] = tv0[I0, I1]
  // tv3[I0,        R1oi{4}, Ir1i{128}] = tv2[I0, R1oo, Ir1oi{4}, Ir1i{128}]
  // tv1[I0,                  R1i{128}] = tv3[I0,        R1oi{4}, Ir1i{128}]

  // Incrementally, can print in between for debugging
  tv0->computeAt(tv2, 1);
  tv2->computeAt(tv3, 1);
  tv3->computeAt(tv1, 1);

  // Re do it all at once, because why not.
  tv0->computeAt(tv1, 1);

  tv2->axis(2)->parallelize(ParallelType::Unroll);
  tv1->axis(0)->parallelize(ParallelType::BIDx);

  tv1->axis(-1)->parallelize(ParallelType::TIDx);
  tv2->axis(-1)->parallelize(ParallelType::TIDx);
  tv3->axis(-1)->parallelize(ParallelType::TIDx);

  int numel_x = 65000;
  int numel_y = 1025;

  auto options = at::TensorOptions().dtype(at::kFloat).device(at::kCUDA, 0);
  at::Tensor input = at::randn({numel_x, numel_y}, options);
  at::Tensor cg_output = at::empty({numel_x}, options);

  FusionExecutor fe;
  fe.compileFusion(&fusion);
  fe.runFusion({input}, {cg_output});

  auto aten_output = input.to(at::kDouble).sum({1});

  testValidate(
      &fusion, {cg_output}, {input}, {aten_output}, __LINE__, __FILE__);
}

TEST(NVFuserTest, FusionReduction2_CUDA) {
  Fusion fusion;
  FusionGuard fg(&fusion);

  // Set up your input tensor views
  TensorView* tv0 = makeSymbolicTensor(2);
  fusion.addInput(tv0);

  // tv1[I0, R1] = tv0[I0, I1]
  TensorView* tv1 = reductionOp(BinaryOpType::Add, {1}, new Double(0), tv0);

  fusion.addOutput(tv1);

  // switches to try some different scenarios. maybe we should iterate on all
  // permutations.
  bool bind_bidx = true;
  bool bind_tidx = true;
  bool bind_tidy = true;
  bool bind_unroll = true;

  int numel_x = 1025; // Cannot exceed block dim max size / tidy
  int numel_y = 129;
  int tidx = 16;
  int tidy = 8;
  int unroll_factor = 4;

  tv1->split(1, tidx);
  // tv1[I0, R1o, R1i{tidx}] = tv0[I0, I1]

  tv1->split(1, unroll_factor);
  // tv1[I0, R1oo, R1oi{unroll}, R1i{tidx}] = tv0[I0, I1]

  tv1->split(0, tidy);

  TensorView* tv2 = tv1->rFactor({-3});
  // tv2[I0,             >R1oo<, Ir1oi{unroll}, Ir1i{tidx}]
  // tv1[I0o, I0i{tidy},          R1oi{unroll},  R1i{tidx}]

  TensorView* tv3 = tv1->rFactor({-2});
  // tv2[I0,             >R1oo<, Ir1oi{unroll}, Ir1i{tidx}]
  // tv3[I0,                      R1oi{unroll}, Ir1i{tidx}]
  // tv1[I0o, I0i{tidy},                         R1i{tidx}]

  tv0->computeAt(tv1, -2);

  if (bind_unroll)
    tv2->axis(-2)->parallelize(ParallelType::Unroll);
  if (bind_bidx)
    tv1->axis(0)->parallelize(ParallelType::BIDx);
  if (bind_tidy)
    tv1->axis(1)->parallelize(ParallelType::TIDy);

  if (bind_tidx) {
    tv2->axis(-1)->parallelize(ParallelType::TIDx);
    tv3->axis(-1)->parallelize(ParallelType::TIDx);
    tv1->axis(-1)->parallelize(ParallelType::TIDx);
  }

  auto options = at::TensorOptions().dtype(at::kFloat).device(at::kCUDA, 0);
  at::Tensor input = at::randn({numel_x, numel_y}, options);

  FusionExecutor fe;
  fe.compileFusion(&fusion);
  auto cg_outputs = fe.runFusion({input});

  auto aten_output = input.to(at::kDouble).sum({1});
  testValidate(&fusion, cg_outputs, {input}, {aten_output}, __LINE__, __FILE__);
}

TEST(NVFuserTest, FusionReduction3_CUDA) {
  // What if Z participates in the reduction with X?
  Fusion fusion;
  FusionGuard fg(&fusion);

  // Set up your input tensor views
  TensorView* tv0 = makeSymbolicTensor(2);
  fusion.addInput(tv0);

  // tv1[I0, R1] = tv0[I0, I1]
  TensorView* tv1 = reductionOp(BinaryOpType::Add, {1}, new Double(0), tv0);

  fusion.addOutput(tv1);

  int numel_x = 1025; // Cannot exceed block dim max size / tidy
  int numel_y = 129;
  int tidx = 16;
  int tidz = 8;

  tv1->split(1, tidz);
  // tv1[I0, R1o, R1i{tidz}] = tv0[I0, I1]

  tv1->split(1, tidx);
  // tv1[I0, R1oo, R1oi{tidx}, R1i{tidz}] = tv0[I0, I1]

  TensorView* tv2 = tv1->rFactor({-3});
  // tv2[I0,  >R1oo<, Ir1oi{tidx}, Ir1i{tidz}]
  // tv1[I0o,          R1oi{tidx},  R1i{tidz}]

  tv0->computeAt(tv1, -3);

  tv1->axis(0)->parallelize(ParallelType::BIDx);
  tv1->axis(-2)->parallelize(ParallelType::TIDx);
  tv1->axis(-1)->parallelize(ParallelType::TIDz);

  tv2->axis(-2)->parallelize(ParallelType::TIDx);
  tv2->axis(-1)->parallelize(ParallelType::TIDz);

  auto options = at::TensorOptions().dtype(at::kFloat).device(at::kCUDA, 0);
  at::Tensor aten_input = at::randn({numel_x, numel_y}, options);
  at::Tensor cg_output = at::empty({numel_x}, options);

  FusionExecutor fe;
  fe.compileFusion(&fusion);
  fe.runFusion({aten_input}, {cg_output});

  auto aten_output = aten_input.to(at::kDouble).sum({1});

  testValidate(
      &fusion, {cg_output}, {aten_input}, {aten_output}, __LINE__, __FILE__);
}

TEST(NVFuserTest, FusionReduction4_CUDA) {
  Fusion fusion;
  FusionGuard fg(&fusion);

  // Set up your input tensor views
  TensorView* tv0 = makeSymbolicTensor(2);
  TensorView* tv1 = makeSymbolicTensor(2);

  TensorView* tv2 = add(tv0, tv1);
  // tv2[I0, I1] = tv0[I0, I1] + tv1[I0, I1]

  fusion.addInput(tv0);
  fusion.addInput(tv1);

  TensorView* tv3 = reductionOp(BinaryOpType::Add, {1}, new Double(0), tv2);
  // tv3[I0, R1] = tv2[I0, I1]

  TensorView* tv4 = makeSymbolicTensor(1);
  fusion.addInput(tv4);

  // tv5[I0] = tv3[I0, R1] * tv4[I0]
  TensorView* tv5 = mul(tv3, tv4);
  fusion.addOutput(tv5);

  int tidx = 16;

  // RFactor the reduction
  tv3->split(1, tidx);
  // tv3[I0, R1o, R1i{tidx}] = tv2[I0, I1]

  TensorView* tv6 = tv3->rFactor({-2});
  // tv6[I0, R1o, iR1i{tidx}] = tv2[I0, I1]
  // tv3[I0,       R1i{tidx}] = tv3[I0, I1]
  tv2->computeAt(tv6, 2);

  // Compute at inline with tv5 (only 1D)
  tv6->computeAt(tv3, 1);
  tv3->computeAt(tv5, 1);

  tv5->axis(0)->parallelize(ParallelType::BIDx);

  // Intermediate tensors only need this, but doesn't hurt to do on inputs
  // tv0, 1, 4
  tv2->axis(-1)->parallelize(ParallelType::TIDx);
  tv3->axis(-1)->parallelize(ParallelType::TIDx);
  tv6->axis(-1)->parallelize(ParallelType::TIDx);

  int numel_x = 1025;
  int numel_y = 129;

  auto options = at::TensorOptions().dtype(at::kFloat).device(at::kCUDA, 0);
  at::Tensor t0 = at::randn({numel_x, numel_y}, options);
  at::Tensor t1 = at::randn({numel_x, numel_y}, options);
  at::Tensor t4 = at::randn({numel_x}, options);

  FusionExecutor fe;
  fe.compileFusion(&fusion);
  auto cg_outputs = fe.runFusion({t0, t1, t4});

  auto t2 = t0.add(t1);
  auto t3 = t2.to(at::kDouble).sum({1});
  auto aten_output = t3.mul(t4);

  testValidate(
      &fusion, cg_outputs, {t0, t1, t4}, {aten_output}, __LINE__, __FILE__);
}

TEST(NVFuserTest, FusionReduction5_CUDA) {
  Fusion fusion;
  FusionGuard fg(&fusion);

  // Set up your input tensor views
  TensorView* tv0 = makeSymbolicTensor(3);

  fusion.addInput(tv0);

  TensorView* tv1 = reductionOp(BinaryOpType::Add, {1}, new Double(0), tv0);

  fusion.addOutput(tv1);

  int bidy = 2;
  int tidy = 4;
  int tidx = 5;

  int dim1 = 11;

  tv1->split(-2, tidy);

  TensorView* tv2 = tv1->rFactor({-3});

  tv0->computeAt(tv1, 1);
  tv1->axis(0)->parallelize(ParallelType::BIDy);

  for (auto* val : fusion.vals()) {
    if (!fusion.hasInput(val) &&
        val->getValType().value() == ValType::TensorView) {
      val->as<TensorView>()->axis(-1)->parallelize(ParallelType::TIDx);
    }
  }

  tv2->axis(-2)->parallelize(ParallelType::TIDy);
  tv1->axis(-2)->parallelize(ParallelType::TIDy);

  auto options = at::TensorOptions().dtype(at::kFloat).device(at::kCUDA, 0);
  at::Tensor input = at::randn({bidy, dim1, tidx}, options);

  at::Tensor cg_output = at::empty({bidy, tidx}, options);

  FusionExecutor fe;
  fe.compileFusion(&fusion);
  fe.runFusion({input}, {cg_output});

  auto aten_output = input.to(at::kDouble).sum({1});
  testValidate(
      &fusion, {cg_output}, {input}, {aten_output}, __LINE__, __FILE__);
}

TEST(NVFuserTest, FusionReduction6_CUDA) {
  Fusion fusion;
  FusionGuard fg(&fusion);

  const int bdimx = 64;
  const int bdimy = 8;

  // Set up your input tensor views
  TensorView* tv0 = makeSymbolicTensor(3);
  fusion.addInput(tv0);

  // tv1[I0, R1, R2] = tv0[I0, I1, I2]
  TensorView* tv1 = reductionOp(BinaryOpType::Add, {1, 2}, new Double(0), tv0);
  fusion.addOutput(tv1);

  TORCH_CHECK(fusion.hasReduction(), "Could not detect reduction in fusion.");

  tv1->split(2, bdimx);
  // tv1[I0, R1, R2o, R2i{128}] = tv0[I0, I1, I2]
  tv1->split(1, bdimy);
  // tv1[I0, R1o, R1i{8}, R2o, R2i{128}] = tv0[I0, I1, I2]

  TensorView* tv2 = tv1->rFactor({3});
  // tv2[I0, I1o, I1i{8}, R2o, I2i{128}] = tv0[I0, I1, I2]
  // tv1[I0, R1o, R1i{8},      R2i{128}] = tv2[I0, I1o, I1i{8}, R2o, I2i{128}]

  TensorView* tv3 = tv1->rFactor({1});
  // tv2[I0, I1o, I1i{8}, R2o, I2i{128}] = tv0[I0, I1, I2]
  // tv3[I0, R1o, I1i{8},      I2i{128}] = tv2[I0, I1o, I1i{8}, R2o, I2i{128}]
  // tv1[I0,      R1i{8},      R2i{128}] = tv3[I0, R1o, I1i{8},      I2i{128}]

  tv3->computeAt(tv1, 1);
  tv2->computeAt(tv3, 2);

  tv1->axis(0)->parallelize(ParallelType::BIDx);
  tv2->axis(0)->parallelize(ParallelType::BIDx);
  tv3->axis(0)->parallelize(ParallelType::BIDx);

  tv1->axis(-1)->parallelize(ParallelType::TIDx);
  tv2->axis(-1)->parallelize(ParallelType::TIDx);
  tv3->axis(-1)->parallelize(ParallelType::TIDx);

  tv1->axis(-2)->parallelize(ParallelType::TIDy);
  tv3->axis(-2)->parallelize(ParallelType::TIDy);
  tv2->axis(-3)->parallelize(ParallelType::TIDy);

  int numel_x = 650;
  int numel_y = 1000;
  int numel_z = 4;

  auto options = at::TensorOptions().dtype(at::kFloat).device(at::kCUDA, 0);
  at::Tensor input = at::randn({numel_x, numel_y, numel_z}, options);

  FusionExecutor fe;
  fe.compileFusion(&fusion);
  auto cg_outputs = fe.runFusion({input});

  auto aten_output = input.to(at::kDouble).sum({1, 2});
  testValidate(&fusion, cg_outputs, {input}, {aten_output}, __LINE__, __FILE__);
}

TEST(NVFuserTest, FusionReductionTFT_CUDA) {
  Fusion fusion;
  FusionGuard fg(&fusion);

  // Set up your input tensor views
  TensorView* tv0 = makeSymbolicTensor(2);
  fusion.addInput(tv0);

  // tv1[I0, R1] = tv0[I0, I1]
  TensorView* tv1 = reductionOp(BinaryOpType::Add, {1}, new Double(0), tv0);

  fusion.addOutput(tv1);

  int numel_x = 1025;
  int numel_y = 129;
  int tidx = 16;
  int tidy = 8;
  int tidz = 8;

  tv1->split(1, tidx);
  // tv1[I0, R1o, R1i{tidx}]

  tv1->split(1, tidz);
  // tv1[I0, R1oo, R1Oi{tidz}, R1R1i{tidx}]

  tv1->split(0, tidy);
  // tv1[I0o, I0i, R1oo, R1Oi{tidz}, R1R1i{tidx}]

  TensorView* tv2 = tv1->rFactor({2});
  // tv2[I0o, I0i, R1oo, I1Oi{tidz}, I11i{tidx}]
  // tv1[I0o, I0i,       R1Oi{tidz}, R1R1i{tidx}]

  tv2->computeAt(tv1, 2);

  tv1->axis(1)->parallelize(ParallelType::TIDy);

  tv2->axis(-1)->parallelize(ParallelType::TIDx);
  tv1->axis(-1)->parallelize(ParallelType::TIDx);

  tv1->axis(-2)->parallelize(ParallelType::TIDz);
  tv2->axis(-2)->parallelize(ParallelType::TIDz);

  auto options = at::TensorOptions().dtype(at::kFloat).device(at::kCUDA, 0);
  at::Tensor input = at::randn({numel_x, numel_y}, options);
  at::Tensor cg_output = at::empty({numel_x}, options);

  FusionExecutor fe;
  fe.compileFusion(&fusion);
  fe.runFusion({input}, {cg_output});

  auto aten_output = input.to(at::kDouble).sum({1});
  testValidate(
      &fusion, {cg_output}, {input}, {aten_output}, __LINE__, __FILE__);
}

TEST(NVFuserTest, FusionReductionOuterSplit_CUDA) {
  // based off FusionReduction4
  Fusion fusion;
  FusionGuard fg(&fusion);

  // Set up your input tensor views
  TensorView* tv0 = makeSymbolicTensor(2);
  TensorView* tv1 = makeSymbolicTensor(2);

  TensorView* tv2 = add(tv0, tv1);
  // tv2[I0, I1] = tv0[I0, I1] + tv1[I0, I1]

  fusion.addInput(tv0);
  fusion.addInput(tv1);

  TensorView* tv3 = reductionOp(BinaryOpType::Add, {1}, new Double(0), tv2);
  // tv3[I0, R1] = tv2[I0, I1]

  TensorView* tv4 = makeSymbolicTensor(1);
  fusion.addInput(tv4);

  // tv5[I0] = tv3[I0, R1] * tv4[I0]
  TensorView* tv5 = mul(tv3, tv4);
  fusion.addOutput(tv5);

  // RFactor the reduction
  tv3->split(1, 16, false);
  // tv3[I0, R1o{16}, R1i{tidx}] = tv2[I0, I1]

  TensorView* tv6 = tv3->rFactor({-2});
  // tv6[I0, R1o{16}, iR1i{tidx}] = tv2[I0, I1]
  // tv3[I0,           R1i{tidx}] = tv3[I0, I1]
  tv2->computeAt(tv6, 2);

  // Compute at inline with tv5 (only 1D)
  tv6->computeAt(tv3, 1);
  tv3->computeAt(tv5, 1);

  tv5->axis(0)->parallelize(ParallelType::BIDx);

  // Intermediate tensors only need this, but doesn't hurt to do on inputs
  // tv0, 1, 4
  tv2->axis(-1)->parallelize(ParallelType::TIDx);
  tv3->axis(-1)->parallelize(ParallelType::TIDx);
  tv6->axis(-1)->parallelize(ParallelType::TIDx);

  int numel_x = 1025;
  int numel_y = 129;

  auto options = at::TensorOptions().dtype(at::kFloat).device(at::kCUDA, 0);
  at::Tensor t0 = at::randn({numel_x, numel_y}, options);
  at::Tensor t1 = at::randn({numel_x, numel_y}, options);
  at::Tensor t4 = at::randn({numel_x}, options);

  FusionExecutor fe;
  fe.compileFusion(&fusion);
  auto cg_outputs = fe.runFusion({t0, t1, t4});

  auto t2 = t0.add(t1);
  auto t3 = t2.to(at::kDouble).sum({1});
  auto aten_output = t3.mul(t4);

  testValidate(
      &fusion, cg_outputs, {t0, t1, t4}, {aten_output}, __LINE__, __FILE__);
}

TEST(NVFuserTest, FusionBranches_CUDA) {
  Fusion fusion;
  FusionGuard fg(&fusion);

  // Set up your input tensor views
  TensorView* tv0 = makeSymbolicTensor(2);
  TensorView* tv1 = makeSymbolicTensor(2);
  TensorView* tv2 = makeSymbolicTensor(2);
  fusion.addInput(tv0);
  fusion.addInput(tv1);
  fusion.addInput(tv2);

  auto tv3 = add(tv0, new Double(1.0));
  auto tv4 = add(tv3, tv1);
  auto tv5 = add(tv3, tv2);
  auto tv6 = add(tv4, tv5);

  fusion.addOutput(tv6);

  constexpr int x = 63, y = 33;

  auto options = at::TensorOptions().dtype(at::kFloat).device(at::kCUDA, 0);

  at::Tensor t0 = at::randn({x, y}, options);
  at::Tensor t1 = at::randn({x, y}, options);
  at::Tensor t2 = at::randn({x, y}, options);

  FusionExecutor fe;
  tv6->merge(0);
  tv6->split(0, 128);
  tv6->split(0, 4);

  tv6->axis(0)->parallelize(ParallelType::BIDx);

  tv0->computeAt(tv6, 1);
  tv1->computeAt(tv6, 1);
  tv2->computeAt(tv6, 1);

  tv3->axis(-2)->parallelize(ParallelType::Unroll);
  tv3->axis(-1)->parallelize(ParallelType::TIDx);
  tv4->axis(-2)->parallelize(ParallelType::Unroll);
  tv4->axis(-1)->parallelize(ParallelType::TIDx);
  tv5->axis(-2)->parallelize(ParallelType::Unroll);
  tv5->axis(-1)->parallelize(ParallelType::TIDx);
  tv6->axis(-1)->parallelize(ParallelType::TIDx);

  std::vector<IValue> aten_inputs = {t0, t1, t2};

  fe.compileFusion(&fusion);
  auto cg_outputs = fe.runFusion(aten_inputs);

  auto t3 = t0.add(1.0);
  auto t4 = t3.add(t1);
  auto t5 = t3.add(t2);
  auto aten_output = t4.add(t5);

  testValidate(
      &fusion, cg_outputs, aten_inputs, {aten_output}, __LINE__, __FILE__);
}

TEST(NVFuserTest, FusionSimpleBCast1_CUDA) {
  Fusion fusion;
  FusionGuard fg(&fusion);

  // Set up your input tensor views
  TensorView* tv0 = makeSymbolicTensor(2);
  fusion.addInput(tv0);
  TensorView* tv1 = add(tv0, new Double(1.5));

  TensorView* tv2 = makeSymbolicTensor(2);
  fusion.addInput(tv2);
  TensorView* tv3 = makeSymbolicTensor(2);
  fusion.addInput(tv3);
  TensorView* tv4 = sub(tv2, tv3);

  TensorView* tv5 = broadcast(tv1, {false, false, true});
  TensorView* tv6 = broadcast(tv4, {true, false, false});

  TensorView* tv7 = add(tv5, tv6);
  fusion.addOutput(tv7);

  tv7->split(-1, 4);
  tv7->split(0, 8);

  tv0->computeAt(tv7, -1);
  tv2->computeAt(tv7, -1);

  tv7->axis(0)->parallelize(ParallelType::BIDx);
  tv7->axis(-1)->parallelize(ParallelType::TIDx);

  constexpr int x = 63, y = 33, z = 15;

  auto options = at::TensorOptions().dtype(at::kFloat).device(at::kCUDA, 0);

  at::Tensor t0 = at::randn({x, y}, options);
  at::Tensor t1 = t0.add(1.5);

  at::Tensor t2 = at::randn({y, z}, options);
  at::Tensor t3 = at::randn({y, z}, options);

  at::Tensor t4 = t2.sub(t3);
  at::Tensor t5 = t1.unsqueeze(-1).expand({x, y, z});

  at::Tensor t6 = t4.expand({x, y, z});

  at::Tensor aten_output = t5.add(t6);

  std::vector<IValue> aten_inputs = {t0, t2, t3};

  FusionExecutor fe;
  fe.compileFusion(&fusion);
  auto cg_outputs = fe.runFusion(aten_inputs);

  testValidate(
      &fusion, cg_outputs, aten_inputs, {aten_output}, __LINE__, __FILE__);
}

TEST(NVFuserTest, FusionSimpleBCast2_CUDA) {
  Fusion fusion;
  FusionGuard fg(&fusion);

  // Set up your input tensor views
  TensorView* tv0 = makeSymbolicTensor(2);
  fusion.addInput(tv0);
  TensorView* tv1 = makeSymbolicTensor(2);
  fusion.addInput(tv1);

  TensorView* tv2 = add(tv0, tv1);

  TensorView* tv3 = broadcast(tv2, {false, false, true});

  TensorView* tv4 = makeSymbolicTensor(2);
  fusion.addInput(tv4);

  TensorView* tv5 = sub(tv4, new Double(0.1));

  TensorView* tv6 = broadcast(tv5, {true, false, false});

  TensorView* tv7 = add(tv3, tv6);

  fusion.addOutput(tv7);

  tv7->merge(0, 1);

  tv0->computeAt(tv7, -1);
  tv4->computeAt(tv7, -1);

  tv7->axis(0)->parallelize(ParallelType::BIDx);
  tv7->axis(-1)->parallelize(ParallelType::TIDx);

  constexpr int x = 63, y = 33, z = 15;

  auto options = at::TensorOptions().dtype(at::kFloat).device(at::kCUDA, 0);

  at::Tensor t0 = at::randn({x, y}, options);
  at::Tensor t1 = at::randn({x, y}, options);
  at::Tensor t2 = t0.add(t1);
  at::Tensor t3 = t2.unsqueeze(-1).expand({x, y, z});

  at::Tensor t4 = at::randn({y, z}, options);
  at::Tensor t5 = t4.sub(0.1);
  at::Tensor t6 = t5.expand({x, y, z});
  at::Tensor aten_output = t3.add(t6);

  at::Tensor cg_output = at::empty({x, y, z}, options);

  std::vector<IValue> aten_inputs = {t0, t1, t4};

  FusionExecutor fe;
  fe.compileFusion(&fusion);
  fe.runFusion(aten_inputs, {cg_output});

  testValidate(
      &fusion, {cg_output}, aten_inputs, {aten_output}, __LINE__, __FILE__);
}

TEST(NVFuserTest, FusionSimpleBCast3_CUDA) {
  Fusion fusion;
  FusionGuard fg(&fusion);

  // Set up your input tensor views
  std::vector<IterDomain*> dom;
  dom.push_back(new IterDomain(new Int(0), new Int()));
  dom.push_back(new IterDomain(
      new Int(0),
      new Int(1),
      ParallelType::Serial,
      IterType::BroadcastWithStride));

  // tv0[I1, B{1}]
  TensorView* tv0 = new TensorView(new TensorDomain(dom), DataType::Float);
  fusion.addInput(tv0);

  // tv1[I0, I1, I2]
  TensorView* tv2 = makeSymbolicTensor(3);
  fusion.addInput(tv2);

  TensorView* tv3 = add(tv0, tv2);

  fusion.addOutput(tv3);

  tv3->merge(0);
  tv3->merge(0);

  tv0->computeAt(tv3, -1);
  tv2->computeAt(tv3, -1);

  tv3->axis(0)->parallelize(ParallelType::BIDx);

  constexpr int x = 2, y = 3, z = 4;

  auto options = at::TensorOptions().dtype(at::kFloat).device(at::kCUDA, 0);

  at::Tensor t0 = at::randn({y, 1}, options);
  at::Tensor t2 = at::randn({x, y, z}, options);
  auto aten_output = t0.add(t2);

  std::vector<IValue> aten_inputs = {t0, t2};
  at::Tensor cg_output = at::empty({x, y, z}, options);

  FusionExecutor fe;
  fe.compileFusion(&fusion);
  fe.runFusion(aten_inputs, {cg_output});

  testValidate(
      &fusion, {cg_output}, aten_inputs, {aten_output}, __LINE__, __FILE__);
}

TEST(NVFuserTest, FusionSimpleBCast4_CUDA) {
  Fusion fusion;
  FusionGuard fg(&fusion);

  // Set up your input tensor views
  std::vector<IterDomain*> dom;
  dom.push_back(new IterDomain(
      new Int(0),
      new Int(1),
      ParallelType::Serial,
      IterType::BroadcastWithStride));
  dom.push_back(new IterDomain(new Int(0), new Int()));
  TensorView* tv0 = new TensorView(new TensorDomain(dom), DataType::Float);

  TensorView* tv1 = makeSymbolicTensor(3);
  fusion.addInput(tv0);
  fusion.addInput(tv1);

  TensorView* tv3 = add(tv0, tv1);

  tv3->merge(0);
  tv3->merge(0);
  tv3->split(0, 128);
  tv3->split(0, 4);

  fusion.addOutput(tv3);

  tv0->computeAt(tv3, -1);
  tv1->computeAt(tv3, -1);

  tv3->axis(0)->parallelize(ParallelType::BIDx);
  tv3->axis(-1)->parallelize(ParallelType::TIDx);
  tv3->axis(-2)->parallelize(ParallelType::Unroll);

  constexpr int x = 63, y = 33, z = 15;

  auto options = at::TensorOptions().dtype(at::kFloat).device(at::kCUDA, 0);

  at::Tensor t0 = at::randn({1, z}, options);
  at::Tensor t1 = at::randn({x, y, z}, options);

  auto aten_output = t0.add(t1);

  at::Tensor cg_output = at::empty({x, y, z}, options);

  std::vector<IValue> aten_inputs = {t0, t1};

  FusionExecutor fe;
  fe.compileFusion(&fusion);
  fe.runFusion(aten_inputs, {cg_output});

  testValidate(
      &fusion, {cg_output}, aten_inputs, {aten_output}, __LINE__, __FILE__);
}

TEST(NVFuserTest, FusionSimpleBCast5_CUDA) {
  Fusion fusion;
  FusionGuard fg(&fusion);

  constexpr int m = 2, k = 3, n = 4;

  auto zero = new Int(0);
  auto M = new IterDomain(zero, new Int(m));
  auto K = new IterDomain(zero, new Int(k));
  auto N = new IterDomain(zero, new Int(n));

  // Set up your input tensor views
  TensorView* tv0 =
      new TensorView(new TensorDomain({M, K}, {true, true}), DataType::Float);
  TensorView* tv1 =
      new TensorView(new TensorDomain({K, N}, {true, true}), DataType::Float);

  fusion.addInput(tv0);
  fusion.addInput(tv1);

  TensorView* tv2 = broadcast(tv0, {false, false, true});
  TensorView* tv3 = broadcast(tv1, {true, false, false});

  TensorView* tv4 = add(tv2, tv3);

  fusion.addOutput(tv4);

  tv4->merge(0);
  tv4->merge(0);

  tv0->computeAt(tv4, -1);
  tv1->computeAt(tv4, -1);

  auto options = at::TensorOptions().dtype(at::kFloat).device(at::kCUDA, 0);

  at::Tensor t0 = at::randn({m, k}, options);
  at::Tensor t1 = at::randn({k, n}, options);

  auto t2 = t0.unsqueeze(-1).expand({m, k, n});
  auto t3 = t1.expand({m, k, n});
  auto aten_output = t2.add(t3);

  at::Tensor cg_output = at::empty({m, k, n}, options);

  std::vector<IValue> aten_inputs = {t0, t1};

  FusionExecutor fe;
  fe.compileFusion(&fusion);
  fe.runFusion(aten_inputs, {cg_output});

  testValidate(
      &fusion, {cg_output}, aten_inputs, {aten_output}, __LINE__, __FILE__);
}

TEST(NVFuserTest, FusionComplexBCast1_CUDA) {
  Fusion fusion;
  FusionGuard fg(&fusion);

  int x = 2, y = 3, z = 4;

  auto tv0 = makeConcreteTensor({y});
  auto tv1 = div(tv0, new Double(2.0));
  auto tv2 = broadcast(tv1, {false, true});
  auto tv3 = makeConcreteTensor({y, z});
  auto tv4 = mul(tv2, tv3);
  auto tv5 = broadcast(tv4, {true, false, false});
  auto tv6 = makeConcreteTensor({x, y, z});
  auto tv7 = add(tv5, tv6);

  // tv0[    i1    ] = input
  // tv1[    i1    ] = tv0/2.0
  // tv2[    i1, b2] = bcast(tv1)
  // tv3[    i1, i2] = input
  // tv4[    i1, i2] = tv2 * tv3
  // tv5[b0, i1, i2] = bcast(tv4)
  // tv6[i0, i1, i2] = input
  // tv7[i0, i1, i2] = tv5 + tv6

  // tv4 = bcast(tv1) * tv3
  // tv7 = bcast(tv4) + tv6

  fusion.addInput(tv0);
  fusion.addInput(tv3);
  fusion.addInput(tv6);

  fusion.addOutput(tv7);

  tv7->merge(0);
  tv7->merge(0);
  tv0->computeAt(tv7, -1);

  auto options = at::TensorOptions().dtype(at::kFloat).device(at::kCUDA, 0);

  at::Tensor t0 = at::randn({y}, options);
  at::Tensor t3 = at::randn({y, z}, options);
  at::Tensor t6 = at::randn({x, y, z}, options);

  auto t4 = t0.div(2.0).unsqueeze(-1).expand({y, z}) * t3;
  auto aten_output = t4.unsqueeze(0).expand({x, y, z}) + t6;

  std::vector<IValue> aten_inputs = {t0, t3, t6};

  FusionExecutor fe;
  fe.compileFusion(&fusion);
  auto cg_outputs = fe.runFusion(aten_inputs);

  testValidate(
      &fusion, cg_outputs, aten_inputs, {aten_output}, __LINE__, __FILE__);
}

TEST(NVFuserTest, FusionComplexBCast2_CUDA) {
  Fusion fusion;
  FusionGuard fg(&fusion);

  int x = 2, y = 3, z = 4;

  auto tv0 = makeConcreteTensor({y, z});
  auto tv1 = div(tv0, new Double(2.0));
  auto tv2 = sum(tv1, {1});
  auto tv3 = broadcast(tv2, {true, false});
  auto tv4 = makeConcreteTensor({x, y});
  auto tv5 = add(tv3, tv4);

  // tv0[    i1, i2] = input
  // tv1[    i1, i2] = tv0/2.0
  // tv2[    i1    ] = sum(tv1, 1)
  // tv3[b0, i1    ] = bcast(tv2)
  // tv4[i0, i1    ] = input
  // tv5[i0, i1    ] = tv3 + tv4

  // tv2 = sum(tv0/2.0, 1)
  // tv5 = bcast(tv2) + tv4

  fusion.addInput(tv0);
  fusion.addInput(tv4);

  fusion.addOutput(tv5);

  tv5->merge(0);
  tv0->computeAt(tv5, -1);
  tv1->computeAt(tv2, -1);

  auto options = at::TensorOptions().dtype(at::kFloat).device(at::kCUDA, 0);

  at::Tensor t0 = at::randn({y, z}, options);
  at::Tensor t4 = at::randn({x, y}, options);

  FusionExecutor fe;
  fe.compileFusion(&fusion);
  auto cg_outputs = fe.runFusion({t0, t4});

  auto t1 = t0.div(2.0);
  auto t2 = t1.to(at::kDouble).sum(1);
  auto t3 = t2.unsqueeze(0).expand({x, y});
  auto aten_output = t3.add(t4);

  testValidate(
      &fusion, {cg_outputs}, {t0, t4}, {aten_output}, __LINE__, __FILE__);
}

TEST(NVFuserTest, FusionAdvancedIndexing1_CUDA) {
  Fusion fusion;
  FusionGuard fg(&fusion);

  int w = 3, x = 4, y = 7, z = 8;
  auto options = at::TensorOptions().dtype(at::kFloat).device(at::kCUDA, 0);

  auto tv0 = makeSymbolicTensor(3);
  auto tv1 = makeSymbolicTensor(4);
  fusion.addInput(tv0);
  fusion.addInput(tv1);

  auto tv2 = add(tv0, new Double(1.0));
  auto tv3 = broadcast(tv2, {true, false, false, false});
  auto tv4 = add(tv3, tv1);

  fusion.addOutput(tv4);

  tv4->merge(0);
  tv4->merge(0);
  tv4->merge(0);

  tv4->split(0, 128);
  tv4->split(0, 4);

  tv2->computeAt(tv4, 1);

  tv4->axis(0)->parallelize(ParallelType::BIDx);
  tv4->axis(1)->parallelize(ParallelType::Unroll);
  tv4->axis(2)->parallelize(ParallelType::TIDx);

  tv3->axis(1)->parallelize(ParallelType::Unroll);
  tv3->axis(2)->parallelize(ParallelType::TIDx);

  tv2->axis(1)->parallelize(ParallelType::Unroll);
  tv2->axis(2)->parallelize(ParallelType::TIDx);

  FusionExecutor fe;

  at::Tensor t0 = at::randn({x, y, z}, options);
  at::Tensor t1 = at::randn({w, x, y, z}, options);

  auto t3 = t0.add(1.0);
  auto aten_output = t3.add(t1);

  std::vector<IValue> aten_inputs = {t0, t1};

  fe.compileFusion(&fusion);
  auto cg_outputs = fe.runFusion(aten_inputs);

  testValidate(
      &fusion, cg_outputs, aten_inputs, {aten_output}, __LINE__, __FILE__);
}

TEST(NVFuserTest, FusionAdvancedIndexing2_CUDA) {
  Fusion fusion;
  FusionGuard fg(&fusion);

  int w = 3, x = 4, y = 7, z = 8;
  auto options = at::TensorOptions().dtype(at::kFloat).device(at::kCUDA, 0);

  auto tv0 = makeSymbolicTensor(3);
  auto tv1 = makeSymbolicTensor(4);
  fusion.addInput(tv0);
  fusion.addInput(tv1);

  auto tv2 = add(tv0, new Double(1.0));
  auto tv3 = broadcast(tv2, {true, false, false, false});
  auto tv4 = add(tv3, tv1);

  fusion.addOutput(tv4);

  tv4->merge(-2);
  tv4->merge(-2);
  tv4->merge(-2);

  tv4->split(0, 128);
  tv4->split(0, 4);

  tv2->computeAt(tv4, 1);

  tv4->axis(0)->parallelize(ParallelType::BIDx);
  tv4->axis(1)->parallelize(ParallelType::Unroll);
  tv4->axis(2)->parallelize(ParallelType::TIDx);

  tv3->axis(1)->parallelize(ParallelType::Unroll);
  tv3->axis(2)->parallelize(ParallelType::TIDx);

  tv2->axis(1)->parallelize(ParallelType::Unroll);
  tv2->axis(2)->parallelize(ParallelType::TIDx);

  FusionExecutor fe;

  at::Tensor t0 = at::randn({x, y, z}, options);
  at::Tensor t1 = at::randn({w, x, y, z}, options);

  auto t3 = t0.add(1.0);
  auto aten_output = t3.add(t1);

  std::vector<IValue> aten_inputs = {t0, t1};

  fe.compileFusion(&fusion);
  auto cg_outputs = fe.runFusion(aten_inputs);

  testValidate(
      &fusion, cg_outputs, aten_inputs, {aten_output}, __LINE__, __FILE__);
}

TEST(NVFuserTest, FusionAdvancedIndexing3_CUDA) {
  Fusion fusion;
  FusionGuard fg(&fusion);

  int w = 3, x = 4, y = 7, z = 8;

  auto tv0 = makeSymbolicTensor(3);
  auto tv1 = makeSymbolicTensor(4);
  fusion.addInput(tv0);
  fusion.addInput(tv1);

  auto tv2 = add(tv0, new Double(1.0));
  auto tv3 = add(tv2, tv1);
  fusion.addOutput(tv3);

  auto options = at::TensorOptions().dtype(at::kFloat).device(at::kCUDA, 0);
  at::Tensor t0 = at::randn({x, y, z}, options);
  at::Tensor t1 = at::randn({w, x, y, z}, options);

  auto t2 = t0.add(1.0);
  auto aten_output = t2.add(t1);

  std::vector<IValue> aten_inputs = {t0, t1};

  scheduleFusion(&fusion, aten_inputs);

  FusionExecutor fe;
  fe.compileFusion(&fusion);
  auto cg_outputs = fe.runFusion(aten_inputs);

  testValidate(
      &fusion, cg_outputs, aten_inputs, {aten_output}, __LINE__, __FILE__);
}

TEST(NVFuserTest, FusionAdvancedIndexing4_CUDA) {
  Fusion fusion;
  FusionGuard fg(&fusion);

  // Set up your input tensor views
  TensorView* tv0 = makeConcreteTensor({10, 20});
  fusion.addInput(tv0);
  TensorView* tv1 = makeConcreteTensor({10, 10, 20});
  fusion.addInput(tv1);

  TensorView* tv2 = add(tv0, new Double(1));
  TensorView* tv3 = broadcast(tv2, {true, false, false});
  TensorView* tv4 = add(tv3, tv1);
  fusion.addOutput(tv4);

  auto options = at::TensorOptions().dtype(at::kFloat).device(at::kCUDA, 0);
  at::Tensor t0 = at::randn({10, 20}, options);
  at::Tensor t1 = at::randn({10, 10, 20}, options);

  auto t2 = t0.add(1.0);
  auto aten_output = t2.add(t1);

  std::vector<IValue> aten_inputs = {t0, t1};

  FusionExecutor fe;
  fe.compileFusion(&fusion);
  auto cg_outputs = fe.runFusion(aten_inputs);

  testValidate(
      &fusion, cg_outputs, aten_inputs, {aten_output}, __LINE__, __FILE__);
}

TEST(NVFuserTest, FusionAdvancedIndexing5_CUDA) {
  Fusion fusion;
  FusionGuard fg(&fusion);

  // Set up your input tensor views
  TensorView* tv0 = makeSymbolicTensor(1);
  fusion.addInput(tv0);
  TensorView* tv1 = makeSymbolicTensor(3);
  fusion.addInput(tv1);

  TensorView* tv2 = add(tv0, new Double(1));
  TensorView* tv3 = broadcast(tv2, {true, false, true});
  TensorView* tv4 = add(tv3, tv1);
  fusion.addOutput(tv4);

  tv3->merge(0)->merge(0)->split(0, 2)->split(0, 3);
  tv4->merge(0)->merge(0)->split(0, 2)->split(0, 3);

  tv0->computeAt(tv4, 1);
  tv1->computeAt(tv4, 1);

  auto options = at::TensorOptions().dtype(at::kFloat).device(at::kCUDA, 0);
  at::Tensor t0 = at::randn({7}, options);
  at::Tensor t1 = at::randn({5, 7, 11}, options);

  auto t2 = t0.add(1.0);
  auto aten_output = t2.unsqueeze(-1).add(t1);

  std::vector<IValue> aten_inputs = {t0, t1};

  FusionExecutor fe;
  fe.compileFusion(&fusion);
  auto cg_outputs = fe.runFusion(aten_inputs);

  testValidate(
      &fusion, cg_outputs, aten_inputs, {aten_output}, __LINE__, __FILE__);
}

TEST(NVFuserTest, FusionAdvancedIndexing6_CUDA) {
  Fusion fusion;
  FusionGuard fg(&fusion);

  std::vector<int64_t> tensor0_shape{7, 4, 7};
  std::vector<int64_t> tensor1_shape{4, 7};

  TensorView* tv0 = makeSymbolicTensor(tensor0_shape.size());
  fusion.addInput(tv0);
  TensorView* tv1 = makeSymbolicTensor(tensor1_shape.size());
  fusion.addInput(tv1);

  TensorView* tv2 = add(tv0, tv1);
  TensorView* tv3 = sum(tv2, {0, 1});
  fusion.addOutput(tv3);

  const auto options =
      at::TensorOptions().dtype(at::kFloat).device(at::kCUDA, 0);

  at::Tensor input0 = at::randn(tensor0_shape, options);
  at::Tensor input1 = at::randn(tensor1_shape, options);

  std::vector<int64_t> reduction_axes{0, 1};
  auto reduction_params =
      getReductionHeuristics(&fusion, {input0, input1}, tv3);
  TORCH_CHECK(reduction_params, "Reduction schedule was not generated!");
  scheduleReduction(&fusion, reduction_params.value(), tv3, {});

  FusionExecutor fe;
  fe.compileFusion(&fusion);
  auto cg_outputs =
      fe.runFusion({input0, input1}, reduction_params.value().lparams);

  auto aten_output = input0.add(input1).to(at::kDouble).sum(reduction_axes);

  testValidate(
      &fusion,
      cg_outputs,
      {input0, input1},
      {aten_output},
      __LINE__,
      __FILE__,
      "",
      reduction_params.value().lparams);
}

TEST(NVFuserTest, FusionAdvancedIndexing7_CUDA) {
  // Might be able to use this one without 6 as the heuristics in 6 may change
  // and this test is to cover the same issue.
  Fusion fusion;
  FusionGuard fg(&fusion);

  auto tv0 = makeSymbolicTensor(1);
  fusion.addInput(tv0);

  auto tv1 = broadcast(tv0, {false, true});

  auto tv2 = makeSymbolicTensor(2);
  fusion.addInput(tv2);

  auto tv3 = add(tv1, tv2);
  auto tv4 = sum(tv3, {0, 1});
  fusion.addOutput(tv4);

  tv4->merge(0, 1);
  tv4->split(0, 128);
  tv4->split(0, 4);

  auto tv5 = tv4->rFactor({0, 1});

  tv5->computeAt(tv4, -1);
  tv0->computeAt(tv5, -1);

  tv4->axis(0)->parallelize(ParallelType::TIDx);

  FusionExecutor fe;
  fe.compileFusion(&fusion);

  const int numel_x = 100;
  const int numel_y = 200;
  auto options = at::TensorOptions().dtype(at::kFloat).device(at::kCUDA, 0);
  auto at_t0 = at::randn({numel_x}, options);
  auto at_t1 = at::randn({numel_x, numel_y}, options);

  auto cg_outputs = fe.runFusion({at_t0, at_t1});

  auto aten_output = (at_t0.unsqueeze(-1).expand({numel_x, numel_y}) + at_t1)
                         .to(at::kDouble)
                         .sum();

  testValidate(
      &fusion, cg_outputs, {at_t0, at_t1}, {aten_output}, __LINE__, __FILE__);
}

TEST(NVFuserTest, FusionAdvancedIndexing8_CUDA) {
  // Same as 7 but with outer splits instead of inner
  Fusion fusion;
  FusionGuard fg(&fusion);

  auto tv0 = makeSymbolicTensor(1);
  fusion.addInput(tv0);

  auto tv1 = broadcast(tv0, {false, true});

  auto tv2 = makeSymbolicTensor(2);
  fusion.addInput(tv2);

  auto tv3 = add(tv1, tv2);
  auto tv4 = sum(tv3, {0, 1});
  fusion.addOutput(tv4);

  tv4->merge(0, 1);
  tv4->split(0, 128, false);
  tv4->split(0, 4, false);

  auto tv5 = tv4->rFactor({0, 1});

  tv5->computeAt(tv4, -1);
  tv0->computeAt(tv5, -1);

  tv4->axis(0)->parallelize(ParallelType::TIDx);

  FusionExecutor fe;
  fe.compileFusion(&fusion);

  const int numel_x = 100;
  const int numel_y = 200;
  auto options = at::TensorOptions().dtype(at::kFloat).device(at::kCUDA, 0);
  auto at_t0 = at::randn({numel_x}, options);
  auto at_t1 = at::randn({numel_x, numel_y}, options);

  auto cg_outputs = fe.runFusion({at_t0, at_t1});

  auto aten_output = (at_t0.unsqueeze(-1).expand({numel_x, numel_y}) + at_t1)
                         .to(at::kDouble)
                         .sum();

  testValidate(
      &fusion, cg_outputs, {at_t0, at_t1}, {aten_output}, __LINE__, __FILE__);
}

// Test a simple Gemm but also play around with fusion executor features
TEST(NVFuserTest, FusionSimpleGemm_CUDA) {
  Fusion fusion;
  FusionGuard fg(&fusion);

  // Set up your input tensor views
  TensorView* tv0 = makeSymbolicTensor(2); // M, K
  TensorView* tv1 = makeSymbolicTensor(2); // K, N
  fusion.addInput(tv0);
  fusion.addInput(tv1);

  TensorView* tv2 = broadcast(tv0, {false, false, true});
  // tv2[I0, I1, B] = tv0[I0, I1]

  TensorView* tv3 = broadcast(tv1, {true, false, false});
  // tv3[B, I1, I2] = tv1[I1, I2]

  // tv4[I0, I1, I2] = tv2[I0, I1, B] * tv3[B, I1, I2]
  TensorView* tv4 = mul(tv2, tv3);
  // tv5[I0, R1, I2] = tv4[I0, I1, I2]
  TensorView* tv5 = sum(tv4, {1});
  fusion.addOutput(tv5);

  tv5->split(1, 32);
  // tv5[I0, R1o, R1i{32}, I2]

  auto tv6 = tv5->rFactor({1});
  // tv6[I0, R1o, I1i{32}, I2] = tv4[I0, I1, I2]
  // tv5[I0,    , R1i{32}, I2] = tv6[I0, R1o, I1i{32}, I2]

  tv5->split(0, 4);
  tv5->split(-1, 4);
  // tv5[I0o, I0i{4}, R1i{32}, I2o, I2i{4}]
  // tv5[I0o, I0i{4}, R1i{32}, I2o, I2i{4}]

  tv0->computeAt(tv5, -1);
  tv1->computeAt(tv5, -1);

  // tv6[I0o, I0i{4}, R1o, I1i{32}, I2o, I2i{4}]
  // tv5[I0o, I0i{4},    , R1i{32}, I2o, I2i{4}]
  //--> (line symbolizes compute at location)
  // tv4[I0o, I0i{4}, I1i{32}, I2o, I2i{4}|, I1o]
  // tv6[I0o, I0i{4}, I1i{32}, I2o, I2i{4}|, R1o]
  // tv5[I0o, I0i{4}, R1i{32}, I2o, I2i{4}|]

  tv0->computeAt(tv6, -1);
  tv1->computeAt(tv6, -1);
  // tv4[I0o, I0i{4}, I1i{32}, I2o, I2i{4}, I1o |]
  // tv6[I0o, I0i{4}, I1i{32}, I2o, I2i{4}, R1o |]
  // tv5[I0o, I0i{4}, R1i{32}, I2o, I2i{4}|]

  tv5->axis(0)->parallelize(ParallelType::BIDz);
  tv5->axis(1)->parallelize(ParallelType::TIDz);

  tv5->axis(-2)->parallelize(ParallelType::BIDy);
  tv5->axis(-1)->parallelize(ParallelType::TIDy);

  tv5->axis(2)->parallelize(ParallelType::TIDx);
  tv6->axis(2)->parallelize(ParallelType::TIDx);

  constexpr int M = 65, K = 33, N = 17;

  auto options = at::TensorOptions().dtype(at::kFloat).device(at::kCUDA, 0);

  at::Tensor t0 = at::randn({M, K}, options);
  at::Tensor t1 = at::randn({K, N}, options);

  FusionExecutor fe;
  fe.compileFusion(&fusion);
  // Lets specify a few bounds in launch params to make sure it works
  fe.runFusion({t0, t1}, LaunchParams(1, -1, -1, 32, 4, 4));

  // Make sure bad launch params throws
  ASSERT_ANY_THROW(fe.runFusion({t0, t1}, LaunchParams(1, 2, 3, 4, 5, 6)));

  // Don't specify any launch params
  auto cg_outputs = fe.runFusion({t0, t1});

  auto aten_output = t0.to(at::kDouble).matmul(t1.to(at::kDouble));

  testValidate(
      &fusion, cg_outputs, {t0, t1}, {aten_output}, __LINE__, __FILE__);
}

// Softmax with a 1D tensor. Parallelized only with a single thread block.
TEST(NVFuserTest, FusionSoftmax1D_CUDA) {
  Fusion fusion;
  FusionGuard fg(&fusion);

  const int tidx = 128;
  const int dimx = 1000;

  // Set up your input tensor views
  TensorView* input_tv0 = makeSymbolicTensor(1);
  fusion.addInput(input_tv0);

  TensorView* exp_tv1 = unaryOp(UnaryOpType::Exp, input_tv0);
  TensorView* sum_exp_tv2 = sum(exp_tv1, {-1});
  TensorView* bcast_sum_tv3 = broadcast(sum_exp_tv2, {true});

  // Replicate exp_tv4 as exp_tv4_copy because exp_tv4 is going to be
  // computed at sum_exp_rf_tv8.
  TensorView* exp_tv1_copy = unaryOp(UnaryOpType::Exp, input_tv0);

  TensorView* output_tv4 = div(exp_tv1_copy, bcast_sum_tv3);

  fusion.addOutput(output_tv4);

  bcast_sum_tv3->split(0, tidx);

  sum_exp_tv2->split(-1, tidx);
  TensorView* sum_exp_rf_tv5 = sum_exp_tv2->rFactor({-2});

  output_tv4->split(-1, tidx);

  exp_tv1->computeAt(sum_exp_rf_tv5, -1);
  exp_tv1_copy->computeAt(output_tv4, -1);

  TensorView* tensors_to_parallelize[] = {
      sum_exp_tv2, bcast_sum_tv3, output_tv4, sum_exp_rf_tv5};

  for (auto tv : tensors_to_parallelize) {
    tv->axis(-1)->parallelize(ParallelType::TIDx);
  }

  auto options = at::TensorOptions().dtype(at::kFloat).device(at::kCUDA, 0);
  at::Tensor t0 = at::randn({dimx}, options);
  at::Tensor cg_output = at::empty({dimx}, options);
  at::Tensor t3_output = at::empty_like(cg_output, options);

  FusionExecutor fe;
  fe.compileFusion(&fusion);
  fe.runFusion({t0}, {cg_output});

  auto aten_output = at::_softmax(t0.to(at::kDouble), -1, false);

  testValidate(&fusion, {cg_output}, {t0}, {aten_output}, __LINE__, __FILE__);
}

// Softmax with a 1D tensor with input normalization.
TEST(NVFuserTest, FusionSoftmax1DNormalized_CUDA) {
  Fusion fusion;
  FusionGuard fg(&fusion);

  const int tidx = 128;
  const int dimx = 1000;

  // Set up your input tensor views
  TensorView* input_tv0 = makeSymbolicTensor(1);
  fusion.addInput(input_tv0);

  // Normalize with the max value before computing exp.
  TensorView* max_val_tv1 =
      reductionOp(BinaryOpType::Max, {-1}, new Double(0), input_tv0);
  TensorView* bcast_max_tv2 = broadcast(max_val_tv1, {true});
  TensorView* sub_tv3 = sub(input_tv0, bcast_max_tv2);
  TensorView* exp_tv4 = unaryOp(UnaryOpType::Exp, sub_tv3);
  TensorView* sum_exp_tv5 = sum(exp_tv4, {-1});
  TensorView* bcast_sum_tv6 = broadcast(sum_exp_tv5, {true});

  // Replicate exp_tv4 as exp_tv4_copy because exp_tv4 is going to be
  // computed at sum_exp_rf_tv8.
  TensorView* sub_tv3_copy = sub(input_tv0, bcast_max_tv2);
  TensorView* exp_tv4_copy = unaryOp(UnaryOpType::Exp, sub_tv3_copy);

  TensorView* output_tv7 = div(exp_tv4_copy, bcast_sum_tv6);

  fusion.addOutput(output_tv7);
  bcast_max_tv2->split(0, tidx);
  bcast_sum_tv6->split(0, tidx);

  max_val_tv1->split(-1, tidx);
  TensorView* max_val_rf_tv8 = max_val_tv1->rFactor({-2});

  sum_exp_tv5->split(-1, tidx);
  TensorView* sum_exp_rf_tv9 = sum_exp_tv5->rFactor({-2});

  output_tv7->split(-1, tidx);

  sub_tv3->computeAt(sum_exp_rf_tv9, -1);
  sub_tv3_copy->computeAt(output_tv7, -1);

  TensorView* tensors_to_parallelize[] = {
      max_val_tv1,
      bcast_max_tv2,
      sum_exp_tv5,
      bcast_sum_tv6,
      output_tv7,
      max_val_rf_tv8,
      sum_exp_rf_tv9};

  for (auto tv : tensors_to_parallelize) {
    tv->axis(-1)->parallelize(ParallelType::TIDx);
  }

  auto options = at::TensorOptions().dtype(at::kFloat).device(at::kCUDA, 0);
  at::Tensor input = at::randn({dimx}, options);
  at::Tensor t3_output = at::empty({dimx}, options);

  FusionExecutor fe;
  fe.compileFusion(&fusion);
  auto cg_outputs = fe.runFusion({input});

  auto aten_output = at::_softmax(input.to(at::kDouble), -1, false);

  testValidate(&fusion, cg_outputs, {input}, {aten_output}, __LINE__, __FILE__);
}

// Softmax with a 3D tensor, where the inner-most 3rd dimension is
// normalized. Pallelized with multiple thread blocks.
TEST(NVFuserTest, FusionSoftmax3D_CUDA) {
  Fusion fusion;
  FusionGuard fg(&fusion);

  const int tidx = 32;
  const int dimx = 32;
  const int dimy = 16;
  const int dimz = 130;

  // Set up your input tensor views
  TensorView* input_tv0 = makeSymbolicTensor(3);
  fusion.addInput(input_tv0);

  TensorView* exp_tv1 = unaryOp(UnaryOpType::Exp, input_tv0);
  TensorView* sum_exp_tv2 = sum(exp_tv1, {-1});
  TensorView* bcast_sum_tv3 = broadcast(sum_exp_tv2, {false, false, true});

  // Replicate exp_tv4 as exp_tv4_copy because exp_tv4 is going to be
  // computed at sum_exp_rf_tv8.
  TensorView* exp_tv1_copy = unaryOp(UnaryOpType::Exp, input_tv0);

  TensorView* output_tv4 = div(exp_tv1_copy, bcast_sum_tv3);

  fusion.addOutput(output_tv4);

  bcast_sum_tv3->split(-1, tidx);

  sum_exp_tv2->split(-1, tidx);
  TensorView* sum_exp_rf_tv5 = sum_exp_tv2->rFactor({-2});

  output_tv4->split(-1, tidx);

  exp_tv1->computeAt(sum_exp_rf_tv5, -1);
  exp_tv1_copy->computeAt(output_tv4, -1);

  TensorView* tensors_to_parallelize[] = {
      sum_exp_tv2, bcast_sum_tv3, output_tv4, sum_exp_rf_tv5};

  for (auto tv : tensors_to_parallelize) {
    tv->axis(0)->parallelize(ParallelType::BIDx);
    tv->axis(1)->parallelize(ParallelType::BIDy);
    tv->axis(-1)->parallelize(ParallelType::TIDx);
  }

  auto options = at::TensorOptions().dtype(at::kFloat).device(at::kCUDA, 0);
  at::Tensor input = at::randn({dimx, dimy, dimz}, options);

  at::Tensor cg_output = at::empty({dimx, dimy, dimz}, options);

  FusionExecutor fe;
  fe.compileFusion(&fusion);
  fe.runFusion({input}, {cg_output});

  auto aten_output = at::_softmax(input.to(at::kDouble), -1, false);

  testValidate(
      &fusion, {cg_output}, {input}, {aten_output}, __LINE__, __FILE__);
}

// Softmax with a 3D tensor with input normalization.
TEST(NVFuserTest, FusionSoftmax3DNormalized_CUDA) {
  Fusion fusion;
  FusionGuard fg(&fusion);

  const int tidx = 32;
  const int dimx = 32;
  const int dimy = 16;
  const int dimz = 130;

  // Set up your input tensor views
  TensorView* input_tv0 = makeSymbolicTensor(3);
  fusion.addInput(input_tv0);

  // Normalize with the max value before computing exp.
  TensorView* max_val_tv1 =
      reductionOp(BinaryOpType::Max, {-1}, new Double(0), input_tv0);
  TensorView* bcast_max_tv2 = broadcast(max_val_tv1, {false, false, true});
  TensorView* sub_tv3 = sub(input_tv0, bcast_max_tv2);
  TensorView* exp_tv4 = unaryOp(UnaryOpType::Exp, sub_tv3);
  TensorView* sum_exp_tv5 = sum(exp_tv4, {-1});
  TensorView* bcast_sum_tv6 = broadcast(sum_exp_tv5, {false, false, true});

  // Replicate exp_tv4 as exp_tv4_copy because exp_tv4 is going to be
  // computed at sum_exp_rf_tv8.
  TensorView* sub_tv3_copy = sub(input_tv0, bcast_max_tv2);
  TensorView* exp_tv4_copy = unaryOp(UnaryOpType::Exp, sub_tv3_copy);

  TensorView* output_tv7 = div(exp_tv4_copy, bcast_sum_tv6);

  fusion.addOutput(output_tv7);

  bcast_max_tv2->split(-1, tidx);
  bcast_sum_tv6->split(-1, tidx);

  max_val_tv1->split(-1, tidx);
  TensorView* max_val_rf_tv8 = max_val_tv1->rFactor({-2});

  sum_exp_tv5->split(-1, tidx);
  TensorView* sum_exp_rf_tv9 = sum_exp_tv5->rFactor({-2});

  output_tv7->split(-1, tidx);

  sub_tv3->computeAt(sum_exp_rf_tv9, -1);
  sub_tv3_copy->computeAt(output_tv7, -1);

  TensorView* tensors_to_parallelize[] = {
      max_val_tv1,
      bcast_max_tv2,
      sum_exp_tv5,
      bcast_sum_tv6,
      output_tv7,
      max_val_rf_tv8,
      sum_exp_rf_tv9};

  for (auto tv : tensors_to_parallelize) {
    tv->axis(0)->parallelize(ParallelType::BIDx);
    tv->axis(1)->parallelize(ParallelType::BIDy);
    tv->axis(-1)->parallelize(ParallelType::TIDx);
  }

  auto options = at::TensorOptions().dtype(at::kFloat).device(at::kCUDA, 0);
  at::Tensor input = at::randn({dimx, dimy, dimz}, options);
  at::Tensor t3_output = at::empty({dimx, dimy, dimz}, options);

  FusionExecutor fe;
  fe.compileFusion(&fusion);
  auto cg_outputs = fe.runFusion({input});

  auto aten_output = at::_softmax(input.to(at::kDouble), -1, false);

  testValidate(&fusion, cg_outputs, {input}, {aten_output}, __LINE__, __FILE__);
}

TEST(NVFuserTest, FusionSoftmaxComputeAt_CUDA) {
  Fusion fusion;
  FusionGuard fg(&fusion);

  // Set up your input tensor views
  TensorView* tv0 = makeSymbolicTensor(2);
  fusion.addInput(tv0);

  auto tv1 = sum(tv0, {1});
  auto tv2 = broadcast(tv1, {false, true});

  auto tv3 = add(tv0, new Double(1.0));

  auto tv4 = mul(tv2, tv3);

  auto tv5 = sum(tv4, {1});
  auto tv6 = broadcast(tv5, {false, true});

  auto tv7 = sub(tv6, tv4);
  fusion.addOutput(tv7);

  tv1->computeAt(tv7, 1);
  ASSERT_ANY_THROW(tv1->computeAt(tv7, -1));
}

// Similar to FusionReduction but uses grid reduction
TEST(NVFuserTest, FusionGridReduction1_CUDA) {
  const int gdimx = 32;
  const int bdimx = 128;

  Fusion fusion;
  FusionGuard fg(&fusion);

  // Set up your input tensor views
  TensorView* tv0 = makeSymbolicTensor(2);
  fusion.addInput(tv0);

  // tv1[I0, R1] = tv0[I0, I1]
  TensorView* tv1 = reductionOp(BinaryOpType::Add, {1}, new Double(0), tv0);
  fusion.addOutput(tv1);

  TORCH_CHECK(fusion.hasReduction(), "Could not detect reduction in fusion.");

  tv1->split(1, bdimx);
  // tv1[I0, R1o, R1i{128}] = tv0[I0, I1]
  tv1->split(1, gdimx);
  // tv1[I0, R1oo, R1oi{32}, R1i{128}] = tv0[I0, I1]

  TensorView* tv2 = tv1->rFactor({1});
  // tv2[I0, R1oo, Ir1oi{32}, Ir1i{128}] = tv0[I0, I1]
  // tv1[I0,        R1oi{32},  R1i{128}] = tv2[I0, R1oo, Ir1oi{32}, Ir1i{128}]

  // Incrementally, can print in between for debugging
  tv0->computeAt(tv2, 1);
  tv2->computeAt(tv1, 1);

  // Re do it all at once, because why not.
  tv0->computeAt(tv1, 1);

  tv1->axis(0)->parallelize(ParallelType::BIDy);
  tv1->axis(1)->parallelize(ParallelType::BIDx);
  tv2->axis(2)->parallelize(ParallelType::BIDx);

  tv1->axis(-1)->parallelize(ParallelType::TIDx);
  tv2->axis(-1)->parallelize(ParallelType::TIDx);

  int numel_x = 10000;
  int numel_y = 65000;

  // fusion.printKernel();

  auto options = at::TensorOptions().dtype(at::kFloat).device(at::kCUDA, 0);
  at::Tensor input = at::randn({numel_x, numel_y}, options);
  at::Tensor cg_output = at::empty({numel_x}, options);

  FusionExecutor fe;
  fe.compileFusion(&fusion);
  fe.runFusion({input}, {cg_output});

  auto aten_output = input.to(at::kDouble).sum({1});

  testValidate(
      &fusion, {cg_output}, {input}, {aten_output}, __LINE__, __FILE__);
}

// Same test as the above but uses BIDy and TIDx for reduction
TEST(NVFuserTest, FusionGridReduction2_CUDA) {
  const int gdimy = 32;
  const int bdimx = 128;

  Fusion fusion;
  FusionGuard fg(&fusion);

  // Set up your input tensor views
  TensorView* tv0 = makeSymbolicTensor(2);
  fusion.addInput(tv0);

  // tv1[I0, R1] = tv0[I0, I1]
  TensorView* tv1 = reductionOp(BinaryOpType::Add, {1}, new Double(0), tv0);
  fusion.addOutput(tv1);

  TORCH_CHECK(fusion.hasReduction(), "Could not detect reduction in fusion.");

  tv1->split(1, bdimx);
  // tv1[I0, R1o, R1i{128}] = tv0[I0, I1]
  tv1->split(1, gdimy);
  // tv1[I0, R1oo, R1oi{32}, R1i{128}] = tv0[I0, I1]

  TensorView* tv2 = tv1->rFactor({1});
  // tv2[I0, R1oo, Ir1oi{32}, Ir1i{128}] = tv0[I0, I1]
  // tv1[I0,        R1oi{32},  R1i{128}] = tv2[I0, R1oo, Ir1oi{32}, Ir1i{128}]

  // Incrementally, can print in between for debugging
  tv0->computeAt(tv2, 1);
  tv2->computeAt(tv1, 1);

  // Re do it all at once, because why not.
  tv0->computeAt(tv1, 1);

  tv1->axis(0)->parallelize(ParallelType::BIDx);
  tv1->axis(1)->parallelize(ParallelType::BIDy);
  tv2->axis(2)->parallelize(ParallelType::BIDy);

  tv1->axis(-1)->parallelize(ParallelType::TIDx);
  tv2->axis(-1)->parallelize(ParallelType::TIDx);

  int numel_x = 10000;
  int numel_y = 65000;

  auto options = at::TensorOptions().dtype(at::kFloat).device(at::kCUDA, 0);
  at::Tensor input = at::randn({numel_x, numel_y}, options);

  FusionExecutor fe;
  fe.compileFusion(&fusion);
  auto cg_outputs = fe.runFusion({input});

  auto aten_output = input.to(at::kDouble).sum({1});

  testValidate(&fusion, cg_outputs, {input}, {aten_output}, __LINE__, __FILE__);
}

// Same test but uses BIDy and BIDz for reduction. No TID used.
TEST(NVFuserTest, FusionGridReduction3dim1_CUDA) {
  // Grid reductions when there aren't any threads are serial reductions
  // keep these numbers low so our error isn't too high compared to normal cuda
  // reductions
  const int gdimz = 15;
  const int gdimy = 9;

  Fusion fusion;
  FusionGuard fg(&fusion);

  // Set up your input tensor views
  TensorView* tv0 = makeSymbolicTensor(2);
  fusion.addInput(tv0);

  // tv1[I0, R1] = tv0[I0, I1]
  TensorView* tv1 = reductionOp(BinaryOpType::Add, {1}, new Double(0), tv0);
  fusion.addOutput(tv1);

  TORCH_CHECK(fusion.hasReduction(), "Could not detect reduction in fusion.");

  tv1->split(1, gdimy);
  // tv1[I0, R1o, R1i{128}] = tv0[I0, I1]
  tv1->split(1, gdimz);
  // tv1[I0, R1oo, R1oi{32}, R1i{128}] = tv0[I0, I1]

  TensorView* tv2 = tv1->rFactor({1});
  // tv2[I0, R1oo, Ir1oi{32}, Ir1i{128}] = tv0[I0, I1]
  // tv1[I0,        R1oi{32},  R1i{128}] = tv2[I0, R1oo, Ir1oi{32}, Ir1i{128}]

  // Incrementally, can print in between for debugging
  tv0->computeAt(tv2, 1);
  tv2->computeAt(tv1, 1);

  // Re do it all at once, because why not.
  tv0->computeAt(tv1, 1);

  tv1->axis(0)->parallelize(ParallelType::BIDx);
  tv1->axis(1)->parallelize(ParallelType::BIDz);
  tv2->axis(2)->parallelize(ParallelType::BIDz);
  tv1->axis(-1)->parallelize(ParallelType::BIDy);
  tv2->axis(-1)->parallelize(ParallelType::BIDy);

  int numel_x = 100;
  int numel_y = 6500;

  auto options = at::TensorOptions().dtype(at::kFloat).device(at::kCUDA, 0);
  at::Tensor input = at::randn({numel_x, numel_y}, options);
  at::Tensor cg_output = at::empty({numel_x}, options);

  FusionExecutor fe;
  fe.compileFusion(&fusion);
  fe.runFusion({input}, {cg_output});

  auto aten_output = input.to(at::kDouble).sum({1});
  testValidate(
      &fusion, {cg_output}, {input}, {aten_output}, __LINE__, __FILE__);
}

// Same as testGPU_FusionGridReduction3dim1 but reduces dimension 0
TEST(NVFuserTest, FusionGridReduction3dim0_CUDA) {
  // Grid reductions when there aren't any threads are serial reductions
  // keep these numbers low so our error isn't too high compared to normal cuda
  // reductions
  const int gdimz = 15;
  const int gdimy = 9;

  Fusion fusion;
  FusionGuard fg(&fusion);

  // Set up your input tensor views
  TensorView* tv0 = makeSymbolicTensor(2);
  fusion.addInput(tv0);

  // tv1[R0, I1] = tv0[I0, I1]
  TensorView* tv1 = reductionOp(BinaryOpType::Add, {0}, new Double(0), tv0);
  fusion.addOutput(tv1);

  TORCH_CHECK(fusion.hasReduction(), "Could not detect reduction in fusion.");

  tv1->split(0, gdimy);
  // tv1[R0o, R0i{128}, I1] = tv0[I0, I1]
  tv1->split(0, gdimz);
  // tv1[R0oo, R0oi{32}, R0i{128}, I1] = tv0[I0, I1]

  TensorView* tv2 = tv1->rFactor({0});
  // tv2[R0oo, I0oi{32}, I0i{128}, I1] = tv0[I0, I1]
  // tv1[      R0oi{32}, R0i{128}, I1] = tv2[R0oo, I0oi{32}, I0i{128}, I1]

  // Note that computeAt isn't going to make anything better as there
  // is no dynamically sized dimension.

  // Map parallelism as [Serial, BIDz, BIDy, BIDx]
  tv1->axis(-1)->parallelize(ParallelType::BIDx);
  tv2->axis(-1)->parallelize(ParallelType::BIDx);
  tv1->axis(-2)->parallelize(ParallelType::BIDy);
  tv2->axis(-2)->parallelize(ParallelType::BIDy);
  tv1->axis(-3)->parallelize(ParallelType::BIDz);
  tv2->axis(-3)->parallelize(ParallelType::BIDz);

  int numel_x = 6500;
  int numel_y = 100;

  auto options = at::TensorOptions().dtype(at::kFloat).device(at::kCUDA, 0);
  at::Tensor input = at::randn({numel_x, numel_y}, options);

  FusionExecutor fe;
  fe.compileFusion(&fusion);
  auto cg_outputs = fe.runFusion({input});

  auto aten_output = input.to(at::kDouble).sum({0});

  testValidate(&fusion, cg_outputs, {input}, {aten_output}, __LINE__, __FILE__);
}

// This is similar to the FusionReduction, but swaps BIDx and TIDx
TEST(NVFuserTest, FusionGridReduction4_CUDA) {
  Fusion fusion;
  FusionGuard fg(&fusion);

  const int bdimx = 128;
  const int gdimx = 1024;

  // Set up your input tensor views
  TensorView* tv0 = makeSymbolicTensor(2);
  fusion.addInput(tv0);

  // tv1[I0, R1] = tv0[I0, I1]
  TensorView* tv1 = reductionOp(BinaryOpType::Add, {1}, new Double(0), tv0);
  fusion.addOutput(tv1);

  TORCH_CHECK(fusion.hasReduction(), "Could not detect reduction in fusion.");

  tv1->split(1, gdimx);
  // tv1[I0, R1o, R1i{1024}] = tv0[I0, I1]
  tv1->split(1, 4);
  // tv1[I0, R1oo, R1oi{4}, R1i{128}] = tv0[I0, I1]

  TensorView* tv2 = tv1->rFactor({1});
  // tv2[I0, R1oo, Ir1oi{4}, Ir1i{1024}] = tv0[I0, I1]
  // tv1[I0,        R1oi{4},  R1i{1024}] = tv2[I0, R1oo, Ir1oi{4}, Ir1i{1024}]

  TensorView* tv3 = tv1->rFactor({1});
  // tv2[I0, R1oo, Ir1oi{4}, Ir1i{1024}] = tv0[I0, I1]
  // tv3[I0,        R1oi{4}, Ir1i{1024}] = tv2[I0, R1oo, Ir1oi{4}, Ir1i{1024}]
  // tv1[I0,                  R1i{1024}] = tv3[I0,        R1oi{4}, Ir1i{1024}]

  // Incrementally, can print in between for debugging
  tv0->computeAt(tv2, 1);
  tv2->computeAt(tv3, 1);
  tv3->computeAt(tv1, 1);

  // Re do it all at once, because why not.
  tv0->computeAt(tv1, 1);

  tv2->axis(2)->parallelize(ParallelType::Unroll);
  tv1->axis(0)->parallelize(ParallelType::TIDx);

  tv1->axis(-1)->parallelize(ParallelType::BIDx);
  tv2->axis(-1)->parallelize(ParallelType::BIDx);
  tv3->axis(-1)->parallelize(ParallelType::BIDx);

  int numel_x = bdimx;
  int numel_y = 65000;

  auto options = at::TensorOptions().dtype(at::kFloat).device(at::kCUDA, 0);
  at::Tensor input = at::randn({numel_x, numel_y}, options);
  at::Tensor cg_output = at::empty({numel_x}, options);

  FusionExecutor fe;
  fe.compileFusion(&fusion);
  fe.runFusion({input}, {cg_output});

  auto aten_output = input.to(at::kDouble).sum({1});
  testValidate(
      &fusion, {cg_output}, {input}, {aten_output}, __LINE__, __FILE__);
}

// Grid reduction with 2D thread blocks but only TIDx and BIDx are
// mapped to a reduction dim
TEST(NVFuserTest, FusionGridReduction5_CUDA) {
  Fusion fusion;
  FusionGuard fg(&fusion);

  const int bdimx = 64;
  const int bdimy = 16;
  const int gdimx = 4;

  // Set up your input tensor views
  TensorView* tv0 = makeSymbolicTensor(2);
  fusion.addInput(tv0);

  // tv1[I0, R1] = tv0[I0, I1]
  TensorView* tv1 = reductionOp(BinaryOpType::Add, {1}, new Double(0), tv0);
  fusion.addOutput(tv1);

  TORCH_CHECK(fusion.hasReduction(), "Could not detect reduction in fusion.");

  tv1->split(1, bdimx);
  // tv1[I0, R1o, R1i{64}] = tv0[I0, I1]
  tv1->split(1, gdimx);
  // tv1[I0, R1oo, R1oi{4}, R1i{64}] = tv0[I0, I1]

  TensorView* tv2 = tv1->rFactor({1});
  // tv2[I0, R1oo, Ir1oi{4}, Ir1i{64}] = tv0[I0, I1]
  // tv1[I0,        R1oi{4},  R1i{64}] = tv2[I0, R1oo, Ir1oi{4}, Ir1i{64}]

  tv0->computeAt(tv1, 1);

  tv1->axis(-1)->parallelize(ParallelType::TIDx);
  tv2->axis(-1)->parallelize(ParallelType::TIDx);

  tv1->axis(-2)->parallelize(ParallelType::BIDx);
  tv2->axis(-2)->parallelize(ParallelType::BIDx);

  tv1->axis(0)->parallelize(ParallelType::TIDy);

  int numel_x = bdimy;
  int numel_y = 6500;

  auto options = at::TensorOptions().dtype(at::kFloat).device(at::kCUDA, 0);
  at::Tensor input = at::randn({numel_x, numel_y}, options);

  FusionExecutor fe;
  fe.compileFusion(&fusion);
  auto cg_outputs = fe.runFusion({input});

  auto aten_output = input.to(at::kDouble).sum({1});
  testValidate(&fusion, cg_outputs, {input}, {aten_output}, __LINE__, __FILE__);
}

// Similar to FusionGridReduction1 but with 3D tensors
TEST(NVFuserTest, FusionGridReduction6_CUDA) {
  Fusion fusion;
  FusionGuard fg(&fusion);

  // Set up your input tensor views
  TensorView* tv0 = makeSymbolicTensor(3);
  fusion.addInput(tv0);

  // tv1[I0, R1, R2] = tv0[I0, I1, I2]
  TensorView* tv1 = reductionOp(BinaryOpType::Add, {1, 2}, new Double(0), tv0);
  fusion.addOutput(tv1);

  TORCH_CHECK(fusion.hasReduction(), "Could not detect reduction in fusion.");

  // Splitting for TID
  tv1->split(2, 128);
  // tv1[I0, R1, R2o, R2i{128}] = tv0[I0, I1, I2]

  // Splitting for BID
  tv1->split(1, 128);

  // tv1[I0, R1o, R1i{128}, R2o, R2i{128}] = tv0[I0, I1, I2]

  TensorView* tv2 = tv1->rFactor({3});
  // tv2[I0, I1o, I1i{128}, R2o, I2i{128}]
  // tv1[I0, R1o, R1i{128},      R2i{128}]

  TensorView* tv3 = tv1->rFactor({1});
  // tv2[I0, I1o, I1i{128}, R2o, I2i{128}]
  // tv3[I0, R1o, I1i{128},      I2i{128}]
  // tv1[I0,      R1i{128},      R2i{128}]

  tv3->computeAt(tv1, 1);
  tv2->computeAt(tv3, 3);

  tv1->axis(0)->parallelize(ParallelType::BIDy);

  tv1->axis(-1)->parallelize(ParallelType::TIDx);
  tv2->axis(-1)->parallelize(ParallelType::TIDx);
  tv3->axis(-1)->parallelize(ParallelType::TIDx);

  tv1->axis(-2)->parallelize(ParallelType::BIDx);
  tv2->axis(-3)->parallelize(ParallelType::BIDx);
  tv3->axis(-2)->parallelize(ParallelType::BIDx);

  int numel_x = 6500;
  int numel_y = 200;
  int numel_z = numel_y;

  auto options = at::TensorOptions().dtype(at::kFloat).device(at::kCUDA, 0);
  at::Tensor input = at::randn({numel_x, numel_y, numel_z}, options);
  at::Tensor cg_output = at::empty({numel_x}, options);

  FusionExecutor fe;
  fe.compileFusion(&fusion);
  fe.runFusion({input}, {cg_output});

  auto aten_output = input.to(at::kDouble).sum({1, 2});

  testValidate(
      &fusion, {cg_output}, {input}, {aten_output}, __LINE__, __FILE__);
}

TEST(NVFuserTest, FusionNonRedAxisBind_CUDA) {
  int bid_x = 3;
  int tid_x = 2;
  int red_dim = 0;

  Fusion fusion;
  FusionGuard fg(&fusion);

  // Set up your input tensor views
  TensorView* tv0 = makeSymbolicTensor(2);
  fusion.addInput(tv0);

  TensorView* tv1 =
      reductionOp(BinaryOpType::Add, {red_dim}, new Double(0), tv0);
  fusion.addOutput(tv1);

  tv1->split(-1, tid_x);
  tv1->axis(-2)->parallelize(ParallelType::BIDx);
  tv1->axis(-1)->parallelize(ParallelType::TIDx);

  auto options = at::TensorOptions().dtype(at::kFloat).device(at::kCUDA, 0);
  at::Tensor input = at::randn({16, bid_x * tid_x}, options);

  FusionExecutor fe;
  fe.compileFusion(&fusion);
  auto cg_outputs = fe.runFusion({input});

  auto aten_output = input.to(at::kDouble).sum({red_dim});

  testValidate(&fusion, cg_outputs, {input}, {aten_output}, __LINE__, __FILE__);
}

TEST(NVFuserTest, FusionSplitBCast_CUDA) {
  Fusion fusion;
  FusionGuard fg(&fusion);

  // Set up your input tensor views
  TensorView* input_tv0 = makeSymbolicTensor(3);
  TensorView* input_tv1 = makeSymbolicTensor(3);
  fusion.addInput(input_tv0);
  fusion.addInput(input_tv1);

  TensorView* sum_tv2 =
      reductionOp(BinaryOpType::Add, {2}, new Double(0), input_tv0);
  TensorView* bcast_tv3 = broadcast(sum_tv2, {false, false, true});
  TensorView* output_tv4 = div(input_tv1, bcast_tv3);

  sum_tv2->split(-1, 32);
  TensorView* sum_rf_tv5 = sum_tv2->rFactor({-2});

  bcast_tv3->split(-1, 32);
  output_tv4->split(-1, 32);

  sum_rf_tv5->axis(0)->parallelize(ParallelType::BIDx);
  sum_tv2->axis(0)->parallelize(ParallelType::BIDx);
  bcast_tv3->axis(0)->parallelize(ParallelType::BIDx);
  output_tv4->axis(0)->parallelize(ParallelType::BIDx);

  sum_rf_tv5->axis(1)->parallelize(ParallelType::BIDy);
  sum_tv2->axis(1)->parallelize(ParallelType::BIDy);
  bcast_tv3->axis(1)->parallelize(ParallelType::BIDy);
  output_tv4->axis(1)->parallelize(ParallelType::BIDy);

  sum_rf_tv5->axis(-1)->parallelize(ParallelType::TIDx);
  sum_tv2->axis(-1)->parallelize(ParallelType::TIDx);
  bcast_tv3->axis(-1)->parallelize(ParallelType::TIDx);
  output_tv4->axis(-1)->parallelize(ParallelType::TIDx);

  fusion.addOutput(output_tv4);

  auto options = at::TensorOptions().dtype(at::kFloat).device(at::kCUDA, 0);
  at::Tensor t0 = at::randn({32, 32, 128}, options);
  at::Tensor t1 = at::randn({32, 32, 128}, options);
  at::Tensor cg_output = at::empty({32, 32, 128}, options);

  FusionExecutor fe;
  fe.compileFusion(&fusion);
  fe.runFusion({t0, t1}, {cg_output});
}

TEST(NVFuserTest, FusionBCastInnerDim_CUDA) {
  Fusion fusion;
  FusionGuard fg(&fusion);

  TensorView* tv0 = makeSymbolicTensor(2);
  fusion.addInput(tv0);

  // reduce then broadcast
  auto tv1 = sum(tv0, {0});
  auto tv2 = broadcast(tv1, {false, true});

  TORCH_CHECK(!tv2->axis(0)->isReduction() && tv2->axis(1)->isBroadcast());
}

TEST(NVFuserTest, FusionBCastReduce_CUDA) {
  Fusion fusion;
  FusionGuard fg(&fusion);

  // Set up your input tensor views
  TensorView* tv0 = makeSymbolicTensor(2);

  auto tv1 = broadcast(tv0, {true, false, false});
  auto tv2 = sum(tv1, {1});
  TORCH_CHECK(
      tv2->axis(0)->isBroadcast() && tv2->axis(1)->isReduction() &&
      !tv2->axis(2)->isBroadcast() && !tv2->axis(2)->isReduction());
}

// Multiple consumer reduction with computeAt
// https://github.com/csarofeen/pytorch/issues/110
TEST(NVFuserTest, FusionReductionMultiConsumer_CUDA) {
  Fusion fusion;
  FusionGuard fg(&fusion);
  TensorView* tv0 = makeSymbolicTensor(2);
  fusion.addInput(tv0);
  auto tv1 = unaryOp(UnaryOpType::Exp, tv0);
  auto tv2 = reductionOp(BinaryOpType::Max, {-1}, new Double(0), tv1);
  auto tv3 = reductionOp(BinaryOpType::Min, {-1}, new Double(0), tv1);
  auto tv4 = add(tv2, tv3);
  fusion.addOutput(tv4);
  tv1->computeAt(tv2, -1);

  TORCH_CHECK(
      (tv1->getComputeAtView() == tv2 || tv1->getComputeAtView() == tv3) &&
      tv1->getThisComputeAtAxis() == 2 && tv1->getRelativeComputeAtAxis() == 2);
}

TEST(NVFuserTest, FusionComputeAtExprOrder1_CUDA) {
  for (int i = 0; i < 2; ++i) {
    Fusion fusion;
    FusionGuard fg(&fusion);

    // Set up your input tensor views
    TensorView* tv0 = makeSymbolicTensor(1);
    fusion.addInput(tv0);

    auto tv1 = add(tv0, new Double(1));
    auto tv2 = add(tv0, new Double(1));
    TensorView* tv3 = add(tv1, tv2);
    // Set outputs tv2 or tv1 and then tv3
    if (i == 0) {
      fusion.addOutput(tv2);
    } else {
      fusion.addOutput(tv1);
    }
    fusion.addOutput(tv3);

    if (i == 0) {
      tv1->computeAt(tv3, -1);
    } else {
      tv2->computeAt(tv3, -1);
    }

    auto options = at::TensorOptions().dtype(at::kFloat).device(at::kCUDA, 0);
    at::Tensor aten_input = at::randn({100}, options);
    std::vector<at::Tensor> aten_outputs = {aten_input + 1,
                                            (aten_input + 1) * 2};

    FusionExecutor fe;
    fe.compileFusion(&fusion);
    auto cg_outputs = fe.runFusion({aten_input});

    testValidate(
        &fusion, cg_outputs, {aten_input}, aten_outputs, __LINE__, __FILE__);
  }
}

TEST(NVFuserTest, FusionComputeAtExprOrder2_CUDA) {
  Fusion fusion;
  FusionGuard fg(&fusion);

  // Set up your input tensor views
  TensorView* tv0 = makeSymbolicTensor(2);
  fusion.addInput(tv0);

  auto tv1 = add(tv0, new Double(1));
  auto tv2 = add(tv0, new Double(1));
  TensorView* tv3 = add(tv1, tv2);
  fusion.addOutput(tv3);

  tv3->split(-1, 32);

  tv1->computeAt(tv3, -1);
  tv2->computeAt(tv3, -2);

  auto options = at::TensorOptions().dtype(at::kFloat).device(at::kCUDA, 0);
  at::Tensor aten_input = at::randn({100, 100}, options);
  auto aten_output = (aten_input + 1) * 2;

  at::Tensor cg_output = at::empty_like(aten_input, options);

  FusionExecutor fe;
  fe.compileFusion(&fusion);
  fe.runFusion({aten_input}, {cg_output});

  testValidate(
      &fusion, {cg_output}, {aten_input}, {aten_output}, __LINE__, __FILE__);
}

TEST(NVFuserTest, FusionZeroDimComputeAt_CUDA) {
  Fusion fusion;
  FusionGuard fg(&fusion);

  TensorView* tv0 = makeSymbolicTensor(1);
  fusion.addInput(tv0);

  auto tv1 = sum(tv0, {0});
  auto tv2 = add(tv1, new Double(1));
  fusion.addOutput(tv2);
  TORCH_CHECK(tv2->nDims() == 0);
  tv1->computeAt(tv2, 0);

  auto options = at::TensorOptions().dtype(at::kFloat).device(at::kCUDA, 0);
  at::Tensor aten_input = at::randn({100}, options);
  auto aten_output = aten_input.to(at::kDouble).sum() + 1;

  FusionExecutor fe;
  fe.compileFusion(&fusion);
  auto cg_outputs = fe.runFusion({aten_input});

  testValidate(
      &fusion, cg_outputs, {aten_input}, {aten_output}, __LINE__, __FILE__);
}

TEST(NVFuserTest, FusionZeroDimBroadcast_CUDA) {
  Fusion fusion;
  FusionGuard fg(&fusion);

  TensorView* tv0 = makeSymbolicTensor(0);
  fusion.addInput(tv0);

  auto tv1 = broadcast(tv0, {true, true});
  TORCH_CHECK(tv1->nDims() == 2);

  TensorView* tv2 = makeSymbolicTensor(2);
  fusion.addInput(tv2);

  auto tv3 = add(tv1, tv2);
  auto tv4 = sum(tv3, {0, 1});
  fusion.addOutput(tv4);

  tv3->computeAt(tv4, -1);

  auto options = at::TensorOptions().dtype(at::kFloat).device(at::kCUDA, 0);
  at::Tensor t0 = at::randn({}, options);
  at::Tensor t1 = at::randn({10, 10}, options);

  auto aten_output = (t0.unsqueeze(-1).unsqueeze(-1).expand({10, 10}) + t1)
                         .to(at::kDouble)
                         .sum();

  std::vector<IValue> aten_inputs = {t0, t1};
  at::Tensor cg_output = at::empty({}, options);

  FusionExecutor fe;
  fe.compileFusion(&fusion);
  fe.runFusion(aten_inputs, {cg_output});

  testValidate(
      &fusion, {cg_output}, aten_inputs, {aten_output}, __LINE__, __FILE__);
}

TEST(NVFuserTest, FusionZeroDimReduction_CUDA) {
  Fusion fusion;
  FusionGuard fg(&fusion);

  const int bdimx = 32;
  const int gdimx = 32;

  TensorView* tv0 = makeSymbolicTensor(1);
  fusion.addInput(tv0);

  auto tv1 = sum(tv0, {0});
  fusion.addOutput(tv1);

  tv1->split(0, bdimx);
  tv1->split(0, gdimx);
  auto tv2 = tv1->rFactor({0});

  tv1->axis(-1)->parallelize(ParallelType::TIDx);
  tv2->axis(-1)->parallelize(ParallelType::TIDx);
  tv1->axis(-2)->parallelize(ParallelType::BIDx);
  tv2->axis(-2)->parallelize(ParallelType::BIDx);

  auto options = at::TensorOptions().dtype(at::kFloat).device(at::kCUDA, 0);
  at::Tensor aten_input = at::randn({1000}, options);
  auto aten_output = aten_input.to(at::kDouble).sum();

  at::Tensor cg_output = at::empty({}, options);

  FusionExecutor fe;
  fe.compileFusion(&fusion);
  fe.runFusion({aten_input}, {cg_output});

  testValidate(
      &fusion, {cg_output}, {aten_input}, {aten_output}, __LINE__, __FILE__);
}

TEST(NVFuserTest, FusionBCastAfterReduce_CUDA) {
  Fusion fusion;
  FusionGuard fg(&fusion);
  const int tidx = 128;

  // Set up your input tensor views
  TensorView* tv0 = makeSymbolicTensor(2);
  fusion.addInput(tv0);

  auto tv1 = sum(tv0, {1});
  auto tv2 = broadcast(tv1, {false, true});

  tv1->split(1, tidx);
  auto tv3 = tv1->rFactor({-2});

  TensorView* tv4 = makeSymbolicTensor(2);
  fusion.addInput(tv4);

  auto tv5 = add(tv2, tv4);
  fusion.addOutput(tv5);
  tv5->split(1, tidx);

  tv3->computeAt(tv5, 1);

  tv2->split(1, tidx);

  tv1->axis(-1)->parallelize(ParallelType::TIDx);
  tv2->axis(-1)->parallelize(ParallelType::TIDx);
  tv3->axis(-1)->parallelize(ParallelType::TIDx);
  tv5->axis(-1)->parallelize(ParallelType::TIDx);

  tv5->axis(0)->parallelize(ParallelType::BIDx);

  int x = 63, y = 200;

  auto options = at::TensorOptions().dtype(at::kFloat).device(at::kCUDA, 0);

  at::Tensor t0 = at::randn({x, y}, options);
  at::Tensor t4 = at::randn({x, y}, options);

  auto t3 = t0.to(at::kDouble).sum({1}).unsqueeze(-1).expand({x, y});
  auto aten_output = t3.add(t4);

  std::vector<IValue> aten_inputs = {t0, t4};
  FusionExecutor fe;
  fe.compileFusion(&fusion);
  auto cg_outputs = fe.runFusion({t0, t4});

  testValidate(
      &fusion, cg_outputs, aten_inputs, {aten_output}, __LINE__, __FILE__);
}

TEST(NVFuserTest, FusionOutputBroadcast_CUDA) {
  Fusion fusion;
  FusionGuard fg(&fusion);

  TensorView* tv0 = makeConcreteTensor({2, 3});
  fusion.addInput(tv0);

  TensorView* tv1 = broadcast(tv0, {true, false, true, false, true});

  fusion.addOutput(tv1);

  const auto options =
      at::TensorOptions().dtype(at::kFloat).device(at::kCUDA, 0);

  at::Tensor aten_input = at::randn({2, 3}, options);
  auto aten_output = aten_input.unsqueeze(2).unsqueeze(1).unsqueeze(0);

  FusionExecutor fe;
  fe.compileFusion(&fusion);

  auto cg_outputs = fe.runFusion({aten_input});

  testValidate(
      &fusion, cg_outputs, {aten_input}, {aten_output}, __LINE__, __FILE__);
}

TEST(NVFuserTest, FusionReductionKeepDimBasic_CUDA) {
  Fusion fusion;
  FusionGuard fg(&fusion);

  TensorView* tv0 = makeConcreteTensor({2, 3, 4, 5, 6});
  fusion.addInput(tv0);

  TensorView* tv1 = sum(tv0, {0, 2, 4}, /*keep_dim=*/true);

  fusion.addOutput(tv1);

  const auto options =
      at::TensorOptions().dtype(at::kFloat).device(at::kCUDA, 0);

  at::Tensor aten_input = at::randn({2, 3, 4, 5, 6}, options);
  auto aten_output =
      aten_input.to(at::kDouble).sum({0, 2, 4}, /*keepdim=*/true);

  FusionExecutor fe;
  fe.compileFusion(&fusion);

  auto cg_outputs = fe.runFusion({aten_input});

  testValidate(
      &fusion, cg_outputs, {aten_input}, {aten_output}, __LINE__, __FILE__);
}

TEST(NVFuserTest, FusionReductionKeepDimScheduler_CUDA) {
  constexpr int bid_x = 80;
  constexpr int tid_x = 4096;
  constexpr int red_dim = 1;

  Fusion fusion;
  FusionGuard fg(&fusion);

  // Set up your input tensor views
  TensorView* tv0 = makeConcreteTensor({bid_x, tid_x});
  fusion.addInput(tv0);

  TensorView* tv1 = reductionOp(
      BinaryOpType::Add, {red_dim}, new Double(0), tv0, /*keep_dim=*/true);

  TensorView* red_tv = tv1->definition()->inputs()[0]->as<TensorView>();

  fusion.addOutput(tv1);

  const auto options =
      at::TensorOptions().dtype(at::kFloat).device(at::kCUDA, 0);

  at::Tensor aten_input = at::randn({bid_x, tid_x}, options);
  auto aten_output =
      aten_input.to(at::kDouble).sum({red_dim}, /*keepdim=*/true);

  // Apply reduction heuristic
  auto reduction_params = getReductionHeuristics(&fusion, {aten_input}, red_tv);
  TORCH_CHECK(reduction_params, "Reduction schedule was not generated!");
  scheduleReduction(&fusion, reduction_params.value(), red_tv, {tv1});

  FusionExecutor fe;
  fe.compileFusion(&fusion);

  auto lparams = reduction_params.value().lparams;

  auto cg_outputs = fe.runFusion({aten_input}, lparams);

  testValidate(
      &fusion,
      cg_outputs,
      {aten_input},
      {aten_output},
      __LINE__,
      __FILE__,
      "",
      lparams);
}

TEST(NVFuserTest, FusionSumTo_CUDA) {
  Fusion fusion;
  FusionGuard fg(&fusion);

  std::vector<int64_t> tensor_shape{2, 3, 4, 5, 6};
  std::vector<int64_t> sum_to_shape{1, 5, 6};

  std::vector<int64_t> tensor_shape_ref{2, 3, 4, 5, 6};
  std::vector<int64_t> sum_to_shape_ref{1, 5, 6};

  std::vector<Int*> sum_to_symb;
  std::transform(
      sum_to_shape.begin(),
      sum_to_shape.end(),
      std::back_inserter(sum_to_symb),
      [](int s) -> Int* { return new Int(s); });

  TensorView* tv0 = makeConcreteTensor(tensor_shape);
  fusion.addInput(tv0);

  TensorView* tv1 = sum_to(tv0, sum_to_symb);
  fusion.addOutput(tv1);

  const auto options =
      at::TensorOptions().dtype(at::kFloat).device(at::kCUDA, 0);

  at::Tensor aten_input = at::randn(tensor_shape_ref, options);
  auto aten_output = at::sum_to(aten_input.to(at::kDouble), sum_to_shape_ref);

  FusionExecutor fe;
  fe.compileFusion(&fusion);

  auto cg_outputs = fe.runFusion({aten_input});

  TORCH_CHECK(
      cg_outputs[0].dim() == sum_to_shape.size(),
      "sum_to not keeping the final dimension");

  testValidate(
      &fusion, cg_outputs, {aten_input}, {aten_output}, __LINE__, __FILE__);
}

TEST(NVFuserTest, FusionSumToNoop_CUDA) {
  Fusion fusion;
  FusionGuard fg(&fusion);

  std::vector<int64_t> tensor_shape{4, 5, 6};
  std::vector<int64_t> sum_to_shape{4, 5, 6};

  std::vector<int64_t> tensor_shape_ref{4, 5, 6};
  std::vector<int64_t> sum_to_shape_ref{4, 5, 6};

  std::vector<Int*> sum_to_symb;
  std::transform(
      sum_to_shape.begin(),
      sum_to_shape.end(),
      std::back_inserter(sum_to_symb),
      [](int s) -> Int* { return new Int(s); });

  TensorView* tv0 = makeConcreteTensor(tensor_shape);
  fusion.addInput(tv0);

  TensorView* tv1 = sum_to(tv0, sum_to_symb);

  // Dummy operator to avoid tv0 both input and output
  TensorView* tv2 = add(tv1, new Double(0));
  fusion.addOutput(tv2);

  const auto options =
      at::TensorOptions().dtype(at::kFloat).device(at::kCUDA, 0);

  at::Tensor aten_input = at::randn(tensor_shape_ref, options);

  FusionExecutor fe;
  fe.compileFusion(&fusion);

  auto cg_outputs = fe.runFusion({aten_input});
  auto aten_output = at::sum_to(aten_input.to(at::kDouble), sum_to_shape_ref);

  TORCH_CHECK(
      cg_outputs[0].dim() == sum_to_shape.size(),
      "sum_to not keeping the final dimension");

  testValidate(
      &fusion, cg_outputs, {aten_input}, {aten_output}, __LINE__, __FILE__);
}

TEST(NVFuserTest, FusionReductionScheduler_CUDA) {
  constexpr int bid_x = 80;
  constexpr int tid_x = 4096;
  constexpr int red_dim = 1;

  Fusion fusion;
  FusionGuard fg(&fusion);

  // Set up your input tensor views
  TensorView* tv0 = makeSymbolicTensor(2);
  fusion.addInput(tv0);

  TensorView* tv1 =
      reductionOp(BinaryOpType::Add, {red_dim}, new Double(0), tv0);
  fusion.addOutput(tv1);

  const auto options =
      at::TensorOptions().dtype(at::kFloat).device(at::kCUDA, 0);

  at::Tensor aten_input = at::randn({bid_x, tid_x}, options);
  auto aten_output = aten_input.to(at::kDouble).sum({red_dim});

  // Apply reduction heuristic
  auto reduction_params = getReductionHeuristics(&fusion, {aten_input}, tv1);
  TORCH_CHECK(reduction_params, "Reduction schedule was not generated!");
  scheduleReduction(&fusion, reduction_params.value(), tv1, {});

  auto lparams = reduction_params.value().lparams;

  FusionExecutor fe;
  fe.compileFusion(&fusion);
  // no broadcasting needed, omitting the last optional argument;
  auto cg_outputs = fe.runFusion({aten_input}, lparams);

  testValidate(
      &fusion,
      cg_outputs,
      {aten_input},
      {aten_output},
      __LINE__,
      __FILE__,
      "",
      lparams);
}

// Simple reduction parallelized on a symbolic size.
TEST(NVFuserTest, FusionSymbolicReduction_CUDA) {
  Fusion fusion;
  FusionGuard fg(&fusion);

  // Set up your input tensor views
  TensorView* tv0 = makeSymbolicTensor(2);
  fusion.addInput(tv0);

  // tv1[I0, R1] = tv0[I0, I1]
  TensorView* tv1 = reductionOp(BinaryOpType::Add, {1}, new Double(0), tv0);
  fusion.addOutput(tv1);

  // Interface should just be a direct split with a Parallel type. We can
  // include the parallelize call if we do this.
  tv1->split(1, NamedScalar::getParallelDim(ParallelType::TIDx));
  // tv1[I0, R1o, R1i{BIDx}] = tv0[I0, I1]

  TensorView* tv2 = tv1->rFactor({1});
  // tv2[I0, R1oo, Ir1oi{4}, Ir1i{BIDx}] = tv0[I0, I1]
  // tv1[I0,        R1oi{4},  R1i{BIDx}] = tv2[I0, R1oo, Ir1oi{4}, Ir1i{BIDx}]

  // Incrementally, can print in between for debugging
  tv0->computeAt(tv2, 1);
  tv2->computeAt(tv1, 1);

  tv2->axis(-1)->parallelize(ParallelType::TIDx);

  tv1->axis(0)->parallelize(ParallelType::BIDx);
  tv1->axis(-1)->parallelize(ParallelType::TIDx);

  int numel_x = 65000;
  int numel_y = 1025;

  auto options = at::TensorOptions().dtype(at::kFloat).device(at::kCUDA, 0);
  at::Tensor aten_input = at::randn({numel_x, numel_y}, options);
  auto aten_output = aten_input.to(at::kDouble).sum({1});

  // How many threads to use for the block reduction
  int runtime_threadIdx_dim = 128;

  LaunchParams lparams(-1, -1, -1, runtime_threadIdx_dim, -1, -1);

  FusionExecutor fe;
  fe.compileFusion(&fusion);
  auto cg_outputs = fe.runFusion({aten_input}, lparams);

  testValidate(
      &fusion,
      cg_outputs,
      {aten_input},
      {aten_output},
      __LINE__,
      __FILE__,
      "",
      lparams);
}

TEST(NVFuserTest, FusionReductionSchedulerMultiDimNonFastest_CUDA) {
  const std::vector<int> red_dims = {0, 2};
  // Copy is because CodeGen requires int and Pytorch requires int64_t
  // for a vector of reduction dimensions
  const std::vector<int64_t> red_dims64 = {0, 2};
  const std::vector<int64_t> tensor_dims_in = {5, 10, 15, 20};
  const std::vector<int64_t> tensor_dims_out = {10, 20};

  Fusion fusion;
  FusionGuard fg(&fusion);

  // Set up your input tensor views
  TensorView* tv0 = makeSymbolicTensor(tensor_dims_in.size());
  fusion.addInput(tv0);

  TensorView* tv1 =
      reductionOp(BinaryOpType::Add, red_dims, new Double(0), tv0);
  fusion.addOutput(tv1);

  const auto options =
      at::TensorOptions().dtype(at::kFloat).device(at::kCUDA, 0);
  at::Tensor aten_input = at::randn(tensor_dims_in, options);
  auto aten_output = aten_input.to(at::kDouble).sum(red_dims64);
  at::Tensor cg_output = at::empty(tensor_dims_out, options);

  // Apply reduction heuristic
  auto reduction_params = getReductionHeuristics(&fusion, {aten_input}, tv1);
  TORCH_CHECK(reduction_params, "Reduction schedule was not generated!");
  scheduleReduction(&fusion, reduction_params.value(), tv1, {});
  auto lparams = reduction_params.value().lparams;

  FusionExecutor fe;
  fe.compileFusion(&fusion);
  fe.runFusion({aten_input}, {cg_output}, lparams);

  testValidate(
      &fusion,
      {cg_output},
      {aten_input},
      {aten_output},
      __LINE__,
      __FILE__,
      "",
      lparams);
}

TEST(NVFuserTest, FusionReductionSchedulerMultiDimFastest_CUDA) {
  const std::vector<int> red_dims = {1, 3};
  // Copy is because CodeGen requires int and Pytorch requires int64_t
  // for a vector of reduction dimensions
  const std::vector<int64_t> red_dims64 = {1, 3};
  const std::vector<int64_t> tensor_dims_in = {5, 10, 15, 20};

  Fusion fusion;
  FusionGuard fg(&fusion);

  // Set up your input tensor views
  TensorView* tv0 = makeSymbolicTensor(tensor_dims_in.size());
  fusion.addInput(tv0);

  TensorView* tv1 =
      reductionOp(BinaryOpType::Add, red_dims, new Double(0), tv0);
  fusion.addOutput(tv1);

  const auto options =
      at::TensorOptions().dtype(at::kFloat).device(at::kCUDA, 0);
  at::Tensor aten_input = at::randn(tensor_dims_in, options);
  auto aten_output = aten_input.to(at::kDouble).sum(red_dims64);

  auto reduction_params = getReductionHeuristics(&fusion, {aten_input}, tv1);
  TORCH_CHECK(reduction_params, "Reduction schedule was not generated!");
  scheduleReduction(&fusion, reduction_params.value(), tv1, {});
  auto lparams = reduction_params.value().lparams;

  FusionExecutor fe;
  fe.compileFusion(&fusion);
  auto cg_outputs = fe.runFusion({aten_input}, lparams);

  testValidate(
      &fusion,
      cg_outputs,
      {aten_input},
      {aten_output},
      __LINE__,
      __FILE__,
      "",
      lparams);
}

TEST(NVFuserTest, FusionReductionSchedulerNoODimShmoo_CUDA) {
  std::vector<DataType> dtypes = {
      DataType::Double, DataType::Float, DataType::Half};
  std::vector<int> red_dims;

  // Tried to cut down the number iterations with just
  // doing every other power of 2.
  for (int i = 1; i <= 1024 * 1024; i <<= 2) {
    red_dims.push_back(i);
  }

  for (auto dtype : dtypes) {
    at::ScalarType aten_dtype = data_type_to_aten(dtype);
    for (auto& rdim : red_dims) {
      Fusion fusion;
      FusionGuard fg(&fusion);

      bool is_fp16 = dtype == DataType::Half;

      TensorView* tv0 = makeSymbolicTensor(1, dtype);
      fusion.addInput(tv0);

      TensorView* tv0_cast = tv0;
      if (is_fp16) {
        tv0_cast = castOp(DataType::Float, tv0);
      }

      TensorView* tv1 = sum(tv0_cast, {0});

      TensorView* tv1_cast = tv1;
      if (is_fp16) {
        tv1_cast = castOp(DataType::Half, tv1);
      }

      fusion.addOutput(tv1_cast);

      auto options = at::TensorOptions().dtype(aten_dtype).device(at::kCUDA, 0);

      at::Tensor aten_input = at::randn({rdim}, options);
      auto aten_output = aten_input.to(at::kDouble).sum({0});

      std::vector<TensorView*> outputs_of_red;
      if (is_fp16) {
        outputs_of_red.push_back(tv1_cast);
      }

      auto reduction_params =
          getReductionHeuristics(&fusion, {aten_input}, tv1);
      TORCH_CHECK(reduction_params.has_value(), "Reduction is not found!");
      scheduleReduction(&fusion, reduction_params.value(), tv1, outputs_of_red);
      auto lparams = reduction_params.value().lparams;

      FusionExecutor fe;
      fe.compileFusion(&fusion);

      auto cg_outputs = fe.runFusion({aten_input}, lparams);

      testValidate(
          &fusion,
          cg_outputs,
          {aten_input},
          {aten_output},
          __LINE__,
          __FILE__,
          "",
          lparams);
    }
  }
}

TEST(NVFuserTest, FusionReductionSchedulerDimShmoo_CUDA) {
  std::vector<DataType> dtypes = {
      DataType::Double, DataType::Float, DataType::Half};
  std::vector<int> red_axis = {1, 0};
  std::vector<int> output_dims = {160, 320};
  std::vector<int> red_dims;

  // Tried to cut down the number iterations with just
  // doing every other power of 2.
  for (int i = 1; i <= 1024 * 1024; i <<= 2) {
    red_dims.push_back(i);
  }

  for (auto dtype : dtypes) {
    at::ScalarType aten_dtype = data_type_to_aten(dtype);
    for (auto& axis : red_axis) {
      for (auto& odim : output_dims) {
        for (auto& rdim : red_dims) {
          Fusion fusion;
          FusionGuard fg(&fusion);

          bool is_fp16 = dtype == DataType::Half;

          TensorView* tv0 = makeSymbolicTensor(2, dtype);
          fusion.addInput(tv0);

          TensorView* tv0_cast = tv0;
          if (is_fp16) {
            tv0_cast = castOp(DataType::Float, tv0);
          }

          TensorView* tv1 = sum(tv0_cast, {axis});

          TensorView* tv1_cast = tv1;
          if (is_fp16) {
            tv1_cast = castOp(DataType::Half, tv1);
          }

          fusion.addOutput(tv1_cast);

          auto options =
              at::TensorOptions().dtype(aten_dtype).device(at::kCUDA, 0);

          at::Tensor aten_input =
              (axis ? at::randn({odim, rdim}, options)
                    : at::randn({rdim, odim}, options));

          std::vector<TensorView*> outputs_of_red;
          if (is_fp16) {
            outputs_of_red.push_back(tv1_cast);
          }

          auto reduction_params =
              getReductionHeuristics(&fusion, {aten_input}, tv1);
          TORCH_CHECK(reduction_params.has_value(), "Reduction is not found!");
          scheduleReduction(
              &fusion, reduction_params.value(), tv1, outputs_of_red);
          auto lparams = reduction_params.value().lparams;

          FusionExecutor fe;
          fe.compileFusion(&fusion);

          auto cg_outputs = fe.runFusion({aten_input}, lparams);
          auto aten_output = aten_input.to(at::kDouble).sum({axis});
          testValidate(
              &fusion,
              cg_outputs,
              {aten_input},
              {aten_output},
              __LINE__,
              __FILE__,
              "",
              lparams);
        }
      }
    }
  }
}

TEST(NVFuserTest, FusionCacheBefore_CUDA) {
  // TVM Cache Write
  Fusion fusion;
  FusionGuard fg(&fusion);

  TensorView* tv0 = makeSymbolicTensor(2);
  TensorView* tv1 = add(tv0, new Double(1.0));
  TensorView* tv2 = mul(tv1, new Double(3.0));
  fusion.addInput(tv0);
  fusion.addOutput(tv2);
  // Before: TV2 = TV1 * 3
  // After:  TV3 = TV1 * 3;
  //         TV2 = TV3;

  constexpr int BSX = 32;
  tv2->split(-1, BSX);
  tv0->computeAt(tv2, -1);

  // cache_before automatically applies ComputeAt to the cache TensorView
  tv2->cache_before();

  // Thread and Block binding
  tv2->axis(0)->parallelize(ParallelType::BIDx);
  tv2->axis(-1)->parallelize(ParallelType::TIDx);

  constexpr int M = 32, N = 750;

  auto options = at::TensorOptions().dtype(at::kFloat).device(at::kCUDA, 0);
  at::Tensor aten_input = at::randn({M, N}, options);
  at::Tensor aten_output = (aten_input + 1.0) * 3.0;

  FusionExecutor fe;
  fe.compileFusion(&fusion);
  auto cg_outputs = fe.runFusion({aten_input});

  testValidate(
      &fusion, cg_outputs, {aten_input}, {aten_output}, __LINE__, __FILE__);
}

TEST(NVFuserTest, FusionCacheAfter_CUDA) {
  // TVM Cache Read
  Fusion fusion;
  FusionGuard fg(&fusion);

  TensorView* tv0 = makeSymbolicTensor(2);
  TensorView* tv1 = add(tv0, new Double(1.0));
  TensorView* tv2 = mul(tv1, new Double(3.0));
  fusion.addInput(tv0);
  fusion.addOutput(tv2);
  // Before: TV1 = TV0 + 1
  // After:  TV3 = TV0;
  //         TV1 = TV3 + 1

  constexpr int BSX = 32;
  tv2->split(-1, BSX);
  tv0->computeAt(tv2, -1);

  // cache_after automatically applies ComputeAt to the cache TensorView
  tv0->cache_after();

  // Thread and Block binding
  tv2->axis(0)->parallelize(ParallelType::BIDx);
  tv2->axis(-1)->parallelize(ParallelType::TIDx);

  constexpr int M = 32, N = 457;

  auto options = at::TensorOptions().dtype(at::kFloat).device(at::kCUDA, 0);
  at::Tensor aten_input = at::randn({M, N}, options);
  at::Tensor aten_output = (aten_input + 1.0) * 3.0;

  FusionExecutor fe;
  fe.compileFusion(&fusion);
  auto cg_outputs = fe.runFusion({aten_input});

  testValidate(
      &fusion, cg_outputs, {aten_input}, {aten_output}, __LINE__, __FILE__);
}

TEST(NVFuserTest, FusionCacheFork_CUDA) {
  Fusion fusion;
  FusionGuard fg(&fusion);

  TensorView* tv0 = makeSymbolicTensor(2);
  TensorView* tv1 = add(tv0, new Double(1.0));
  TensorView* tv2 = mul(tv1, new Double(3.0));
  fusion.addInput(tv0);
  fusion.addOutput(tv1);
  fusion.addOutput(tv2);
  // Before:  TV1 = TV0 + 1
  //          TV2 = TV1 * 1
  // Output:  TV1, TV2

  // After:   TV1 = TV0 + 1
  //          TV3 = TV1
  //          TV2 = TV1 * 1
  // Output:  TV3, TV2

  constexpr int BSX = 32;
  tv2->split(-1, BSX);
  tv0->computeAt(tv2, -1);

  // cache_fork automatically applies ComputeAt to the cache TensorView
  auto cf1 = tv1->cache_fork();

  // Thread and Block binding
  tv2->axis(0)->parallelize(ParallelType::BIDx);
  tv2->axis(-1)->parallelize(ParallelType::TIDx);

  constexpr int M = 32, N = 457;

  auto options = at::TensorOptions().dtype(at::kFloat).device(at::kCUDA, 0);
  at::Tensor aten_input = at::randn({M, N}, options);
  at::Tensor aten_output1 = aten_input + 1.0;
  at::Tensor aten_output2 = aten_output1 * 3.0;

  FusionExecutor fe;
  fe.compileFusion(&fusion);
  auto cg_outputs = fe.runFusion({aten_input});

  testValidate(
      &fusion,
      cg_outputs,
      {aten_input},
      {aten_output1, aten_output2},
      __LINE__,
      __FILE__);
}

TEST(NVFuserTest, FusionCacheIndirect_CUDA) {
  Fusion fusion;
  FusionGuard fg(&fusion);

  TensorView* tv0 = makeSymbolicTensor(2);
  TensorView* tv1 = makeSymbolicTensor(2);
  TensorView* tv2 = makeSymbolicTensor(2);
  TensorView* tv3 = makeSymbolicTensor(2);
  TensorView* tv4 = sub(tv2, tv3);
  TensorView* tv5 = add(tv1, tv4);
  TensorView* tv6 = sub(tv5, tv0);
  fusion.addInput(tv0);
  fusion.addInput(tv1);
  fusion.addInput(tv2);
  fusion.addInput(tv3);
  fusion.addOutput(tv6);
  // t6 = ((t1 + (t2 - t3)) - t0)

  // cache_after on inputs placed before schedule
  constexpr int BSX = 32;
  tv6->split(-1, BSX);
  tv2->computeAt(tv6, -1);

  tv5->cache_after();
  tv5->cache_before();

  // Thread and Block binding
  tv6->axis(0)->parallelize(ParallelType::BIDx);
  tv6->axis(-1)->parallelize(ParallelType::TIDx);

  constexpr int M = 32, N = 810;

  auto options = at::TensorOptions().dtype(at::kFloat).device(at::kCUDA, 0);
  at::Tensor t0 = at::randn({M, N}, options);
  at::Tensor t1 = at::randn({M, N}, options);
  at::Tensor t2 = at::randn({M, N}, options);
  at::Tensor t3 = at::randn({M, N}, options);

  std::vector<IValue> aten_inputs = {t0, t1, t2, t3};
  at::Tensor aten_output = (t1 + (t2 - t3)) - t0;

  FusionExecutor fe;
  fe.compileFusion(&fusion);
  auto cg_outputs = fe.runFusion(aten_inputs);

  testValidate(
      &fusion, cg_outputs, aten_inputs, {aten_output}, __LINE__, __FILE__);
}

TEST(NVFuserTest, FusionCacheBcast_CUDA) {
  Fusion fusion;
  FusionGuard fg(&fusion);

  // Algorithm
  TensorView* tv0 = makeSymbolicTensor(1); // (M, 1)
  TensorView* tv1 = broadcast(tv0, {false, true});
  TensorView* tv2 = makeSymbolicTensor(1); // (1, N)
  TensorView* tv3 = broadcast(tv2, {true, false});
  TensorView* tv4 = mul(tv1, tv3);
  fusion.addInput(tv0);
  fusion.addInput(tv2);
  fusion.addOutput(tv4);

  constexpr int BSX = 128;
  tv4->split(0, BSX);
  tv4->split(-1, BSX);
  tv4->reorder({{0, 0}, {1, 2}, {2, 1}, {3, 3}});
  // M/BSX, N/BSY, BSX, BSY
  tv0->computeAt(tv4, 2);
  tv2->computeAt(tv4, 2);
  // 0, 1 | 2, 3, 4

  // Case 1
  tv0->cache_after();

  // Case 2
  tv1->cache_before();

  // Case 3
  tv1->cache_after();

  // Case 4
  TensorView* tv8 = tv4->cache_before();

  tv4->axis(0)->parallelize(ParallelType::BIDx);
  tv4->axis(1)->parallelize(ParallelType::BIDy);
  tv4->axis(-1)->parallelize(ParallelType::TIDx);
  // Manual Replay on TV3
  tv3->axis(-1)->parallelize(ParallelType::TIDx);
  tv8->axis(-1)->parallelize(ParallelType::TIDx);

  constexpr int M = 92, N = 500;

  auto options = at::TensorOptions().dtype(at::kFloat).device(at::kCUDA, 0);
  at::Tensor t0 = at::randn({M}, options);
  at::Tensor t1 = at::randn({N}, options);
  std::vector<IValue> aten_inputs = {t0, t1};
  at::Tensor aten_output =
      t0.to(at::kDouble).unsqueeze(1).matmul(t1.to(at::kDouble).unsqueeze(0));

  FusionExecutor fe;
  fe.compileFusion(&fusion);
  auto cg_outputs = fe.runFusion(aten_inputs);

  testValidate(
      &fusion, cg_outputs, aten_inputs, {aten_output}, __LINE__, __FILE__);
}

TEST(NVFuserTest, FusionCacheMultiConsumer_CUDA) {
  Fusion fusion;
  FusionGuard fg(&fusion);

  TensorView* tv0 = makeSymbolicTensor(1);
  TensorView* tv1 = add(tv0, new Double(1));
  TensorView* tv2 = add(tv1, new Double(2));
  TensorView* tv3 = add(tv0, new Double(1));
  TensorView* tv4 = add(tv3, new Double(2));

  fusion.addInput(tv0);
  fusion.addOutput(tv2);
  fusion.addOutput(tv4);

  tv1->computeAt(tv2, -1);
  tv3->computeAt(tv4, -1);

  auto tv5 = tv1->cache_before();
  auto tv6 = tv3->cache_before();
  tv5->setMemoryType(MemoryType::Shared);
  tv6->setMemoryType(MemoryType::Shared);

  // Fails because tensor must be recomputed twice
  // auto tv7 = tv0->cache_after();

  constexpr int N = 800;

  auto options = at::TensorOptions().dtype(at::kFloat).device(at::kCUDA, 0);
  at::Tensor aten_input = at::randn({N}, options);
  auto aten_output = (aten_input + 1) + 2;

  FusionExecutor fe;
  fe.compileFusion(&fusion);
  auto cg_outputs = fe.runFusion({aten_input});

  testValidate(
      &fusion,
      cg_outputs,
      {aten_input},
      {aten_output, aten_output},
      __LINE__,
      __FILE__);
}

TEST(NVFuserTest, FusionSmem_CUDA) {
  Fusion fusion;
  FusionGuard fg(&fusion);

  // Algorithm
  TensorView* tv0 = makeSymbolicTensor(2); // (M, N)
  TensorView* tv1 = makeSymbolicTensor(2); // (M, N)
  TensorView* tv2 = mul(tv0, tv1);
  fusion.addInput(tv0);
  fusion.addInput(tv1);
  fusion.addOutput(tv2);

  // Schedule
  TensorView* tv3 = tv0->cache_after();
  TensorView* tv4 = tv1->cache_after();
  tv3->setMemoryType(MemoryType::Shared);
  tv4->setMemoryType(MemoryType::Shared);

  constexpr int BSY = 32;
  constexpr int BSX = 128;
  tv2->split(0, BSY);
  tv2->split(2, BSX);
  // M/BSX, BSX, N/BSX, BSX
  tv2->reorder({{0, 0}, {1, 2}, {2, 1}, {3, 3}});
  // M/BSX, N/BSX, BSX, BSX

  tv0->computeAt(tv2, 2);
  tv1->computeAt(tv2, 2);

  // Thread and Block binding
  tv2->axis(0)->parallelize(ParallelType::BIDx);
  tv2->axis(1)->parallelize(ParallelType::BIDy);
  tv2->axis(-1)->parallelize(ParallelType::TIDx);
  // Manual Binding
  tv3->axis(-1)->parallelize(ParallelType::TIDx);
  tv4->axis(-1)->parallelize(ParallelType::TIDx);

  constexpr int M = 128, N = 10240;

  auto options = at::TensorOptions().dtype(at::kFloat).device(at::kCUDA, 0);
  at::Tensor t0 = at::randn({M, N}, options);
  at::Tensor t1 = at::randn({M, N}, options);
  at::Tensor aten_output = mul(t0, t1);

  std::vector<IValue> aten_inputs = {t0, t1};

  FusionExecutor fe;
  fe.compileFusion(&fusion);
  auto cg_outputs = fe.runFusion({t0, t1});

  testValidate(
      &fusion, cg_outputs, aten_inputs, {aten_output}, __LINE__, __FILE__);

  TORCH_CHECK(fe.kernel()->summary().war_hazard_syncs_count == 0);
}

TEST(NVFuserTest, FusionSmemReduce_CUDA) {
  Fusion fusion;
  FusionGuard fg(&fusion);

  // Algorithm
  TensorView* tv0 = makeSymbolicTensor(3); // M, K, N
  TensorView* tv1 = sum(tv0, {1}); // M, R, N
  fusion.addInput(tv0);
  fusion.addOutput(tv1);

  TensorView* tv2 = tv0->cache_after();
  tv2->setMemoryType(MemoryType::Shared);

  // Schedule
  constexpr int BSX = 32;
  tv1->split(2, BSX);
  tv1->split(1, 128);
  tv1->split(0, BSX);
  // M/BSX, BSX, K/BSX, BSX, N/BSX, BSX
  tv1->reorder({{0, 0}, {1, 2}, {2, 4}, {3, 5}, {4, 1}, {5, 3}});
  TensorView* tv3 = tv1->rFactor({-2});

  tv0->computeAt(tv1, -2);
  tv0->computeAt(tv3, -2);

  // Thread and Block binding
  tv1->axis(0)->parallelize(ParallelType::BIDx);
  tv1->axis(1)->parallelize(ParallelType::BIDy);
  tv1->axis(-1)->parallelize(ParallelType::TIDx);
  // Manual Binding
  tv2->axis(-1)->parallelize(ParallelType::TIDx);
  tv3->axis(-1)->parallelize(ParallelType::TIDx);

  constexpr int M = 154, K = 45, N = 1524;

  auto options = at::TensorOptions().dtype(at::kFloat).device(at::kCUDA, 0);
  at::Tensor aten_input = at::randn({M, K, N}, options);
  at::Tensor aten_output = sum(aten_input.to(at::kDouble), {1});

  FusionExecutor fe;
  fe.compileFusion(&fusion);
  auto cg_outputs = fe.runFusion({aten_input});

  testValidate(
      &fusion, cg_outputs, {aten_input}, {aten_output}, __LINE__, __FILE__);
  TORCH_CHECK(fe.kernel()->summary().war_hazard_syncs_count == 1);
}

TEST(NVFuserTest, FusionSmemBlockGemm_CUDA) {
  Fusion fusion;
  FusionGuard fg(&fusion);

  // Algorithm
  TensorView* tv0 = makeSymbolicTensor(2); // (M, K)
  TensorView* tv1 = makeSymbolicTensor(2); // (K, N)
  TensorView* tv2 = broadcast(tv0, {false, false, true}); // (M, K, B)
  TensorView* tv3 = broadcast(tv1, {true, false, false}); // (B, K, N)
  TensorView* tv4 = mul(tv2, tv3); // M, K, N
  TensorView* tv5 = sum(tv4, {1}); // M, R, N
  fusion.addInput(tv0);
  fusion.addInput(tv1);
  fusion.addOutput(tv5);

  // Schedule
  constexpr int BSX = 16;
  tv5->split(2, BSX);
  tv5->split(1, BSX);
  tv5->split(0, BSX);
  // M/BSX, BSX, K/BSX, BSX, N/BSX, BSX
  tv5->reorder({{0, 0}, {1, 3}, {2, 2}, {3, 5}, {4, 1}, {5, 4}});
  // M/BSX, N/BSX, K/BSX, MSX, NSX, KSX
  TensorView* tv6 = tv5->rFactor({-1});

  tv2->setMemoryType(MemoryType::Shared);
  tv3->setMemoryType(MemoryType::Shared);
  tv4->setMemoryType(MemoryType::Shared);
  tv6->setMemoryType(MemoryType::Shared);

  tv0->computeAt(tv5, 3);
  tv1->computeAt(tv5, 3);

  // Thread and Block binding
  tv5->axis(0)->parallelize(ParallelType::BIDx);
  tv5->axis(1)->parallelize(ParallelType::BIDy);
  tv5->axis(-2)->parallelize(ParallelType::TIDy);
  tv5->axis(-1)->parallelize(ParallelType::TIDx);
  // Manual Binding
  tv2->axis(-3)->parallelize(ParallelType::TIDy);
  tv2->axis(-1)->parallelize(ParallelType::TIDx);
  tv3->axis(-1)->parallelize(ParallelType::TIDx);
  tv4->axis(-3)->parallelize(ParallelType::TIDy);
  tv4->axis(-1)->parallelize(ParallelType::TIDx);
  tv6->axis(-3)->parallelize(ParallelType::TIDy);
  tv6->axis(-2)->parallelize(ParallelType::TIDx);

  constexpr int M = 154, K = 45, N = 1524;

  auto options = at::TensorOptions().dtype(at::kFloat).device(at::kCUDA, 0);
  at::Tensor t0 = at::randn({M, K}, options);
  at::Tensor t1 = at::randn({K, N}, options);

  std::vector<IValue> aten_inputs = {t0, t1};
  at::Tensor aten_output = matmul(t0.to(at::kDouble), t1.to(at::kDouble));

  FusionExecutor fe;
  fe.compileFusion(&fusion);
  auto cg_outputs = fe.runFusion({t0, t1});

  testValidate(
      &fusion, cg_outputs, aten_inputs, {aten_output}, __LINE__, __FILE__);

  TORCH_CHECK(fe.kernel()->summary().war_hazard_syncs_count == 0);
}

TEST(NVFuserTest, FusionSmemBlockGemmCache_CUDA) {
  Fusion fusion;
  FusionGuard fg(&fusion);

  // Algorithm
  TensorView* tv0 = makeSymbolicTensor(2); // (M, K)
  TensorView* tv1 = makeSymbolicTensor(2); // (K, N)
  TensorView* tv2 = broadcast(tv0, {false, false, true}); // (M, K, B)
  TensorView* tv3 = broadcast(tv1, {true, false, false}); // (B, K, N)
  TensorView* tv4 = mul(tv2, tv3); // M, K, N
  TensorView* tv5 = sum(tv4, {1}); // M, R, N
  fusion.addInput(tv0);
  fusion.addInput(tv1);
  fusion.addOutput(tv5);

  // Schedule
  // Remove reduction axis from tv5
  // tv6 = (M, R, N)
  // tv5 = (M, N)
  TensorView* tv6 = tv5->cache_before();

  constexpr int BSX = 16;
  tv5->split(1, BSX);
  tv5->split(0, BSX);
  // M/BSX, BSX, N/BSX, BSX
  tv5->reorder({{0, 0}, {1, 2}, {2, 1}, {3, 3}});
  // tv5 = M/BSX, N/BSX, MSX, NSX

  tv6->computeAt(tv5, 2);
  tv6->computeAt(tv5, 2);

  tv6->split(-1, BSX);
  // M/BSX, BSX, K/BSX, BSX, N/BSX, BSX
  tv6->reorder({{0, 0}, {1, 1}, {2, 3}, {3, 4}, {4, 2}, {5, 5}});
  // M/BSX, N/BSX, K/BSX, MSX, NSX, KSX
  TensorView* tv7 = tv6->rFactor({-1});
  // tv7 = M/BSX, N/BSX, K/BSXrf, MSX, NSX, KSXr
  // tv6 = M/BSX, N/BSX, K/BSXr, MSX, NSX

  tv0->computeAt(tv6, 3);
  tv1->computeAt(tv6, 3);

  tv0->computeAt(tv7, 3);
  tv1->computeAt(tv7, 3);

  tv2->setMemoryType(MemoryType::Shared);
  tv3->setMemoryType(MemoryType::Shared);
  tv4->setMemoryType(MemoryType::Shared);
  tv6->setMemoryType(MemoryType::Shared);
  tv7->setMemoryType(MemoryType::Shared);
  // Memory Type

  // Thread and Block binding
  tv5->axis(0)->parallelize(ParallelType::BIDx);
  tv5->axis(1)->parallelize(ParallelType::BIDy);
  tv5->axis(-2)->parallelize(ParallelType::TIDy);
  tv5->axis(-1)->parallelize(ParallelType::TIDx);
  // Manual Binding
  tv2->axis(-3)->parallelize(ParallelType::TIDy);
  tv2->axis(-1)->parallelize(ParallelType::TIDx);
  tv3->axis(-1)->parallelize(ParallelType::TIDx);
  tv4->axis(-3)->parallelize(ParallelType::TIDy);
  tv4->axis(-1)->parallelize(ParallelType::TIDx);

  tv7->axis(-3)->parallelize(ParallelType::TIDy);
  tv7->axis(-2)->parallelize(ParallelType::TIDx);

  tv6->axis(-2)->parallelize(ParallelType::TIDy);
  tv6->axis(-1)->parallelize(ParallelType::TIDx);

  constexpr int M = 154, K = 45, N = 1524;

  auto options = at::TensorOptions().dtype(at::kFloat).device(at::kCUDA, 0);
  at::Tensor t0 = at::randn({M, K}, options);
  at::Tensor t1 = at::randn({K, N}, options);
  at::Tensor aten_output = matmul(t0.to(at::kDouble), t1.to(at::kDouble));

  std::vector<IValue> aten_inputs = {t0, t1};

  FusionExecutor fe;
  fe.compileFusion(&fusion);
  auto cg_outputs = fe.runFusion(aten_inputs);

  testValidate(
      &fusion, cg_outputs, aten_inputs, {aten_output}, __LINE__, __FILE__);

  TORCH_CHECK(fe.kernel()->summary().war_hazard_syncs_count == 0);
}

TEST(NVFuserTest, FusionSmemDynamicPersistentSoftmax2D_CUDA) {
  Fusion fusion;
  FusionGuard fg(&fusion);

  TensorView* x = makeSymbolicTensor(2);
  fusion.addInput(x);
  TensorView* max_val =
      reductionOp(BinaryOpType::Max, {-1}, new Double(FLT_MIN), x); // (M)
  TensorView* bcast_max = broadcast(max_val, {false, true}); // (M, B)
  TensorView* x_max_sub = sub(x, bcast_max); // (M, N)
  TensorView* exp = unaryOp(UnaryOpType::Exp, x_max_sub); // (M, N)
  TensorView* sum_exp = sum(exp, {-1}); // (M, R)
  TensorView* bcast_sum = broadcast(sum_exp, {false, true}); // (M, B)
  TensorView* softmax = div(exp, bcast_sum); // (M, N)
  fusion.addOutput(softmax);

  // Read Input into Shared Memory
  // Load Input + Pwise into shared memory
  auto cache_x = x->cache_after();
  cache_x->setMemoryType(MemoryType::Shared);
  exp->setMemoryType(MemoryType::Shared);

  std::vector<TensorView*> all_tensors(
      {x,
       cache_x,
       max_val,
       bcast_max,
       x_max_sub,
       exp,
       sum_exp,
       bcast_sum,
       softmax});

  auto tidx = new Int();
  fusion.addInput(tidx);

  for (auto tensor : all_tensors) {
    tensor->split(-1, tidx);
  }

  auto sum_exp_rf = sum_exp->rFactor({1});
  all_tensors.push_back(sum_exp_rf);

  // computeAt
  x->computeAt(x_max_sub, 1);
  exp->computeAt(softmax, 1);
  x_max_sub->computeAt(exp, 2);

  softmax->axis(0)->parallelize(ParallelType::BIDx);
  for (auto tensor : all_tensors) {
    tensor->axis(-1)->parallelize(ParallelType::TIDx);
  }

  const size_t dimx = 1024;
  const size_t dimy = 4096;
  auto options = at::TensorOptions().dtype(at::kFloat).device(at::kCUDA, 0);
  at::Tensor aten_input = at::randn({dimx, dimy}, options);
  auto aten_output = at::_softmax(aten_input.to(at::kDouble), -1, false);

  torch::jit::fuser::cuda::FusionExecutor fe;
  fe.compileFusion(&fusion);
  auto cg_outputs = fe.runFusion({aten_input, 128});

  testValidate(
      &fusion,
      cg_outputs,
      {aten_input, 128},
      {aten_output},
      __LINE__,
      __FILE__);
}

TEST(NVFuserTest, FusionMagicSchedulerSoftmax_CUDA) {
  Fusion fusion;
  FusionGuard fg(&fusion);

  const int kReductionAxis = 3;
  std::vector<int64_t> input_shape{10, 10, 10, 67};
  TensorView* input = makeSymbolicTensor(input_shape.size());

  const int kNumberOfDims = input->nDims();
  std::vector<bool> broadcast_mask(kNumberOfDims, false);
  broadcast_mask[kReductionAxis] = true;

  TensorView* max_val = max(input, {kReductionAxis});
  TensorView* bcast_max = broadcast(max_val, broadcast_mask);
  TensorView* x_max_sub = sub(input, bcast_max);
  TensorView* exp = unaryOp(UnaryOpType::Exp, x_max_sub);
  TensorView* sum_exp = sum(exp, {kReductionAxis});
  TensorView* bcast_sum = broadcast(sum_exp, broadcast_mask);
  TensorView* output = div(exp, bcast_sum);

  fusion.addInput(input);
  fusion.addOutput(output);

  std::vector<TensorView*> reduction_tensors({max_val, sum_exp});
  std::vector<TensorView*> other_tensors(
      {bcast_max, x_max_sub, exp, bcast_sum, output});

  auto options = at::TensorOptions().dtype(at::kFloat).device(at::kCUDA, 0);
  at::Tensor aten_input = at::randn(input_shape, options);
  auto aten_output =
      at::_softmax(aten_input.to(at::kDouble), kReductionAxis, false);

  auto reduction_params =
      getNormalizationHeuristics(&fusion, {aten_input}, reduction_tensors);
  TORCH_CHECK(reduction_params, "Reduction schedule was not generated!");

  scheduleNormalization(
      &fusion, reduction_params.value(), reduction_tensors, other_tensors);

  auto lparams = reduction_params.value().lparams;

  torch::jit::fuser::cuda::FusionExecutor fe;
  fe.compileFusion(&fusion);
  auto cg_outputs = fe.runFusion({aten_input}, lparams);

  testValidate(
      &fusion,
      cg_outputs,
      {aten_input},
      {aten_output},
      __LINE__,
      __FILE__,
      "",
      lparams);
}

TEST(NVFuserTest, FusionMagicSchedulerLayerNormBackward_CUDA) {
  Fusion fusion;
  FusionGuard fg(&fusion);

  const float kEps = 1e-5;
  std::vector<int64_t> shape{20, 100, 35, 67};
  std::vector<int64_t> norm_shape{67};

  const size_t kM = shape.size();
  const size_t kN = norm_shape.size();
  const size_t kOuterNumDims = kM - kN;

  std::vector<int64_t> outer_shape;
  for (size_t idx = 0; idx < kOuterNumDims; ++idx) {
    outer_shape.push_back(shape[idx]);
  }
  for (size_t idx = kOuterNumDims; idx < kM; ++idx) {
    outer_shape.push_back(1);
  }

  auto grad_out = makeSymbolicTensor(shape.size());
  auto input = makeSymbolicTensor(shape.size());
  auto mean = makeConcreteTensor(outer_shape);
  auto rstd = makeConcreteTensor(outer_shape);
  auto weight = makeSymbolicTensor(norm_shape.size());
  fusion.addInput(grad_out);
  fusion.addInput(input);
  fusion.addInput(mean);
  fusion.addInput(rstd);
  fusion.addInput(weight);

  std::vector<int> outer_reduction_axes(kOuterNumDims);
  std::vector<bool> outer_broadcast_mask(input->nDims(), false);
  for (int idx = 0; idx < kOuterNumDims; ++idx) {
    outer_reduction_axes[idx] = idx;
    outer_broadcast_mask[idx] = true;
  }

  std::vector<int> inner_reduction_axes(norm_shape.size());
  std::vector<bool> inner_broadcast_mask(input->nDims(), false);
  Val* num_features = new Double(1.0);
  for (size_t idx = 0; idx < norm_shape.size(); ++idx) {
    const int axis = input->nDims() - 1 - idx;
    inner_reduction_axes[idx] = axis;
    inner_broadcast_mask[axis] = true;
    num_features = mul(num_features, input->domain()->domain()[axis]->extent());
  }

  /*
  auto grad_bias = sum(grad_out, outer_reduction_axes);
  fusion.addOutput(grad_bias);

  auto x_hat = mul(sub(input, mean), rstd);
  auto grad_weight = sum(mul(grad_out, x_hat), outer_reduction_axes);
  fusion.addOutput(grad_weight);
  */

  auto x_hat = mul(sub(input, mean), rstd);

  auto* bcast_weight = broadcast(weight, outer_broadcast_mask);
  auto* grad_x_hat = mul(grad_out, bcast_weight);

  auto* a = mul(num_features, grad_x_hat);

  auto* b = sum(grad_x_hat, inner_reduction_axes);
  auto* bcast_b = broadcast(b, inner_broadcast_mask);

  auto* c1 = mul(grad_x_hat, x_hat);
  auto* c2 = sum(c1, inner_reduction_axes);
  auto* bcast_c2 = broadcast(c2, inner_broadcast_mask);
  auto* c3 = mul(x_hat, bcast_c2);

  auto* inner = sub(sub(a, bcast_b), c3);

  auto reciprocal_size = unaryOp(UnaryOpType::Reciprocal, num_features);
  auto* grad_in = mul(mul(reciprocal_size, rstd), inner);
  fusion.addOutput(grad_in);

  std::vector<TensorView*> reduction_tensors;
  std::vector<TensorView*> other_tensors;

  auto all_values = DependencyCheck::getAllValsBetween(
      {fusion.inputs().begin(), fusion.inputs().end()}, fusion.outputs());

  for (auto tensor : ir_utils::filterByType<TensorView>(all_values)) {
    if (tensor->hasReduction()) {
      reduction_tensors.push_back(tensor);
    } else if (!fusion.hasInput(tensor)) {
      other_tensors.push_back(tensor);
    }
  }

  auto options = at::TensorOptions().dtype(at::kFloat).device(at::kCUDA, 0);
  at::Tensor aten_grad_out = at::randn(shape, options);
  at::Tensor aten_input = at::randn(shape, options);
  at::Tensor aten_weight = at::randn(norm_shape, options);
  at::Tensor aten_bias = at::randn(norm_shape, options);
  auto at_weight = c10::optional<at::Tensor>(aten_weight);
  auto at_bias = c10::optional<at::Tensor>(aten_bias);

  auto aten_results =
      at::native_layer_norm(aten_input, norm_shape, at_weight, at_bias, kEps);
  auto aten_output = std::get<0>(aten_results);
  auto aten_mean = std::get<1>(aten_results);
  auto aten_rstd = std::get<2>(aten_results);

  // Check reduction axis is same for all reductions
  // Generate Launch Parameters
  auto reduction_params = getNormalizationHeuristics(
      &fusion,
      {aten_grad_out, aten_input, aten_mean, aten_rstd, aten_weight},
      reduction_tensors);
  TORCH_CHECK(reduction_params, "Reduction schedule was not generated!");

  scheduleNormalization(
      &fusion, reduction_params.value(), reduction_tensors, other_tensors);
  auto lparams = reduction_params.value().lparams;

  torch::jit::fuser::cuda::FusionExecutor fe;
  fe.compileFusion(&fusion);
  auto cg_outputs = fe.runFusion(
      {aten_grad_out, aten_input, aten_mean, aten_rstd, aten_weight}, lparams);

  auto aten_gradients = at::native_layer_norm_backward(
      aten_grad_out.to(at::kDouble),
      aten_input.to(at::kDouble),
      norm_shape,
      aten_mean.to(at::kDouble),
      aten_rstd.to(at::kDouble),
      c10::optional<at::Tensor>(aten_weight.to(at::kDouble)),
      c10::optional<at::Tensor>(aten_bias.to(at::kDouble)),
      {true, true, true});
  auto aten_grad_in = std::get<0>(aten_gradients);
  auto aten_grad_weight = std::get<1>(aten_gradients);
  auto aten_grad_bias = std::get<2>(aten_gradients);

  testValidate(
      &fusion,
      cg_outputs,
      {aten_grad_out, aten_input, aten_mean, aten_rstd, aten_weight},
      {aten_grad_in},
      __LINE__,
      __FILE__,
      "",
      lparams);
}

TEST(NVFuserTest, FusionMagicSchedulerLayerNormalization_CUDA) {
  Fusion fusion;
  FusionGuard fg(&fusion);

  const float kEps = 1e-5;
  std::vector<int64_t> input_shape{20, 100, 35, 67};
  std::vector<int64_t> norm_shape{67};

  auto input = makeSymbolicTensor(input_shape.size());
  fusion.addInput(input);

  std::vector<int> reduction_axes(norm_shape.size());
  std::vector<bool> broadcast_mask(input->nDims(), false);
  Val* num_features = new Double(1);
  for (int idx = 0; idx < norm_shape.size(); ++idx) {
    const int axis = input->nDims() - 1 - idx;
    reduction_axes[idx] = axis;
    broadcast_mask[axis] = true;
    num_features = mul(num_features, input->domain()->domain()[axis]->extent());
  }

  // Reduction
  auto x_sum = sum(input, reduction_axes);
  // Broadcast
  auto x_sum_bcast = broadcast(x_sum, broadcast_mask);
  // Point-wise
  auto x_mean = div(x_sum_bcast, num_features);
  auto x_mean_sub = sub(input, x_mean);

  auto x_mean_sub_pow = mul(x_mean_sub, x_mean_sub);
  // Reduction
  auto var_sum = sum(x_mean_sub_pow, reduction_axes);
  // Broadcast
  auto var_sum_bcast = broadcast(var_sum, broadcast_mask);
  // Point-wise
  auto var = div(var_sum_bcast, num_features);
  auto var_eps = add(var, new Double(kEps));
  auto rvar = unaryOp(UnaryOpType::Rsqrt, var_eps);
  auto output = mul(x_mean_sub, rvar);
  fusion.addOutput(output);

  std::vector<TensorView*> reduction_tensors({x_sum, var_sum});
  std::vector<TensorView*> other_tensors({x_mean,
                                          x_sum_bcast,
                                          x_mean_sub,
                                          x_mean_sub_pow,
                                          var_sum_bcast,
                                          var,
                                          var_eps,
                                          rvar,
                                          output});

  auto options = at::TensorOptions().dtype(at::kFloat).device(at::kCUDA, 0);
  at::Tensor aten_input = at::randn(input_shape, options);
  auto aten_output = at::layer_norm(aten_input.to(at::kDouble), norm_shape);

  // Check reduction axis is same for all reductions
  // Generate Launch Parameters
  auto reduction_params =
      getNormalizationHeuristics(&fusion, {aten_input}, reduction_tensors);
  TORCH_CHECK(reduction_params, "Reduction schedule was not generated!");

  scheduleNormalization(
      &fusion, reduction_params.value(), reduction_tensors, other_tensors);
  auto lparams = reduction_params.value().lparams;

  torch::jit::fuser::cuda::FusionExecutor fe;
  fe.compileFusion(&fusion);
  auto cg_outputs = fe.runFusion({aten_input}, lparams);

  testValidate(
      &fusion,
      cg_outputs,
      {aten_input},
      {aten_output},
      __LINE__,
      __FILE__,
      "",
      lparams);
}

TEST(NVFuserTest, FusionMagicSchedulerBatchNormalization_CUDA) {
  Fusion fusion;
  FusionGuard fg(&fusion);

  const float kMomentum = 0.1;
  const float kEps = 1e-5;
  std::vector<int64_t> input_shape{20, 100, 35, 45};

  auto input = makeSymbolicTensor(input_shape.size());
  auto weight = makeSymbolicTensor(1);
  auto bias = makeSymbolicTensor(1);
  fusion.addInput(input);
  fusion.addInput(weight);
  fusion.addInput(bias);
  // auto running_mean = makeSymbolicTensor(1);
  // auto running_var = makeSymbolicTensor(1);
  // fusion.addInput(running_mean);
  // fusion.addInput(running_var);

  const int kNumberOfDims = input->nDims();
  std::vector<int> reduction_axes;
  std::vector<bool> broadcast_mask(kNumberOfDims, false);
  Val* num_features = new Double(1);
  for (size_t axis = 0; axis < kNumberOfDims; ++axis) {
    if (axis != 1) {
      reduction_axes.push_back(axis);
      broadcast_mask[axis] = true;
      num_features =
          mul(num_features, input->domain()->domain()[axis]->extent());
    }
  }

  auto x_sum = sum(input, reduction_axes);
  auto x_sum_bcast = broadcast(x_sum, broadcast_mask);
  auto x_mean = div(x_sum_bcast, num_features);

  // auto current_mean_hat = mul(x_mean, new Double(kMomentum));
  // auto rmean_bcast = broadcast(running_mean, broadcast_mask);
  // auto rmean_hat = mul(rmean_bcast, new Double(1.0 - kMomentum));
  // auto new_running_mean = add(rmean_hat, current_mean_hat);

  auto x_mean_sub = sub(input, x_mean);
  auto x_mean_sub_pow = mul(x_mean_sub, x_mean_sub);
  auto var_sum = sum(x_mean_sub_pow, reduction_axes);
  auto var_sum_bcast = broadcast(var_sum, broadcast_mask);
  auto var = div(var_sum_bcast, num_features);

  // auto current_var_hat = mul(var, new Double(kMomentum));
  // auto rvar_bcast = broadcast(running_var, broadcast_mask);
  // auto rvar_hat = mul(rvar_bcast, new Double(1.0 - kMomentum));
  // auto new_running_var = add(rvar_hat, current_var_hat);

  auto var_eps = add(var, new Double(kEps));
  auto rvar = unaryOp(UnaryOpType::Rsqrt, var_eps);
  auto norm = mul(x_mean_sub, rvar);

  auto weight_bcast = broadcast(weight, broadcast_mask);
  auto bias_bcast = broadcast(bias, broadcast_mask);
  auto norm_gamma = mul(norm, weight_bcast);
  auto norm_gamma_bias = add(norm_gamma, bias_bcast);

  fusion.addOutput(norm_gamma_bias);
  // fusion.addOutput(new_running_mean);
  // fusion.addOutput(new_running_var);

  std::vector<TensorView*> reduction_tensors({x_sum, var_sum});
  std::vector<TensorView*> other_tensors({x_mean,
                                          x_sum_bcast,
                                          x_mean_sub,
                                          x_mean_sub_pow,
                                          var_sum_bcast,
                                          var,
                                          var_eps,
                                          rvar,
                                          weight_bcast,
                                          bias_bcast,
                                          norm,
                                          norm_gamma,
                                          norm_gamma_bias});

  auto options = at::TensorOptions().dtype(at::kFloat).device(at::kCUDA, 0);
  at::Tensor t0 = at::randn(input_shape, options);
  at::Tensor tweight = at::ones({input_shape[1]}, options);
  at::Tensor tbias = at::zeros({input_shape[1]}, options);
  at::Tensor tmean = at::zeros({input_shape[1]}, options);
  at::Tensor tvar = at::ones({input_shape[1]}, options);

  auto at_weight = c10::optional<at::Tensor>(tweight.to(at::kDouble));
  auto at_bias = c10::optional<at::Tensor>(tbias.to(at::kDouble));
  auto at_running_mean = c10::optional<at::Tensor>(tmean.to(at::kDouble));
  auto at_running_var = c10::optional<at::Tensor>(tvar.to(at::kDouble));

  auto aten_output = at::batch_norm(
      t0.to(at::kDouble),
      at_weight,
      at_bias,
      at_running_mean,
      at_running_var,
      true,
      kMomentum,
      kEps,
      false);

  std::vector<IValue> aten_inputs = {t0, tweight, tbias};

  // Check reduction axis is same for all reductions
  // Generate Launch Parameters
  auto reduction_params =
      getNormalizationHeuristics(&fusion, aten_inputs, reduction_tensors);

  TORCH_CHECK(reduction_params, "Reduction schedule was not generated!");

  scheduleNormalization(
      &fusion, reduction_params.value(), reduction_tensors, other_tensors);
  auto lparams = reduction_params.value().lparams;

  torch::jit::fuser::cuda::FusionExecutor fe;
  fe.compileFusion(&fusion);
  auto cg_outputs = fe.runFusion(aten_inputs, lparams);

  testValidate(
      &fusion,
      cg_outputs,
      aten_inputs,
      {aten_output},
      __LINE__,
      __FILE__,
      "",
      lparams);
}

TEST(NVFuserTest, FusionPersistentSoftmaxLocalSmem_CUDA) {
  Fusion fusion;
  FusionGuard fg(&fusion);

  const int pixels_per_thread = 64;
  const int TIDX = 128;
  const int static_size = pixels_per_thread * TIDX;

  TensorView* sx = makeConcreteTensor({-1, static_size});
  TensorView* dx = makeSymbolicTensor(2);
  fusion.addInput(sx);
  fusion.addInput(dx);

  TensorView* max_sx =
      reductionOp(BinaryOpType::Max, {-1}, new Double(FLT_MIN), sx); // (M)
  TensorView* max_dx =
      reductionOp(BinaryOpType::Max, {-1}, new Double(FLT_MIN), dx); // (M)

  // Reduction => merge local and shared memory TensorViews
  TensorView* max_val = binaryOp(BinaryOpType::Max, max_sx, max_dx);
  TensorView* bcast_max = broadcast(max_val, {false, true}); // (M, B)

  TensorView* sx_max_sub = sub(sx, bcast_max); // (M, N)
  TensorView* dx_max_sub = sub(dx, bcast_max); // (M, N)

  TensorView* sx_exp = unaryOp(UnaryOpType::Exp, sx_max_sub); // (M, N)
  TensorView* dx_exp = unaryOp(UnaryOpType::Exp, dx_max_sub); // (M, N)

  TensorView* sx_sum_exp = sum(sx_exp, {-1}); // (M, R)
  TensorView* dx_sum_exp = sum(dx_exp, {-1}); // (M, R)

  // Reduction => merge local and shared memory TensorViews
  TensorView* sum_exp = binaryOp(BinaryOpType::Add, sx_sum_exp, dx_sum_exp);
  TensorView* bcast_sum = broadcast(sum_exp, {false, true}); // (M, B)

  TensorView* sx_softmax = div(sx_exp, bcast_sum); // (M, N)
  TensorView* dx_softmax = div(dx_exp, bcast_sum); // (M, N)
  fusion.addOutput(sx_softmax);
  fusion.addOutput(dx_softmax);

  auto sx_cache = sx->cache_after();
  auto dx_cache = dx->cache_after();
  dx_cache->setMemoryType(MemoryType::Shared);
  dx_exp->setMemoryType(MemoryType::Shared);

  // Reduction and Broadcast Tensors common to both memory TVs
  std::vector<TensorView*> common_tensors(
      {max_val, sum_exp, bcast_max, bcast_sum});

  // Static Local Memory TVs
  std::vector<TensorView*> static_tensors(
      {sx, sx_cache, max_sx, sx_max_sub, sx_exp, sx_sum_exp, sx_softmax});

  // Dynamic Local Memory TVs
  std::vector<TensorView*> dynamic_tensors(
      {dx, dx_cache, max_dx, dx_max_sub, dx_exp, dx_sum_exp, dx_softmax});

  std::vector<TensorView*> all_tensors;
  all_tensors.insert(
      all_tensors.end(), common_tensors.begin(), common_tensors.end());
  all_tensors.insert(
      all_tensors.end(), static_tensors.begin(), static_tensors.end());
  all_tensors.insert(
      all_tensors.end(), dynamic_tensors.begin(), dynamic_tensors.end());

  // M => M
  // M, N => M, N/128, 128
  for (auto tensor : all_tensors) {
    if (tensor->nDims() > 1) {
      tensor->split(-1, TIDX);
    }
  }

  auto sx_sum_exp_rf = sx_sum_exp->rFactor({1});
  auto dx_sum_exp_rf = dx_sum_exp->rFactor({1});
  all_tensors.push_back(sx_sum_exp_rf);
  all_tensors.push_back(dx_sum_exp_rf);

  // computeAt
  sx->computeAt(sx_max_sub, 1);
  dx->computeAt(dx_max_sub, 1);

  sx_exp->computeAt(sx_softmax, 1);
  dx_exp->computeAt(dx_softmax, 1);

  sx_max_sub->computeAt(sx_exp, 2);
  dx_max_sub->computeAt(dx_exp, 2);

  sx_softmax->axis(0)->parallelize(ParallelType::BIDx);
  dx_softmax->axis(0)->parallelize(ParallelType::BIDx);
  for (auto tensor : all_tensors) {
    if (tensor->nDims() > 1) {
      tensor->axis(-1)->parallelize(ParallelType::TIDx);
    }
  }

  const size_t dimx = 1024;
  const size_t dimy = 16384;

  auto options = at::TensorOptions().dtype(at::kFloat).device(at::kCUDA, 0);
  at::Tensor aten_input = at::randn({dimx, dimy}, options);
  at::Tensor aten_static_in = aten_input.narrow(1, 0, static_size);
  at::Tensor aten_dynamic_in =
      aten_input.narrow(1, static_size, dimy - static_size);

  at::Tensor out = at::zeros({dimx, dimy}, options);
  at::Tensor cg_static_out = out.narrow(1, 0, static_size);
  at::Tensor cg_dynamic_out = out.narrow(1, static_size, dimy - static_size);

  std::vector<at::Tensor> aten_outputs;

  auto aten_output = at::_softmax(aten_input.to(at::kDouble), -1, false);
  at::Tensor aten_static_out = aten_output.narrow(1, 0, static_size);
  at::Tensor aten_dynamic_out =
      aten_output.narrow(1, static_size, dimy - static_size);

  torch::jit::fuser::cuda::FusionExecutor fe;
  fe.compileFusion(&fusion);
  fe.runFusion(
      {aten_static_in, aten_dynamic_in}, {cg_static_out, cg_dynamic_out});

  testValidate(
      &fusion,
      {cg_static_out, cg_dynamic_out},
      {aten_static_in, aten_dynamic_in},
      {cg_static_out, cg_dynamic_out},
      __LINE__,
      __FILE__);
}

TEST(NVFuserTest, FusionPersistentNormLocalShared_CUDA) {
  Fusion fusion;
  FusionGuard fg(&fusion);

  const int pixels_per_thread = 64;
  const int TIDX = 128;
  const int static_size = pixels_per_thread * TIDX;

  TensorView* sx = makeConcreteTensor({-1, static_size});
  TensorView* dx = makeSymbolicTensor(2);
  fusion.addInput(sx);
  fusion.addInput(dx);

  Double* gamma = new Double();
  Double* beta = new Double();
  Double* eps = new Double();
  Int* N = new Int();
  fusion.addInput(gamma);
  fusion.addInput(beta);
  fusion.addInput(eps);
  fusion.addInput(N);

  // Reduction
  auto sx_sum = sum(sx, {-1}); // (M, R)
  auto dx_sum = sum(dx, {-1}); // (M, R)
  // Reduction => merge local and shared memory TensorViews
  auto x_sum = binaryOp(BinaryOpType::Add, sx_sum, dx_sum);

  // Broadcast
  auto x_sum_bcast = broadcast(x_sum, {false, true}); // (M, B)
  // Pwise
  auto x_mean = div(x_sum_bcast, N); // (M, B)

  auto sx_mean_sub = sub(sx, x_mean); // (M, N)
  auto dx_mean_sub = sub(dx, x_mean); // (M, N)

  auto sx_mean_sub_pow = mul(sx_mean_sub, sx_mean_sub); // (M, N)
  auto dx_mean_sub_pow = mul(dx_mean_sub, dx_mean_sub); // (M, N)

  // Reduction
  auto sx_var_sum = sum(sx_mean_sub_pow, {-1}); // (M, R)
  auto dx_var_sum = sum(dx_mean_sub_pow, {-1}); // (M, R)
  // Reduction => merge local and shared memory TensorViews
  auto var_sum = binaryOp(BinaryOpType::Add, sx_var_sum, dx_var_sum);

  // Broadcast
  auto var_sum_bcast = broadcast(var_sum, {false, true}); // (M, B)
  // Pwise
  auto var = div(var_sum_bcast, N); // (M, B)
  auto var_eps = add(var, eps); // (M, B)
  auto rvar = unaryOp(UnaryOpType::Rsqrt, var_eps); // (M, B)

  auto sx_norm = mul(sx_mean_sub, rvar);
  auto dx_norm = mul(dx_mean_sub, rvar);

  auto sx_norm_gamma = mul(sx_norm, gamma);
  auto dx_norm_gamma = mul(dx_norm, gamma);

  auto sx_norm_gamma_beta = add(sx_norm_gamma, beta);
  auto dx_norm_gamma_beta = add(dx_norm_gamma, beta);
  fusion.addOutput(sx_norm_gamma_beta);
  fusion.addOutput(dx_norm_gamma_beta);

  // Read Input into Shared Memory
  // Read Input minus Input_Mean into Shared Memory
  auto sx_cache = sx->cache_after();
  auto dx_cache = dx->cache_after();
  dx_cache->setMemoryType(MemoryType::Shared);
  dx_mean_sub->setMemoryType(MemoryType::Shared);

  std::vector<TensorView*> common_tensors(
      {x_sum, x_sum_bcast, x_mean, var_sum, var_sum_bcast, var, var_eps, rvar});

  std::vector<TensorView*> static_tensors(
      {sx,
       sx_cache,
       sx_sum,
       sx_mean_sub,
       sx_mean_sub_pow,
       sx_var_sum,
       sx_norm,
       sx_norm_gamma,
       sx_norm_gamma_beta});

  std::vector<TensorView*> dynamic_tensors(
      {dx,
       dx_cache,
       dx_sum,
       dx_mean_sub,
       dx_mean_sub_pow,
       dx_var_sum,
       dx_norm,
       dx_norm_gamma,
       dx_norm_gamma_beta});

  std::vector<TensorView*> all_tensors;
  all_tensors.insert(
      all_tensors.end(), common_tensors.begin(), common_tensors.end());
  all_tensors.insert(
      all_tensors.end(), static_tensors.begin(), static_tensors.end());
  all_tensors.insert(
      all_tensors.end(), dynamic_tensors.begin(), dynamic_tensors.end());

  // M => M
  // M, N => M, N/128, 128
  for (auto tensor : all_tensors) {
    if (tensor->nDims() > 1) {
      tensor->split(-1, TIDX);
    }
  }

  // Local Sum => Block Broadcast
  TensorView* sx_sum_rf = sx_sum->rFactor({1});
  TensorView* sx_var_sum_rf = sx_var_sum->rFactor({1});
  TensorView* dx_sum_rf = dx_sum->rFactor({1});
  TensorView* dx_var_sum_rf = dx_var_sum->rFactor({1});
  all_tensors.push_back(sx_sum_rf);
  all_tensors.push_back(sx_var_sum_rf);
  all_tensors.push_back(dx_sum_rf);
  all_tensors.push_back(dx_var_sum_rf);

  // ComputeAt
  sx->computeAt(sx_mean_sub_pow, 1);
  dx->computeAt(dx_mean_sub_pow, 1);

  var_sum->computeAt(rvar, 1);

  sx_mean_sub_pow->computeAt(sx_var_sum_rf, 2);
  dx_mean_sub_pow->computeAt(dx_var_sum_rf, 2);

  sx_norm->computeAt(sx_norm_gamma_beta, 2);
  dx_norm->computeAt(dx_norm_gamma_beta, 2);

  sx_norm_gamma_beta->axis(0)->parallelize(ParallelType::BIDx);
  dx_norm_gamma_beta->axis(0)->parallelize(ParallelType::BIDx);
  for (auto tensor : all_tensors) {
    if (tensor->nDims() > 1) {
      tensor->axis(-1)->parallelize(ParallelType::TIDx);
    }
  }

  const int dimx = 1024;
  const int dimy = 16384;
  const float kGamma = 1.0f;
  const float kBeta = 0.0f;
  const float kEps = 1e-5;
  auto options = at::TensorOptions().dtype(at::kFloat).device(at::kCUDA, 0);

  at::Tensor aten_input = at::randn({dimx, dimy}, options);
  at::Tensor aten_static_in = aten_input.narrow(1, 0, static_size);
  at::Tensor aten_dynamic_in =
      aten_input.narrow(1, static_size, dimy - static_size);

  at::Tensor out = at::zeros({dimx, dimy}, options);
  at::Tensor cg_static_out = out.narrow(1, 0, static_size);
  at::Tensor cg_dynamic_out = out.narrow(1, static_size, dimy - static_size);

  std::vector<IValue> aten_inputs = {
      aten_static_in, aten_dynamic_in, kGamma, kBeta, kEps, dimy};

  torch::jit::fuser::cuda::FusionExecutor fe;
  fe.compileFusion(&fusion);
  fe.runFusion(aten_inputs, {cg_static_out, cg_dynamic_out});

  auto at_mu = at::mean(aten_input.to(at::kDouble), -1).unsqueeze(1);
  auto at_var = at::var(aten_input.to(at::kDouble), -1, false).unsqueeze(1);
  auto at_rvar = at::rsqrt(at::add(at_var, kEps));
  auto at_norm = at::mul(at::sub(aten_input, at_mu), at_rvar);
  auto aten_output = at::add(at::mul(at_norm, kGamma), kBeta);
  at::Tensor aten_static_out = aten_output.narrow(1, 0, static_size);
  at::Tensor aten_dynamic_out =
      aten_output.narrow(1, static_size, dimy - static_size);

  testValidate(
      &fusion,
      {cg_static_out, cg_dynamic_out},
      aten_inputs,
      {aten_static_out, aten_dynamic_out},
      __LINE__,
      __FILE__);
}

TEST(NVFuserTest, FusionSmemDynamicPersistentNorm_CUDA) {
  Fusion fusion;
  FusionGuard fg(&fusion);

  // Set up your input tensor views
  auto x = makeSymbolicTensor(2);
  Double* gamma = new Double();
  Double* beta = new Double();
  Double* eps = new Double();
  Int* N = new Int();
  fusion.addInput(x);
  fusion.addInput(gamma);
  fusion.addInput(beta);
  fusion.addInput(eps);
  fusion.addInput(N);

  // Reduction
  auto x_sum = sum(x, {-1}); // (M, R)
  // Broadcast
  auto x_sum_bcast = broadcast(x_sum, {false, true}); // (M, B)
  // Pwise
  auto x_mean = div(x_sum_bcast, N); // (M, B)
  auto x_mean_sub = sub(x, x_mean); // (M, N)
  auto x_mean_sub_pow = mul(x_mean_sub, x_mean_sub); // (M, N)
  // Reduction
  auto var_sum = sum(x_mean_sub_pow, {-1}); // (M, R)
  // Broadcast
  auto var_sum_bcast = broadcast(var_sum, {false, true}); // (M, B)
  // Pwise
  auto var = div(var_sum_bcast, N); // (M, B)
  auto var_eps = add(var, eps); // (M, B)
  auto rvar = unaryOp(UnaryOpType::Rsqrt, var_eps); // (M, B)
  auto norm = mul(x_mean_sub, rvar);
  auto norm_gamma = mul(norm, gamma);
  auto norm_gamma_beta = add(norm_gamma, beta);
  fusion.addOutput(norm_gamma_beta);

  // Read Input into Shared Memory
  // Read Input minus Input_Mean into Shared Memory
  auto cache_x = x->cache_after();
  cache_x->setMemoryType(MemoryType::Shared);
  x_mean_sub->setMemoryType(MemoryType::Shared);

  std::vector<TensorView*> all_tensors(
      {x_sum,
       x_mean,
       cache_x,
       x_sum_bcast,
       x_mean_sub,
       x_mean_sub_pow,
       var_sum,
       var_sum_bcast,
       var,
       var_eps,
       rvar,
       norm,
       norm_gamma,
       norm_gamma_beta});

  auto tidx = new Int();
  fusion.addInput(tidx);

  for (auto tensor : all_tensors) {
    tensor->split(-1, tidx);
  }

  // Local Sum => Block Broadcast
  TensorView* x_sum_rf = x_sum->rFactor({1});
  TensorView* var_sum_rf = var_sum->rFactor({1});
  all_tensors.push_back(x_sum_rf);
  all_tensors.push_back(var_sum_rf);

  // ComputeAt
  x->computeAt(x_mean_sub_pow, 1);
  var_sum->computeAt(rvar, 1);
  x_mean_sub_pow->computeAt(var_sum_rf, 2);
  norm->computeAt(norm_gamma_beta, 2);

  for (auto tv : all_tensors) {
    tv->axis(0)->parallelize(ParallelType::BIDx);
    tv->axis(-1)->parallelize(ParallelType::TIDx);
  }

  const int dimx = 128;
  const int dimy = 2048;
  const float kGamma = 1.0f;
  const float kBeta = 0.0f;
  const float kEps = 1e-5;
  const int TIDX = 128;

  auto options = at::TensorOptions().dtype(at::kFloat).device(at::kCUDA, 0);
  at::Tensor aten_input = at::randn({dimx, dimy}, options);
  auto at_mu = at::mean(aten_input.to(at::kDouble), -1).unsqueeze(1);
  auto at_var = at::var(aten_input.to(at::kDouble), -1).unsqueeze(1);
  auto at_rvar = at::rsqrt(at::add(at_var, kEps));
  auto at_norm = at::mul(at::sub(aten_input, at_mu), at_rvar);
  auto aten_output = at::add(at::mul(at_norm, kGamma), kBeta);

  std::vector<IValue> aten_inputs = {
      aten_input, kGamma, kBeta, kEps, dimy, TIDX};

  torch::jit::fuser::cuda::FusionExecutor fe;
  fe.compileFusion(&fusion);
  auto cg_outputs = fe.runFusion(aten_inputs);

  testValidate(
      &fusion, cg_outputs, aten_inputs, {aten_output}, __LINE__, __FILE__);
}

TEST(NVFuserTest, FusionSmemDynamicReductionSymbolic_CUDA) {
  Fusion fusion;
  FusionGuard fg(&fusion);

  // Set up your input tensor views
  TensorView* tv0 = makeSymbolicTensor(2);
  TensorView* tv1 = reductionOp(BinaryOpType::Add, {1}, new Double(0), tv0);
  fusion.addInput(tv0);
  fusion.addOutput(tv1);
  // tv1[I0, R1] = tv0[I0, I1]

  // Interface should just be a direct split with a Parallel type. We can
  // include the parallelize call if we do this.
  tv1->split(1, NamedScalar::getParallelDim(ParallelType::TIDx));
  // tv1[I0, R1o, R1i{BIDx}] = tv0[I0, I1]

  TensorView* tv2 = tv1->rFactor({2});
  tv2->setMemoryType(MemoryType::Shared);
  // tv2[I0, R1oo, Ir1i{BIDx}] = tv0[I0, I1]
  // tv1[I0,        R1i{BIDx}] = tv2[I0, R1oo, Ir1i{BIDx}]

  tv0->computeAt(tv1, 1);

  tv2->axis(-1)->parallelize(ParallelType::TIDx);
  tv1->axis(0)->parallelize(ParallelType::BIDx);

  constexpr int numel_x = 65000, numel_y = 1024;

  auto options = at::TensorOptions().dtype(at::kFloat).device(at::kCUDA, 0);
  at::Tensor aten_input = at::randn({numel_x, numel_y}, options);
  auto aten_output = aten_input.to(at::kDouble).sum({1});

  // How many threads to use for the block reduction
  constexpr int runtime_threadIdx_dim = 128;

  LaunchParams lparams(-1, -1, -1, runtime_threadIdx_dim, -1, -1);

  FusionExecutor fe;
  fe.compileFusion(&fusion);
  auto cg_outputs = fe.runFusion({aten_input}, lparams);

  testValidate(
      &fusion,
      cg_outputs,
      {aten_input},
      {aten_output},
      __LINE__,
      __FILE__,
      "",
      lparams);
  TORCH_CHECK(fe.kernel()->summary().war_hazard_syncs_count == 0);
}

TEST(NVFuserTest, FusionSmemDynamicReductionSymbolicArg_CUDA) {
  Fusion fusion;
  FusionGuard fg(&fusion);

  // Algorithm
  Int* sym_bsx = new Int();
  TensorView* tv0 = makeSymbolicTensor(3); // M, K, N
  fusion.addInput(tv0);
  fusion.addInput(sym_bsx);

  TensorView* tv1 = sum(tv0, {1}); // M, R, N
  fusion.addOutput(tv1);

  TensorView* tv2 = tv0->cache_after();
  tv2->setMemoryType(MemoryType::Shared);

  // Schedule
  constexpr int BSX = 32;
  tv1->split(2, BSX);
  tv1->split(1, sym_bsx);
  tv1->split(0, BSX);
  // M/BSX, BSX, K/BSX, BSX, N/BSX, BSX
  tv1->reorder({{0, 0}, {1, 2}, {2, 4}, {3, 5}, {4, 1}, {5, 3}});
  TensorView* tv3 = tv1->rFactor({-2});

  tv0->computeAt(tv1, -2);
  tv0->computeAt(tv3, -2);

  // Thread and Block binding
  tv1->axis(0)->parallelize(ParallelType::BIDx);
  tv1->axis(1)->parallelize(ParallelType::BIDy);
  tv1->axis(-1)->parallelize(ParallelType::TIDx);
  // Manual Binding
  tv2->axis(-1)->parallelize(ParallelType::TIDx);
  tv3->axis(-1)->parallelize(ParallelType::TIDx);

  constexpr int M = 154, K = 45, N = 1524;

  auto options = at::TensorOptions().dtype(at::kFloat).device(at::kCUDA, 0);
  at::Tensor aten_input = at::randn({M, K, N}, options);
  at::Tensor aten_output = aten_input.to(at::kDouble).sum({1});

  // How many threads to use for the block reduction
  constexpr int runtime_threadIdx_dim = 128;

  auto lparams = LaunchParams(-1, -1, -1, runtime_threadIdx_dim, -1, -1);

  FusionExecutor fe;
  fe.compileFusion(&fusion);
  auto cg_outputs = fe.runFusion({aten_input, runtime_threadIdx_dim}, lparams);

  testValidate(
      &fusion,
      cg_outputs,
      {aten_input, runtime_threadIdx_dim},
      {aten_output},
      __LINE__,
      __FILE__,
      "",
      lparams);

  TORCH_CHECK(fe.kernel()->summary().war_hazard_syncs_count == 1);
}

TEST(NVFuserTest, FusionSmemDynamicPwiseMulSymbolicArgWAR_CUDA) {
  Fusion fusion;
  FusionGuard fg(&fusion);

  Int* sym_bsx = new Int();
  TensorView* tv0 = makeSymbolicTensor(2); // (M, K)
  TensorView* tv1 = makeSymbolicTensor(2); // (K, N)
  TensorView* tv2 = broadcast(tv0, {false, false, true}); // (M, K, B)
  TensorView* tv3 = broadcast(tv1, {true, false, false}); // (B, K, N)
  TensorView* tv4 = mul(tv2, tv3); // M, K, N
  fusion.addInput(tv0);
  fusion.addInput(tv1);
  fusion.addInput(sym_bsx);
  fusion.addOutput(tv4);
  // Algorithm

  tv2->setMemoryType(MemoryType::Shared);
  tv3->setMemoryType(MemoryType::Shared);

  constexpr int BSX = 32;
  tv4->split(2, BSX);
  tv4->split(1, sym_bsx);
  tv4->split(0, BSX);
  // M/BSX, BSX, K/BSX, BSX, N/BSX, BSX
  tv4->reorder({{0, 0}, {1, 3}, {2, 1}, {3, 4}, {4, 2}, {5, 5}});
  // M/BSX, K/BSX, N/BSX, MSX, KSX, NSX

  tv0->computeAt(tv4, 3);
  tv1->computeAt(tv4, 3);
  // Schedule

  tv4->axis(0)->parallelize(ParallelType::BIDx);
  tv4->axis(2)->parallelize(ParallelType::BIDy);
  // Manual Binding
  tv2->axis(-2)->parallelize(ParallelType::TIDx);
  tv3->axis(-1)->parallelize(ParallelType::TIDx);
  // Thread and Block binding

  constexpr int M = 128, K = 457, N = 1024;

  auto options = at::TensorOptions().dtype(at::kFloat).device(at::kCUDA, 0);
  at::Tensor t0 = at::randn({M, K}, options);
  at::Tensor t1 = at::randn({K, N}, options);
  at::Tensor aten_output = mul(t0.unsqueeze(2), t1.unsqueeze(0));
  std::vector<IValue> aten_inputs = {t0, t1, BSX};

  LaunchParams lparams(-1, -1, -1, BSX, -1, -1);

  FusionExecutor fe;
  fe.compileFusion(&fusion);
  auto cg_outputs = fe.runFusion(aten_inputs, lparams);

  testValidate(
      &fusion,
      cg_outputs,
      aten_inputs,
      {aten_output},
      __LINE__,
      __FILE__,
      "",
      lparams);

  TORCH_CHECK(fe.kernel()->summary().war_hazard_syncs_count == 1);
}

TEST(NVFuserTest, FusionSmemDynamicTiledGemm_CUDA) {
  Fusion fusion;
  FusionGuard fg(&fusion);

  // Symbolic integers we will use for runtime tiling
  Int* symbolic_m_tile_dim = new Int(); // bound to threadIdx.z
  Int* symbolic_split_k_tile_dim = new Int(); // bound to blockIdx.x
  Int* symbolic_block_k_tile_dim = new Int(); // bound to threadIdx.x
  // Compile-time integer for tiling
  int n_smem_tile = 8; // bound to threadIdx.y

  // Symbolic 2D tensors TV0[M, K], TV1[K, N]
  TensorView* tv0 = makeSymbolicTensor(2);
  TensorView* tv1 = makeSymbolicTensor(2);

  // Broadcast tv0 to [M, K, *]
  TensorView* tv2 = broadcast(tv0, {false, false, true});
  // Broadcast tv1 to [*, K, N]
  TensorView* tv3 = broadcast(tv1, {true, false, false});

  // Pointwise multiplication resulting in tv3[M, K, N]
  TensorView* tv4 = mul(tv2, tv3);

  // Turn the K-dimension of tv4 into a reduction dimension
  TensorView* tv5 = sum(tv4, {1});

  // Register inputs and outputs
  fusion.addInput(tv0);
  fusion.addInput(tv1);
  fusion.addOutput(tv5);

  // Register runtime tile dims as inputs
  fusion.addInput(symbolic_m_tile_dim);
  fusion.addInput(symbolic_split_k_tile_dim);
  fusion.addInput(symbolic_block_k_tile_dim);

  // Make a 3D tile, mix of symbolic and constant, do in reverse order because
  // dims are inserted
  tv5->split(2, n_smem_tile);
  tv5->split(1, symbolic_block_k_tile_dim);
  tv5->split(1, symbolic_split_k_tile_dim);
  tv5->split(0, symbolic_m_tile_dim);

  // Reorder so all outer tiles are in the leftmost 3 positions
  tv5->reorder({{1, 5}, {5, 1}});

  // Factor out the outer reduction IterDomain, then run the inter-cta
  // reduction, and intra-cta reduction
  auto tv6 = tv5->rFactor({2});

  // Scope computations
  tv6->computeAt(tv5, 2);

  // RFactor moves reduction axes around, reorder to match ordering of tv5
  tv6->reorder({
      {2, -2},
      {3, -1},
      {4, 2},
      {5, 3},
      {6, 4},
  });

  // Setup compute at schedule
  tv0->computeAt(tv6, 3);
  tv1->computeAt(tv6, 3);
  tv4->computeAt(tv6, -1);
  //
  // T2[Mo,  bNo, Koo, Koi,  Kii,  Mi, bNi] CA(4, 3)
  // T3[bMo,  No, Koo, Koi,  Kii, bMi,  Ni] CA(4, 3)
  // T4[ Mo,  No, Koo, Koi,  Kii,  Mi,  Ni]
  // T6[ Mo,  No, rKoo, Koi, Kii,  Mi,  Ni]
  // T5[ Mo,  No,      rKoi, rKii, Mi,  Ni]

  // Cache smem tiles
  tv2->setMemoryType(MemoryType::Shared);
  tv3->setMemoryType(MemoryType::Shared);
  tv4->setMemoryType(MemoryType::Local);
  tv6->setMemoryType(MemoryType::Local);

  tv5->axis(0)->parallelize(ParallelType::BIDz);
  tv5->axis(1)->parallelize(ParallelType::BIDy);

  std::vector<TensorView*> tv_list = {tv2, tv3, tv4, tv5, tv6};
  for (auto tv : tv_list) {
    tv->axis(-2)->parallelize(ParallelType::TIDz);
    tv->axis(-1)->parallelize(ParallelType::TIDy);
  }
  tv2->axis(3)->parallelize(ParallelType::TIDx);
  tv3->axis(3)->parallelize(ParallelType::TIDx);
  tv4->axis(3)->parallelize(ParallelType::TIDx);
  tv6->axis(3)->parallelize(ParallelType::TIDx);
  tv5->axis(2)->parallelize(ParallelType::TIDx);

  tv2->axis(4)->parallelize(ParallelType::BIDx);
  tv3->axis(4)->parallelize(ParallelType::BIDx);
  tv4->axis(4)->parallelize(ParallelType::BIDx);
  tv6->axis(4)->parallelize(ParallelType::BIDx);
  tv5->axis(3)->parallelize(ParallelType::BIDx);

  constexpr int M = 31, K = 65, N = 33;

  auto options = at::TensorOptions().dtype(at::kFloat).device(at::kCUDA, 0);
  at::Tensor t0 = at::randn({M, K}, options);
  at::Tensor t1 = at::randn({K, N}, options);

  FusionExecutor fe;
  // Generate CUDA and compile with nvRTC
  fe.compileFusion(&fusion);

  // Runtime tiling
  int m_tile = 4; // bound to threadIdx.z
  int split_k = 7; // bound to blockIdx.x
  int intra_cta = 8; // bound to threadIdx.x

  std::vector<IValue> aten_inputs = {t0, t1, m_tile, split_k, intra_cta};
  at::Tensor aten_output =
      mul(t0.unsqueeze(2), t1.unsqueeze(0)).to(at::kDouble).sum(1);

  auto cg_outputs = fe.runFusion(aten_inputs);

  testValidate(
      &fusion, cg_outputs, aten_inputs, {aten_output}, __LINE__, __FILE__);

  TORCH_CHECK(fe.kernel()->summary().war_hazard_syncs_count == 1);
}

TEST(NVFuserTest, FusionGlobalIntermediate_CUDA) {
  Fusion fusion;
  FusionGuard fg(&fusion);

  // Set up your input tensor views
  TensorView* tv0 = makeSymbolicTensor(2);
  TensorView* tv1 = reductionOp(BinaryOpType::Add, {1}, new Double(0), tv0);
  fusion.addInput(tv0);
  fusion.addOutput(tv1);
  // tv1[I0, R1] = tv0[I0, I1]

  // Interface should just be a direct split with a Parallel type. We can
  // include the parallelize call if we do this.
  tv1->split(1, NamedScalar::getParallelDim(ParallelType::TIDx));
  // tv1[I0, R1o, R1i{BIDx}] = tv0[I0, I1]

  TensorView* tv2 = tv1->rFactor({2});
  tv2->setMemoryType(MemoryType::Global);
  // tv2[I0, R1oo, Ir1i{BIDx}] = tv0[I0, I1]
  // tv1[I0,        R1i{BIDx}] = tv2[I0, R1oo, Ir1i{BIDx}]

  tv0->computeAt(tv1, 1);

  tv2->axis(-1)->parallelize(ParallelType::TIDx);
  tv1->axis(0)->parallelize(ParallelType::BIDx);

  constexpr int numel_x = 65000, numel_y = 1024;

  auto options = at::TensorOptions().dtype(at::kFloat).device(at::kCUDA, 0);
  at::Tensor input = at::randn({numel_x, numel_y}, options);

  // How many threads to use for the block reduction
  constexpr int runtime_threadIdx_dim = 128;

  auto lparams = LaunchParams(-1, -1, -1, runtime_threadIdx_dim, -1, -1);

  FusionExecutor fe;
  fe.compileFusion(&fusion);
  auto cg_outputs = fe.runFusion({input}, lparams);

  auto aten_output = input.to(at::kDouble).sum({1});
  testValidate(
      &fusion,
      cg_outputs,
      {input},
      {aten_output},
      __LINE__,
      __FILE__,
      "",
      lparams);
}

TEST(NVFuserTest, FusionGlobalIntermediateDefaultSchedule_CUDA) {
  Fusion fusion;
  FusionGuard fg(&fusion);

  TensorView* tv0 = makeSymbolicTensor(2);
  TensorView* tv1 = makeSymbolicTensor(2);
  TensorView* tv2 = makeSymbolicTensor(2);
  TensorView* tv3 = makeSymbolicTensor(2);
  TensorView* tv4 = sub(tv2, tv3);
  TensorView* tv5 = add(tv1, tv4);
  TensorView* tv6 = sub(tv5, tv0);
  fusion.addInput(tv0);
  fusion.addInput(tv1);
  fusion.addInput(tv2);
  fusion.addInput(tv3);
  fusion.addOutput(tv6);
  // t6 = ((t1 + (t2 - t3)) - t0)

  tv4->setMemoryType(MemoryType::Global);
  tv5->setMemoryType(MemoryType::Global);
  tv6->setMemoryType(MemoryType::Global);

  constexpr int M = 32, N = 810;
  auto options = at::TensorOptions().dtype(at::kFloat).device(at::kCUDA, 0);
  at::Tensor t0 = at::randn({M, N}, options);
  at::Tensor t1 = at::randn({M, N}, options);
  at::Tensor t2 = at::randn({M, N}, options);
  at::Tensor t3 = at::randn({M, N}, options);

  at::Tensor aten_output = (t1 + (t2 - t3)) - t0;

  std::vector<IValue> aten_inputs = {t0, t1, t2, t3};

  FusionExecutor fe;
  fe.compileFusion(&fusion);
  auto cg_outputs = fe.runFusion({t0, t1, t2, t3});

  testValidate(
      &fusion, cg_outputs, aten_inputs, {aten_output}, __LINE__, __FILE__);
}

TEST(NVFuserTest, FusionConstCheck_CUDA) {
  Fusion fusion;
  FusionGuard fg(&fusion);

  auto one = new Int(1);
  TORCH_CHECK(one->isConstScalar());

  auto one_x2 = mul(one, one);
  TORCH_CHECK(one_x2->isConstScalar());

  auto one_x3 = mul(one_x2, one);
  TORCH_CHECK(one_x3->isConstScalar());

  auto one_x4 = mul(one_x3, one);
  TORCH_CHECK(one_x4->isConstScalar());
}

TEST(NVFuserTest, FusionUnrollWithAlloc_CUDA) {
  const std::vector<int64_t> tensor_dims_in = {128, 128};
  Fusion fusion;
  FusionGuard fg(&fusion);

  // Set up your input tensor views
  TensorView* tv0 = makeSymbolicTensor(tensor_dims_in.size());
  fusion.addInput(tv0);

  TensorView* tv1 = add(tv0, new Double(0));
  TensorView* tv2 = reductionOp(BinaryOpType::Add, {1}, new Double(0), tv1);
  fusion.addOutput(tv2);

  const auto options =
      at::TensorOptions().dtype(at::kFloat).device(at::kCUDA, 0);
  at::Tensor input = at::randn(tensor_dims_in, options);
  at::Tensor cg_output = at::empty({tensor_dims_in[0]}, options);

  // Schedule
  tv2->split(1, 32);
  tv2->split(1, 4); // unroll

  auto tv2_rf = tv2->rFactor({-3, -2});

  tv2->axis(0)->parallelize(ParallelType::BIDx);
  tv2->axis(-1)->parallelize(ParallelType::TIDx);

  tv2_rf->axis(0)->parallelize(ParallelType::BIDx);
  tv2_rf->axis(-1)->parallelize(ParallelType::TIDx);
  tv2_rf->axis(-2)->parallelize(ParallelType::Unroll);

  tv1->computeAt(tv2_rf, -1);

  FusionExecutor fe;
  fe.compileFusion(&fusion);
  auto cg_outputs = fe.runFusion({input});

  auto aten_output = (input + 0).to(at::kDouble).sum(1);

  testValidate(&fusion, cg_outputs, {input}, {aten_output}, __LINE__, __FILE__);
}

// Test isZeroInt
TEST(NVFuserTest, FusionIsZeroInt_CUDA) {
  Fusion fusion;
  FusionGuard fg(&fusion);

  Int* x = new Int(0);
  Int* y = new Int(1);
  Val* z = mul(x, y);
  TORCH_CHECK(x->isZeroInt());
  TORCH_CHECK(!y->isZeroInt());
  TORCH_CHECK(!z->isZeroInt());
}

// Test isOneInt
TEST(NVFuserTest, FusionIsOneInt_CUDA) {
  Fusion fusion;
  FusionGuard fg(&fusion);

  Int* x = new Int(1);
  Int* y = new Int(1);
  Val* z = mul(x, y);
  TORCH_CHECK(x->isOneInt());
  TORCH_CHECK(y->isOneInt());
  TORCH_CHECK(!z->isOneInt());
}

// This is to verify no cycle of computeAt is created. A more complex
// variation of this pattern appears in one of the Python tests
// (test_random_topo).
TEST(NVFuserTest, FusionComputeAtNonterminatingOutput_CUDA) {
  Fusion fusion;
  FusionGuard fg(&fusion);

  TensorView* tv0 = makeSymbolicTensor(1);
  fusion.addInput(tv0);

  // Common intermediate tensor
  auto tv1 = add(tv0, new Double(1));
  // tv1 -> tv2
  auto tv2 = add(tv1, new Double(2));
  // tv1 -> tv3 -> tv4
  auto tv3 = add(tv1, new Double(3));
  auto tv4 = add(tv3, new Double(4));

  // NOTE: This should no longer occur as of PR #201.
  // The order of adding outputs matters. If tv3 is added before tv4,
  // it should be fine. However, if tv4 is added before tv3, there
  // will be a cycle of tv3->tv4 and tv4->tv3. tv3->tv4 is created
  // first, and then tv4->tv3 is created at the final phase of
  // computeAt (ComputeAt::setupOutputs).
  fusion.addOutput(tv2);
  fusion.addOutput(tv4);
  fusion.addOutput(tv3);

  tv0->computeAt(tv2, -1);

  TORCH_CHECK(
      !(tv3->getComputeAtView() == tv4 && tv4->getComputeAtView() == tv3),
      "ComputeAt cycle detected between tv3 and tv4");

  const auto options =
      at::TensorOptions().dtype(at::kFloat).device(at::kCUDA, 0);
  at::Tensor aten_input = at::randn(100, options);

  auto t1 = aten_input + 1;
  auto t2 = t1 + 2;
  auto t3 = t1 + 3;
  auto t4 = t3 + 4;

  FusionExecutor fe;
  fe.compileFusion(&fusion);
  auto cg_outputs = fe.runFusion({aten_input});

  std::vector<at::Tensor> aten_outputs = {t2, t4, t3};
  testValidate(
      &fusion, cg_outputs, {aten_input}, aten_outputs, __LINE__, __FILE__);
}

TEST(NVFuserTest, FusionTraversalOrder1_CUDA) {
  Fusion fusion;
  FusionGuard fg(&fusion);

  // Set up your input tensor views
  TensorView* tv0 = makeSymbolicTensor(2);
  fusion.addInput(tv0);

  TensorView* tv1 = add(tv0, new Double(1));
  TensorView* tv2 = add(tv0, new Double(2));
  TensorView* tv3 = add(tv1, new Double(3));
  TensorView* tv4 = add(tv1, new Double(4));

  fusion.addOutput(tv2);
  fusion.addOutput(tv3);
  fusion.addOutput(tv4);

  tv1->computeAt(tv3, -1);

  FusionExecutor fe;
  fe.compileFusion(&fusion);

  auto options = at::TensorOptions().dtype(at::kFloat).device(at::kCUDA, 0);
  at::Tensor aten_input = at::randn({10, 10}, options);

  auto t1 = aten_input + 1;
  auto t2 = aten_input + 2;
  auto t3 = t1 + 3;
  auto t4 = t1 + 4;

  std::vector<at::Tensor> aten_outputs = {t2, t3, t4};

  std::vector<at::Tensor> cg_outputs = {at::empty_like(aten_input, options),
                                        at::empty_like(aten_input, options),
                                        at::empty_like(aten_input, options)};

  fe.runFusion({aten_input}, cg_outputs);
  testValidate(
      &fusion, cg_outputs, {aten_input}, aten_outputs, __LINE__, __FILE__);
}

TEST(NVFuserTest, FusionTraversalOrder2_CUDA) {
  Fusion fusion;
  FusionGuard fg(&fusion);

  // Set up your input tensor views
  TensorView* tv0 = makeSymbolicTensor(2);
  fusion.addInput(tv0);

  TensorView* tv1 = add(tv0, new Double(1));
  TensorView* tv2 = add(tv1, new Double(2));

  TensorView* tv3 = add(tv0, new Double(3));
  TensorView* tv4 = add(tv3, new Double(4));

  TensorView* tv5 = add(tv1, tv3);

  fusion.addOutput(tv2);
  fusion.addOutput(tv4);
  fusion.addOutput(tv5);

  tv1->computeAt(tv5, -1);
  tv3->computeAt(tv5, -1);

  FusionExecutor fe;
  fe.compileFusion(&fusion);

  auto options = at::TensorOptions().dtype(at::kFloat).device(at::kCUDA, 0);
  at::Tensor aten_input = at::randn({10, 10}, options);

  auto t1 = aten_input + 1;
  auto t2 = t1 + 2;
  auto t3 = aten_input + 3;
  auto t4 = t3 + 4;
  auto t5 = t1 + t3;

  std::vector<at::Tensor> aten_outputs = {t2, t4, t5};

  std::vector<at::Tensor> cg_outputs = {at::empty_like(aten_input, options),
                                        at::empty_like(aten_input, options),
                                        at::empty_like(aten_input, options)};

  fe.runFusion({aten_input}, cg_outputs);

  testValidate(
      &fusion, cg_outputs, {aten_input}, aten_outputs, __LINE__, __FILE__);
}

TEST(NVFuserTest, FusionTraversalOrder3_CUDA) {
  for (int i = 0; i < 2; ++i) {
    Fusion fusion;
    FusionGuard fg(&fusion);

    TensorView* tv0 = makeSymbolicTensor(1);
    fusion.addInput(tv0);

    TensorView* tv1 = add(tv0, new Double(1));
    TensorView* tv2 = add(tv1, new Double(2));

    TensorView* tv3 = add(tv0, new Double(3));
    TensorView* tv4 = add(tv3, new Double(4));

    TensorView* tv5 = add(tv1, tv3);

    fusion.addOutput(tv2);
    fusion.addOutput(tv4);
    fusion.addOutput(tv5);

    const int tile = 32;

    tv1->split(-1, tile);
    tv2->split(-1, tile);
    tv3->split(-1, tile);
    tv4->split(-1, tile);
    tv5->split(-1, tile);

    auto compute_at_outer = tv1;
    auto compute_at_inner = tv3;
    if (i == 1) {
      std::swap(compute_at_inner, compute_at_outer);
    }

    compute_at_outer->computeAt(tv5, -2);
    compute_at_inner->computeAt(tv5, -1);

    FusionExecutor fe;
    fe.compileFusion(&fusion);

    auto options = at::TensorOptions().dtype(at::kFloat).device(at::kCUDA, 0);
    at::Tensor aten_input = at::randn({100}, options);
    auto t1 = aten_input + 1;
    auto t2 = t1 + 2;
    auto t3 = aten_input + 3;
    auto t4 = t3 + 4;
    auto t5 = t1 + t3;

    std::vector<at::Tensor> aten_outputs = {t2, t4, t5};

    std::vector<at::Tensor> cg_outputs = {at::empty_like(aten_input, options),
                                          at::empty_like(aten_input, options),
                                          at::empty_like(aten_input, options)};

    fe.runFusion({aten_input}, cg_outputs);

    testValidate(
        &fusion, cg_outputs, {aten_input}, aten_outputs, __LINE__, __FILE__);
  }
}

TEST(NVFuserTest, FusionTraversalOrder4_CUDA) {
  Fusion fusion;
  FusionGuard fg(&fusion);

  // First tree
  TensorView* tv0 = makeSymbolicTensor(1);
  fusion.addInput(tv0);
  TensorView* tv1 = add(tv0, new Double(1));
  TensorView* tv2 = add(tv1, new Double(2));
  TensorView* tv3 = add(tv1, new Double(3));
  fusion.addOutput(tv2);
  fusion.addOutput(tv3);

  // Second tree
  TensorView* tv4 = makeSymbolicTensor(1);
  fusion.addInput(tv4);
  TensorView* tv5 = add(tv4, new Double(5));
  TensorView* tv6 = add(tv5, new Double(6));
  TensorView* tv7 = add(tv5, new Double(7));
  fusion.addOutput(tv6);
  fusion.addOutput(tv7);

  tv1->computeAt(tv2, -1);
  tv5->computeAt(tv6, -1);

  auto options = at::TensorOptions().dtype(at::kFloat).device(at::kCUDA, 0);
  at::Tensor t0 = at::randn({100}, options);
  at::Tensor t4 = at::rand_like(t0, options);

  auto t1 = t0 + 1;
  auto t2 = t1 + 2;
  auto t3 = t1 + 3;
  auto t5 = t4 + 5;
  auto t6 = t5 + 6;
  auto t7 = t5 + 7;

  std::vector<at::Tensor> aten_outputs = {t2, t3, t6, t7};
  std::vector<IValue> aten_inputs = {t0, t4};
  std::vector<at::Tensor> cg_outputs = {at::empty_like(t0, options),
                                        at::empty_like(t0, options),
                                        at::empty_like(t0, options),
                                        at::empty_like(t0, options)};

  FusionExecutor fe;
  fe.compileFusion(&fusion);
  fe.runFusion(aten_inputs, cg_outputs);

  testValidate(
      &fusion, cg_outputs, aten_inputs, aten_outputs, __LINE__, __FILE__);
}

TEST(NVFuserTest, FusionTraversalOrder5_CUDA) {
  Fusion fusion;
  FusionGuard fg(&fusion);

  TensorView* tv0 = makeSymbolicTensor(1);
  fusion.addInput(tv0);
  TensorView* tv1 = add(tv0, new Double(1));
  TensorView* tv2 = add(tv1, new Double(2));
  TensorView* tv3 = add(tv0, new Double(3));
  TensorView* tv4 = add(tv3, new Double(4));
  TensorView* tv5 = add(tv2, tv4);

  fusion.addOutput(tv1);
  fusion.addOutput(tv3);
  fusion.addOutput(tv5);

  tv2->computeAt(tv5, -1);
  tv4->computeAt(tv5, -1);

  FusionExecutor fe;
  fe.compileFusion(&fusion);

  auto options = at::TensorOptions().dtype(at::kFloat).device(at::kCUDA, 0);
  at::Tensor aten_input = at::randn({100}, options);
  std::vector<at::Tensor> cg_outputs = {at::empty_like(aten_input, options),
                                        at::empty_like(aten_input, options),
                                        at::empty_like(aten_input, options)};

  fe.runFusion({aten_input}, cg_outputs);

  auto t1 = aten_input + 1;
  auto t2 = t1 + 2;
  auto t3 = aten_input + 3;
  auto t4 = t3 + 4;
  auto t5 = t2 + t4;

  std::vector<at::Tensor> aten_outputs = {t1, t3, t5};

  testValidate(
      &fusion, cg_outputs, {aten_input}, aten_outputs, __LINE__, __FILE__);
}

TEST(NVFuserTest, FusionTraversalOrder6_CUDA) {
  Fusion fusion;
  FusionGuard fg(&fusion);

  TensorView* tv0 = makeSymbolicTensor(1);
  fusion.addInput(tv0);
  TensorView* tv1 = add(tv0, new Double(1));
  TensorView* tv2 = add(tv0, new Double(2));
  TensorView* tv3 = add(tv1, tv2);
  TensorView* tv4 = add(tv3, new Double(4));

  fusion.addOutput(tv4);

  tv1->split(0, 32);
  tv2->split(0, 32);
  tv3->split(0, 32);
  tv4->split(0, 32);

  tv3->computeAt(tv4, -2);
  tv1->computeAt(tv3, -1);
  tv2->computeAt(tv3, -2);

  FusionExecutor fe;
  fe.compileFusion(&fusion);

  auto options = at::TensorOptions().dtype(at::kFloat).device(at::kCUDA, 0);
  at::Tensor aten_input = at::randn({100}, options);

  auto t1 = aten_input + 1;
  auto t2 = aten_input + 2;
  auto t3 = t1 + t2;
  auto aten_output = t3 + 4;

  at::Tensor cg_output = at::empty_like(aten_input, options);

  fe.runFusion({aten_input}, {cg_output});

  testValidate(
      &fusion, {cg_output}, {aten_input}, {aten_output}, __LINE__, __FILE__);
}

TEST(NVFuserTest, FusionTraversalOrder7_CUDA) {
  Fusion fusion;
  FusionGuard fg(&fusion);

  TensorView* tv0 = makeSymbolicTensor(1);
  fusion.addInput(tv0);
  TensorView* tv1 = add(tv0, new Double(1));
  TensorView* tv2 = add(tv1, new Double(2));
  TensorView* tv3 = add(tv0, new Double(3));
  TensorView* tv4 = add(tv3, new Double(4));
  TensorView* tv5 = add(tv2, tv4);

  fusion.addOutput(tv5);

  TensorView* tvs[] = {tv1, tv2, tv3, tv4, tv5};
  for (auto tv : tvs) {
    tv->split(0, 2);
    tv->split(0, 4);
    tv->split(0, 8);
  }

  // computeAt into inner loop nests
  tv1->computeAt(tv2, -1);
  tv3->computeAt(tv4, -2);

  tv2->computeAt(tv5, -4);
  tv4->computeAt(tv5, -3);

  FusionExecutor fe;
  fe.compileFusion(&fusion);

  auto options = at::TensorOptions().dtype(at::kFloat).device(at::kCUDA, 0);
  at::Tensor aten_input = at::randn({100}, options);

  auto t1 = aten_input + 1;
  auto t2 = t1 + 2;
  auto t3 = aten_input + 3;
  auto t4 = t3 + 4;
  auto aten_output = t2 + t4;

  at::Tensor cg_output = at::empty_like(aten_input, options);
  fe.runFusion({aten_input}, {cg_output});

  testValidate(
      &fusion, {cg_output}, {aten_input}, {aten_output}, __LINE__, __FILE__);
}

// Test predication of grid reduction
TEST(NVFuserTest, FusionThreadPredicate_CUDA) {
  const int gdimx = 4;
  const int bdimx = 128;

  Fusion fusion;
  FusionGuard fg(&fusion);

  TensorView* tv0 = makeSymbolicTensor(2);
  fusion.addInput(tv0);

  TensorView* tv1 = reductionOp(BinaryOpType::Add, {1}, new Double(0), tv0);
  TensorView* tv2 = unaryOp(UnaryOpType::Neg, tv1);
  TensorView* tv3 = add(tv0, new Double(2));

  fusion.addOutput(tv3);
  fusion.addOutput(tv2);

  tv1->split(1, bdimx);
  tv1->split(1, gdimx);
  tv3->split(1, bdimx);
  tv3->split(1, gdimx);

  TensorView* tv1_rf = tv1->rFactor({1});

  tv1->computeAt(tv2, -1);

  tv1->axis(0)->parallelize(ParallelType::BIDy);
  tv1_rf->axis(0)->parallelize(ParallelType::BIDy);
  tv2->axis(0)->parallelize(ParallelType::BIDy);
  tv1->axis(-2)->parallelize(ParallelType::BIDx);
  tv1_rf->axis(-2)->parallelize(ParallelType::BIDx);
  tv1->axis(-1)->parallelize(ParallelType::TIDx);
  tv1_rf->axis(-1)->parallelize(ParallelType::TIDx);

  tv3->axis(3)->parallelize(ParallelType::TIDx);
  tv3->axis(2)->parallelize(ParallelType::BIDx);
  tv3->axis(0)->parallelize(ParallelType::BIDy);

  int numel_x = 100;
  int numel_y = 1000;

  auto options = at::TensorOptions().dtype(at::kFloat).device(at::kCUDA, 0);
  at::Tensor aten_input = at::randn({numel_x, numel_y}, options);

  auto t2 = -aten_input.to(at::kDouble).sum({1});
  auto t3 = aten_input + 2.0;

  std::vector<at::Tensor> aten_outputs = {t3, t2};

  std::vector<at::Tensor> cg_outputs = {at::empty_like(aten_input, options),
                                        at::empty({numel_x}, options)};

  FusionExecutor fe;
  fe.compileFusion(&fusion);
  fe.runFusion({aten_input}, cg_outputs);

  testValidate(
      &fusion, cg_outputs, {aten_input}, aten_outputs, __LINE__, __FILE__);
}

TEST(NVFuserTest, FusionLSTMCell_CUDA) {
  const int hidden_features = 512;
  const int batch_size = 64;

  Fusion fusion;
  FusionGuard fg(&fusion);

  TensorView* tvs[16];
<<<<<<< HEAD
  for (size_t i = 0; i < 16; i++) {
    tvs[i] = makeSymbolicTensor(2);
    fusion.addInput(tvs[i]);
=======
  for (auto& tv : tvs) {
    tv = makeDummyTensor(2);
    fusion.addInput(tv);
>>>>>>> f7b339d1
  }

  auto ingate = unaryOp(
      UnaryOpType::Sigmoid, add(add(add(tvs[0], tvs[1]), tvs[2]), tvs[3]));

  auto forgetgate = unaryOp(
      UnaryOpType::Sigmoid, add(add(add(tvs[4], tvs[5]), tvs[6]), tvs[7]));

  auto cellgate = unaryOp(
      UnaryOpType::Tanh, add(add(add(tvs[8], tvs[9]), tvs[10]), tvs[11]));

  auto outgate = unaryOp(
      UnaryOpType::Sigmoid, add(add(add(tvs[12], tvs[13]), tvs[14]), tvs[15]));

  auto cx = makeContigTensor(2);
  fusion.addInput(cx);

  auto cy = add(mul(forgetgate, cx), mul(ingate, cellgate));

  auto hy = mul(outgate, unaryOp(UnaryOpType::Tanh, cy));

  fusion.addOutput(cy);
  fusion.addOutput(hy);

  std::vector<c10::IValue> aten_inputs;
  auto options = at::TensorOptions().dtype(at::kFloat).device(at::kCUDA, 0);
  at::Tensor large_tensor0 =
      at::randn({batch_size, hidden_features * 4}, options);
  at::Tensor large_tensor1 =
      at::randn({batch_size, hidden_features * 4}, options);
  at::Tensor large_tensor2 =
      at::randn({batch_size, hidden_features * 4}, options);
  at::Tensor large_tensor3 =
      at::randn({batch_size, hidden_features * 4}, options);

  auto chunked0 = large_tensor0.chunk(4, 1);
  auto chunked1 = large_tensor1.chunk(4, 1);
  auto chunked2 = large_tensor2.chunk(4, 1);
  auto chunked3 = large_tensor3.chunk(4, 1);

  aten_inputs.insert(aten_inputs.end(), chunked0.begin(), chunked0.end());
  aten_inputs.insert(aten_inputs.end(), chunked1.begin(), chunked1.end());
  aten_inputs.insert(aten_inputs.end(), chunked2.begin(), chunked2.end());
  aten_inputs.insert(aten_inputs.end(), chunked3.begin(), chunked3.end());

  auto at_ingate =
      chunked0[0].add(chunked0[1]).add(chunked0[2]).add(chunked0[3]).sigmoid();
  auto at_forgetgate =
      chunked1[0].add(chunked1[1]).add(chunked1[2]).add(chunked1[3]).sigmoid();
  auto at_cellgate =
      chunked2[0].add(chunked2[1]).add(chunked2[2]).add(chunked2[3]).tanh();
  auto at_outgate =
      chunked3[0].add(chunked3[1]).add(chunked3[2]).add(chunked3[3]).sigmoid();

  auto at_cx = at::randn({batch_size, hidden_features}, options);
  aten_inputs.push_back(at_cx);
  auto at_cy = at_forgetgate.mul(at_cx).add(at_ingate.mul(at_cellgate));
  auto at_hy = at_outgate.mul(at_cy.tanh());

  scheduleFusion(&fusion, aten_inputs);

  FusionExecutor fe;
  fe.compileFusion(&fusion);
  auto cg_outputs = fe.runFusion(aten_inputs);

  testValidate(
      &fusion, cg_outputs, aten_inputs, {at_cy, at_hy}, __LINE__, __FILE__);
}

TEST(NVFuserTest, FusionComputeAtMultiBCast_CUDA) {
  Fusion fusion;
  FusionGuard fg(&fusion);

  // Set up your input tensor views
  TensorView* tv0 = makeSymbolicTensor(1);
  fusion.addInput(tv0);

  TensorView* tv1 = mul(tv0, new Double(0.5));
  TensorView* tv2 = broadcast(tv1, {true, false});
  TensorView* tv3 = broadcast(tv1, {false, true});
  TensorView* tv4 = add(tv2, tv3);
  fusion.addOutput(tv4);

  // Not possible to do computeAt at position -1 as recomputation
  // would be required. An exception should be thrown.
  ASSERT_ANY_THROW(tv1->computeAt(tv3, -1));
}

TEST(NVFuserTest, FusionReductionHalf_CUDA) {
  Fusion fusion;
  FusionGuard fg(&fusion);

  // Set up your input tensor views
  TensorView* tv0 = makeSymbolicTensor(3, DataType::Half);
  fusion.addInput(tv0);

  auto tv1 = castOp(DataType::Float, tv0);
  auto tv2 = add(tv1, new Double(1.0));
  auto tv3 = sum(tv2, {2});
  auto tv4 = castOp(DataType::Half, tv3);

  fusion.addOutput(tv4);

  const auto options =
      at::TensorOptions().dtype(at::kHalf).device(at::kCUDA, 0);
  at::Tensor aten_input = at::randn({8, 8, 16}, options);

  auto reduction_tv = tv3;

  auto outputsOfReduction = DependencyCheck::getAllOutputsOf({reduction_tv});

  // Grab only tensor views, though there shouldn't be any other type
  auto tv_entries = ir_utils::filterByType<TensorView>(outputsOfReduction);

  std::vector<TensorView*> tvOutputsOfReduction(
      tv_entries.begin(), tv_entries.end());

  auto reduction_params =
      getReductionHeuristics(&fusion, {aten_input}, reduction_tv);
  TORCH_CHECK(reduction_params, "Reduction schedule was not generated!");
  scheduleReduction(
      &fusion, reduction_params.value(), reduction_tv, tvOutputsOfReduction);

  TORCH_CHECK(reduction_params, "Reduction schedule was not generated!");

  auto lparams = reduction_params.value().lparams;

  FusionExecutor fe;
  fe.compileFusion(&fusion);
  // no broadcasting needed, omitting the last optional argument;
  auto cg_outputs = fe.runFusion({aten_input}, lparams);

  auto aten_output = aten_input.add(1.0).to(at::kDouble).sum({2});

  testValidate(
      &fusion,
      cg_outputs,
      {aten_input},
      {aten_output},
      __LINE__,
      __FILE__,
      "",
      lparams);
}

TEST(NVFuserTest, FusionReduceSingle_CUDA) {
  Fusion fusion;
  FusionGuard fg(&fusion);

  // Set up your input tensor views
  TensorView* tv0 = makeConcreteTensor({100, 1});
  fusion.addInput(tv0);
  auto tv1 = sum(tv0, {1});
  fusion.addOutput(tv1);

  const auto options =
      at::TensorOptions().dtype(at::kFloat).device(at::kCUDA, 0);
  at::Tensor aten_input = at::randn({100, 1}, options);

  // Grab only tensor views, though there shouldn't be any other type
  FusionExecutor fe;
  fe.compileFusion(&fusion);
  // no broadcasting needed, omitting the last optional argument;
  auto cg_outputs = fe.runFusion({aten_input});

  auto aten_output = aten_input.to(at::kDouble).sum({1});
  testValidate(
      &fusion, cg_outputs, {aten_input}, {aten_output}, __LINE__, __FILE__);
}

TEST(NVFuserTest, FusionReduceImplicitBroadcast_CUDA) {
  constexpr int bid_x = 80;
  constexpr int tid_x = 4096;
  constexpr int red_dim = 1;

  Fusion fusion;
  FusionGuard fg(&fusion);

  // Set up your input tensor views
  TensorView* tv0 = makeConcreteTensor({bid_x, tid_x, 1});
  fusion.addInput(tv0);

  TensorView* tv1 =
      reductionOp(BinaryOpType::Add, {red_dim, 2}, new Double(0), tv0);
  fusion.addOutput(tv1);

  const auto options =
      at::TensorOptions().dtype(at::kFloat).device(at::kCUDA, 0);
  at::Tensor aten_input = at::randn({bid_x, tid_x, 1}, options);

  // Apply reduction heuristic
  auto reduction_params = getReductionHeuristics(&fusion, {aten_input}, tv1);
  TORCH_CHECK(reduction_params, "Reduction schedule was not generated!");
  scheduleReduction(&fusion, reduction_params.value(), tv1, {});
  auto lparams = reduction_params.value().lparams;

  FusionExecutor fe;
  fe.compileFusion(&fusion);
  // no broadcasting needed, omitting the last optional argument;
  auto cg_outputs = fe.runFusion({aten_input}, lparams);
  auto aten_output = aten_input.to(at::kDouble).sum({red_dim, 2});

  testValidate(
      &fusion,
      cg_outputs,
      {aten_input},
      {aten_output},
      __LINE__,
      __FILE__,
      "",
      lparams);
}

TEST(NVFuserTest, FusionReduceImplicitBroadcast2_CUDA) {
  constexpr int bid_x = 80;
  constexpr int tid_x = 4096;
  constexpr int red_dim = 1;

  Fusion fusion;
  FusionGuard fg(&fusion);

  // Set up your input tensor views
  TensorView* tv0 = makeConcreteTensor({bid_x, tid_x, 1});
  fusion.addInput(tv0);

  TensorView* tv1 = reductionOp(BinaryOpType::Add, {2}, new Double(0), tv0);

  TensorView* tv2 =
      reductionOp(BinaryOpType::Add, {red_dim}, new Double(0), tv1);
  fusion.addOutput(tv2);

  const auto options =
      at::TensorOptions().dtype(at::kFloat).device(at::kCUDA, 0);
  at::Tensor aten_input = at::randn({bid_x, tid_x, 1}, options);

  // Apply reduction heuristic
  auto reduction_params = getReductionHeuristics(&fusion, {aten_input}, tv2);
  TORCH_CHECK(reduction_params, "Reduction schedule was not generated!");

  scheduleReduction(&fusion, reduction_params.value(), tv2, {});
  auto lparams = reduction_params.value().lparams;

  FusionExecutor fe;
  fe.compileFusion(&fusion);
  // no broadcasting needed, omitting the last optional argument;
  auto cg_outputs = fe.runFusion({aten_input}, lparams);
  auto aten_output = aten_input.to(at::kDouble).sum({1, 2});

  testValidate(
      &fusion,
      cg_outputs,
      {aten_input},
      {aten_output},
      __LINE__,
      __FILE__,
      "",
      lparams);
}

TEST(NVFuserTest, FusionReduceImplicitBroadcast3_CUDA) {
  constexpr int bid_x = 80;
  constexpr int tid_x = 4096;
  constexpr int red_dim = 1;

  Fusion fusion;
  FusionGuard fg(&fusion);

  // Set up your input tensor views
  TensorView* tv0 = makeConcreteTensor({bid_x, tid_x, 1});
  fusion.addInput(tv0);

  TensorView* tv1 =
      reductionOp(BinaryOpType::Add, {red_dim}, new Double(0), tv0);

  TensorView* tv2 = reductionOp(BinaryOpType::Add, {1}, new Double(0), tv1);
  fusion.addOutput(tv2);

  const auto options =
      at::TensorOptions().dtype(at::kFloat).device(at::kCUDA, 0);
  at::Tensor aten_input = at::randn({bid_x, tid_x, 1}, options);

  // Apply reduction heuristic
  auto reduction_params = getReductionHeuristics(&fusion, {aten_input}, tv1);
  TORCH_CHECK(reduction_params, "Reduction schedule was not generated!");
  scheduleReduction(&fusion, reduction_params.value(), tv1, {tv2});
  auto lparams = reduction_params.value().lparams;

  FusionExecutor fe;
  fe.compileFusion(&fusion);
  // no broadcasting needed, omitting the last optional argument;
  auto cg_outputs = fe.runFusion({aten_input}, lparams);
  auto aten_output = aten_input.to(at::kDouble).sum({2, 1});

  testValidate(
      &fusion,
      cg_outputs,
      {aten_input},
      {aten_output},
      __LINE__,
      __FILE__,
      "",
      lparams);
}

TEST(NVFuserTest, FusionTrivialReduction_CUDA) {
  Fusion fusion;
  FusionGuard fg(&fusion);

  // Set up your input tensor views
  TensorView* tv0 = makeConcreteTensor({10, 20, 1});
  fusion.addInput(tv0);
  TensorView* tv1 = reductionOp(BinaryOpType::Add, {2}, new Double(0), tv0);
  fusion.addOutput(tv1);

  TORCH_CHECK(!fusion.hasReduction(), "Trivial reduction picked up by fusion");

  const auto options =
      at::TensorOptions().dtype(at::kFloat).device(at::kCUDA, 0);
  at::Tensor aten_input = at::randn({10, 20, 1}, options);

  FusionExecutor fe;
  fe.compileFusion(&fusion);
  auto cg_outputs = fe.runFusion({aten_input});
  auto aten_output = aten_input.to(at::kDouble).sum({2});

  testValidate(
      &fusion, cg_outputs, {aten_input}, {aten_output}, __LINE__, __FILE__);
}

TEST(NVFuserTest, FusionTrivialReduction2_CUDA) {
  Fusion fusion;
  FusionGuard fg(&fusion);

  int w = 1, x = 1, y = 7, z = 8;

  auto tv0 = makeSymbolicTensor(2);
  auto tv1 = makeConcreteTensor({w, x, y, z});
  fusion.addInput(tv0);
  fusion.addInput(tv1);

  auto tv2 = sum(tv1, {0});
  auto tv3 = sum(tv2, {0});
  auto tv4 = add(tv3, tv0);

  fusion.addOutput(tv4);

  auto options = at::TensorOptions().dtype(at::kFloat).device(at::kCUDA, 0);
  at::Tensor t0 = at::randn({y, z}, options);
  at::Tensor t1 = at::randn({w, x, y, z}, options);
  auto aten_output = t1.to(at::kDouble).sum({0}).sum({0}).add(t0);

  std::vector<IValue> aten_inputs = {t0, t1};

  scheduleFusion(&fusion, aten_inputs);

  FusionExecutor fe;
  fe.compileFusion(&fusion);
  auto cg_outputs = fe.runFusion(aten_inputs);

  testValidate(
      &fusion, cg_outputs, aten_inputs, {aten_output}, __LINE__, __FILE__);
}

TEST(NVFuserTest, FusionTrivialReduction3_CUDA) {
  Fusion fusion;
  FusionGuard fg(&fusion);

  int v = 1, w = 1, x = 1, y = 7, z = 8;

  auto tv0 = makeSymbolicTensor(2);
  auto tv1 = makeConcreteTensor({v, w, x, y, z});
  fusion.addInput(tv0);
  fusion.addInput(tv1);

  auto tv2 = sum(tv1, {0, 1, 2});
  auto tv3 = add(tv2, tv0);

  fusion.addOutput(tv3);

  auto options = at::TensorOptions().dtype(at::kFloat).device(at::kCUDA, 0);
  at::Tensor t0 = at::randn({y, z}, options);
  at::Tensor t1 = at::randn({v, w, x, y, z}, options);
  auto aten_output = t1.sum({0, 1, 2}).add(t0);

  std::vector<IValue> aten_inputs = {t0, t1};

  scheduleFusion(&fusion, aten_inputs);

  FusionExecutor fe;
  fe.compileFusion(&fusion);
  auto cg_outputs = fe.runFusion(aten_inputs);

  testValidate(
      &fusion, cg_outputs, aten_inputs, {aten_output}, __LINE__, __FILE__);
}

TEST(NVFuserTest, FusionInputsIdLookup_CUDA) {
  auto options = at::TensorOptions().dtype(at::kFloat).device(at::kCUDA, 0);
  at::Tensor t0 = at::randn({16, 8, 8}, options);
  at::Tensor t1 = at::randn({8, 8}, options);
  at::Tensor t2 = at::randn({6, 4}, options);

  // create a cache with max size 2;
  torch::jit::fuser::cuda::InputsIdLookup inputs_id_lookup(2);

  // testing basic function, same encoding for identical inputs
  auto id_0 = inputs_id_lookup.lookupId({t0, t1, 5.0});
  auto id_0_lookup = inputs_id_lookup.lookupId({t0, t1, 2.5});
  TORCH_CHECK(id_0.id == id_0_lookup.id);
  TORCH_CHECK(inputs_id_lookup.size() == 1);
  TORCH_CHECK(id_0.eviction == false);

  // new input (even tho same shape, but we have different signature because of
  // missing scalar input
  auto id_1 = inputs_id_lookup.lookupId({t0, t1});
  auto id_1_lookup = inputs_id_lookup.lookupId({t0, t1});
  TORCH_CHECK(id_1.id == id_1_lookup.id);
  TORCH_CHECK(inputs_id_lookup.size() == 2);
  TORCH_CHECK(id_1.eviction == false);

  // eviction should happen at this point
  auto id_2 = inputs_id_lookup.lookupId({t2, t1});
  TORCH_CHECK(id_2.id != id_0.id);
  TORCH_CHECK(id_2.id != id_1.id);
  TORCH_CHECK(inputs_id_lookup.size() == 2);
  TORCH_CHECK(id_2.eviction == true);
  TORCH_CHECK(id_2.evict_id == id_0.id);

  // look at input 1 again
  auto id_1_relook = inputs_id_lookup.lookupId({t0, t1});
  TORCH_CHECK(id_1_relook.id == id_1.id);
  TORCH_CHECK(id_1_relook.eviction == false);
}

TEST(NVFuserTest, FusionGroupGuardSimpleTensor_CUDA) {
  std::vector<int64_t> sizes_vec({16, 8, 8});
  std::vector<int64_t> strides_vec({64, 8, 1});
  auto tensor_type = TensorType::create(
      at::kFloat, c10::nullopt, sizes_vec, strides_vec, c10::nullopt);
  auto options = at::TensorOptions().dtype(at::kFloat).device(at::kCUDA, 0);

  // pass with identical shape
  auto t0 = at::randn({16, 8, 8}, options);
  TORCH_CHECK(complyWith(t0, tensor_type));

  // pass with dynamic shape
  auto t1 = at::randn({16, 16, 8}, options);
  TORCH_CHECK(complyWith(t1, tensor_type));

  // rank failure
  auto t5 = at::randn({16, 8, 8, 8}, options);
  TORCH_CHECK(!complyWith(t5, tensor_type));

  // broadcasting semantic change failure
  auto t2 = at::randn({16, 1, 8}, options);
  TORCH_CHECK(!complyWith(t2, tensor_type));

  // contiguity failure via slicing
  auto t3 = t0.slice(1, 0, 8, 2);
  TORCH_CHECK(!complyWith(t3, tensor_type));

  // contiguity failure via slicing
  auto t4 = t0.slice(2, 0, 8, 2);
  TORCH_CHECK(!complyWith(t4, tensor_type));
}

TEST(NVFuserTest, FusionGroupGuardBroadcastTensor_CUDA) {
  std::vector<int64_t> sizes_vec({16, 1, 8});
  std::vector<int64_t> strides_vec({8, 8, 1});
  auto tensor_type = TensorType::create(
      at::kFloat, c10::nullopt, sizes_vec, strides_vec, c10::nullopt);
  auto options = at::TensorOptions().dtype(at::kFloat).device(at::kCUDA, 0);

  // broadcasting semantic change
  auto t0 = at::randn({16, 8, 8}, options);
  TORCH_CHECK(!complyWith(t0, tensor_type));

  // dtype failure
  auto t1 = at::randn({16, 1, 8}, options.dtype(at::kHalf));
  TORCH_CHECK(!complyWith(t1, tensor_type));

  // dtype failure
  auto t2 = at::randn({16, 1, 8}, options);
  TORCH_CHECK(complyWith(t2, tensor_type));

  // device inconsistency shouldn't fail
  auto t3 = at::randn({16, 1, 8}, options.device(at::kCPU, 0));
  TORCH_CHECK(complyWith(t3, tensor_type));
}

TEST(NVFuserTest, FusionGroupGuardPermutedTensor_CUDA) {
  std::vector<int64_t> sizes_vec({16, 8, 8});
  std::vector<int64_t> strides_vec({64, 1, 8});
  auto tensor_type = TensorType::create(
      at::kFloat, c10::nullopt, sizes_vec, strides_vec, c10::nullopt);
  auto options = at::TensorOptions().dtype(at::kFloat).device(at::kCUDA, 0);

  // failing permutation
  auto t0 = at::randn({16, 8, 8}, options);
  TORCH_CHECK(!complyWith(t0, tensor_type));

  // passing with dynamic shape
  auto t1 = t0.permute({0, 2, 1});
  TORCH_CHECK(complyWith(t1, tensor_type));
}

TEST(NVFuserTest, FusionGroupGuardRelaxedCheck_CUDA) {
  std::vector<int64_t> sizes_vec({16, 8, 8});
  std::vector<int64_t> strides_vec({128, 16, 1});
  auto tensor_type = TensorType::create(
      at::kFloat, c10::nullopt, sizes_vec, strides_vec, c10::nullopt);
  auto options = at::TensorOptions().dtype(at::kFloat).device(at::kCUDA, 0);

  // contiguity check passes although it differs
  auto t0 = at::randn({16, 16, 8}, options);
  TORCH_CHECK(complyWith(t0, tensor_type));

  // passing with dynamic shape
  auto t1 = t0.slice(1, 0, 16, 2);
  TORCH_CHECK(complyWith(t1, tensor_type));
}

TEST(NVFuserTest, FusionDisjointSet_CUDA) {
  DisjointSet<int> set;

  const std::set<int> group_x({0, 1, 2});
  const std::set<int> group_y({3, 4, 5});
  const std::set<int> group_z({6, 7, 8});
  const std::vector<std::set<int>> groups({group_x, group_y, group_z});
  std::set<int> group_all;
  std::for_each(groups.begin(), groups.end(), [&](const auto& g) {
    group_all.insert(g.begin(), g.end());
  });

  // Initially, nothing should be considered equivalent
  for (auto i : group_all) {
    for (auto j : group_all) {
      TORCH_CHECK(!set.areEquivalent(i, j));
    }
  }

  // Sets values in group_x are equivalent
  for (auto i : group_x) {
    for (auto j : group_x) {
      set.join(i, j);
      TORCH_CHECK(set.contains(i));
      TORCH_CHECK(set.contains(j));
    }
  }

  // All values in group_x shoudl be equivalent with each other
  for (auto i : group_x) {
    for (auto j : group_x) {
      TORCH_CHECK(set.areEquivalent(i, j));
    }
  }
  // But nothing else should be equivalent
  for (auto i : group_all) {
    for (auto j : group_y) {
      TORCH_CHECK(!set.areEquivalent(i, j));
    }
    for (auto j : group_z) {
      TORCH_CHECK(!set.areEquivalent(i, j));
    }
  }

  // Sets values in group_y are equivalent
  for (auto i : group_y) {
    for (auto j : group_y) {
      set.join(i, j);
      TORCH_CHECK(set.contains(i));
      TORCH_CHECK(set.contains(j));
    }
  }

  // group_x should be still equivalent
  for (auto i : group_x) {
    for (auto j : group_x) {
      TORCH_CHECK(set.areEquivalent(i, j));
    }
  }
  // group_y should be now equivalent
  for (auto i : group_y) {
    for (auto j : group_y) {
      TORCH_CHECK(set.areEquivalent(i, j));
    }
  }
  // But group_z should not be equivalent with anything yet
  for (auto i : group_all) {
    for (auto j : group_z) {
      TORCH_CHECK(!set.areEquivalent(i, j));
    }
  }

  // Sets values in group_z are equivalent
  for (auto i : group_z) {
    for (auto j : group_z) {
      set.join(i, j);
      TORCH_CHECK(set.contains(i));
      TORCH_CHECK(set.contains(j));
    }
  }

  // Now each of the three groups should be equivalent within each
  // group
  for (size_t gi = 0; gi < groups.size(); ++gi) {
    for (size_t gj = 0; gj < groups.size(); ++gj) {
      for (auto i : groups[gi]) {
        for (auto j : groups[gj]) {
          TORCH_CHECK(
              (gi == gj && set.areEquivalent(i, j)) ||
              (gi != gj && !set.areEquivalent(i, j)));
        }
      }
    }
  }

  auto all_elements = set.getAllElements();
  std::sort(all_elements.begin(), all_elements.end());
  std::vector<int> group_all_vec(group_all.begin(), group_all.end());
  std::sort(group_all_vec.begin(), group_all_vec.end());
  TORCH_CHECK(all_elements == group_all_vec);

  set.clear();
  all_elements = set.getAllElements();
  TORCH_CHECK(all_elements.size() == 0);

  // All cleared. Nothing should be considered equivalent.
  for (auto i : group_all) {
    for (auto j : group_all) {
      TORCH_CHECK(!set.areEquivalent(i, j));
    }
  }
}

TEST(NVFuserTest, FusionNonUniqueBroadcastSize_CUDA) {
  Fusion fusion;
  FusionGuard fg(&fusion);

  auto tv0 = makeSymbolicTensor(1);
  auto tv1 = makeSymbolicTensor(2);
  auto tv2 = makeSymbolicTensor(2);
  fusion.addInput(tv0);
  fusion.addInput(tv1);
  fusion.addInput(tv2);

  auto tv3 = broadcast(tv0, {false, true});
  auto tv4 = add(tv3, tv1);
  auto tv5 = add(tv3, tv2);

  fusion.addOutput(tv4);
  fusion.addOutput(tv5);

  // In order to do this, tv1->axis(1) and tv2->axis(1) must have the
  // same size, but we can't prove it, so this should throw an error.
  ASSERT_ANY_THROW(tv3->computeAt(tv4, -1));
}

TEST(NVFuserTest, FusionBiasGeluFwd_CUDA) {
  Fusion fusion;
  FusionGuard fg(&fusion);

  const float k_079 = 0.79788456;
  const float k_004 = 0.044715;

  // bias vector
  auto t0 = makeSymbolicTensor(1, DataType::Half);
  fusion.addInput(t0);
  auto t1 = castOp(DataType::Float, t0);
  // input tensor
  auto t2 = makeSymbolicTensor(3, DataType::Half);
  fusion.addInput(t2);
  auto t3 = castOp(DataType::Float, t2);
  auto t4 = broadcast(t1, {true, true, false});
  auto t5 = add(t4, t3);
  auto t6 = mul(t5, new Double(0.5));
  auto t7 = mul(t5, new Double(k_079));
  auto t8 = mul(t5, new Double(k_004));
  auto t9 = mul(t8, t5);
  auto t10 = add(t9, new Int(1));
  auto t11 = mul(t7, t10);
  auto t12 = unaryOp(UnaryOpType::Tanh, t11);
  auto t13 = add(t12, new Double(1));
  auto t14 = mul(t6, t13);
  auto t15 = castOp(DataType::Half, t14);
  fusion.addOutput(t15);

  auto options = at::TensorOptions().dtype(at::kHalf).device(at::kCUDA, 0);
  at::manual_seed(0);
  c10::IntArrayRef input_shape{6, 512, 4096};
  c10::IntArrayRef bias_shape{4096};

  auto at_input = at::randn(input_shape, options);
  auto at_bias = at::randn(bias_shape, options);

  auto at_x =
      at_bias.to(c10::ScalarType::Float) + at_input.to(c10::ScalarType::Float);
  auto aten_output_float =
      at_x * 0.5 * (1.0 + (k_079 * at_x * (1 + k_004 * at_x * at_x)).tanh());
  auto aten_output = aten_output_float.to(c10::ScalarType::Half);

  std::vector<IValue> aten_inputs = {at_bias, at_input};
  scheduleFusion(&fusion, aten_inputs);

  FusionExecutor fe;
  fe.compileFusion(&fusion);

  auto cg_outputs = fe.runFusion(aten_inputs);

  testValidate(
      &fusion, cg_outputs, aten_inputs, {aten_output}, __LINE__, __FILE__);
}

TEST(NVFuserTest, FusionBiasGeluBwd_CUDA) {
  Fusion fusion;
  FusionGuard fg(&fusion);

  const float k_079 = 0.79788456;
  const float k_004 = 0.044715;
  const float k_010 = 0.1070322243;

  // gradient tensor
  auto t0 = makeSymbolicTensor(3, DataType::Half);
  fusion.addInput(t0);
  auto t1 = castOp(DataType::Float, t0);
  // bias tensor
  auto t2 = makeSymbolicTensor(1, DataType::Half);
  fusion.addInput(t2);
  auto t3 = castOp(DataType::Float, t2);
  // input tensor
  auto t4 = makeSymbolicTensor(3, DataType::Half);
  fusion.addInput(t4);
  auto t5 = castOp(DataType::Float, t4);
  auto t6 = broadcast(t3, {true, true, false});
  auto t7 = add(t6, t5);
  auto t8 = mul(t7, new Double(k_079));
  auto t9 = mul(t7, new Double(k_004));
  auto t10 = mul(t9, t7);
  auto t11 = add(t10, new Int(1));
  auto t12 = mul(t8, t11);
  auto t13 = unaryOp(UnaryOpType::Tanh, t12);
  auto t14 = mul(t7, new Double(0.5));
  auto t15 = mul(t13, t13);
  auto t16 = unaryOp(UnaryOpType::Neg, t15);
  auto t17 = add(t16, new Int(1));
  auto t18 = mul(t7, new Double(k_010));
  auto t19 = mul(t18, t7);
  auto t20 = add(t19, new Double(k_079));
  auto t21 = mul(t17, t20);
  auto t22 = mul(t14, t21);
  auto t23 = add(t13, new Int(1));
  auto t24 = mul(t23, new Double(0.5));
  auto t25 = add(t22, t24);
  auto t26 = mul(t25, t1);
  // Save float output for validation
  fusion.addOutput(t26);
  auto t27 = castOp(DataType::Half, t26);
  fusion.addOutput(t27);

  auto options = at::TensorOptions().dtype(at::kHalf).device(at::kCUDA, 0);
  at::manual_seed(0);
  c10::IntArrayRef input_shape{6, 512, 4096};
  c10::IntArrayRef bias_shape{4096};
  auto at_input = at::randn(input_shape, options);
  auto at_bias = at::randn(bias_shape, options);
  auto at_grad = at::randn(input_shape, options);

  auto at_x =
      at_bias.to(c10::ScalarType::Float) + at_input.to(c10::ScalarType::Float);
  auto at_tanh_out = (k_079 * at_x * (1 + k_004 * at_x * at_x)).tanh();
  auto at_ff = 0.5 * at_x *
          ((1 - at_tanh_out * at_tanh_out) * (k_079 + k_010 * at_x * at_x)) +
      0.5 * (1 + at_tanh_out);
  auto at_out = at_ff * at_grad;
  auto at_out_half = at_out.to(c10::ScalarType::Half);

  std::vector<IValue> aten_inputs = {at_grad, at_bias, at_input};
  std::vector<at::Tensor> aten_outputs = {at_out, at_out_half};

  scheduleFusion(&fusion, aten_inputs);

  FusionExecutor fe;
  fe.compileFusion(&fusion);

  auto cg_outputs = fe.runFusion(aten_inputs);

  testValidate(
      &fusion, cg_outputs, aten_inputs, aten_outputs, __LINE__, __FILE__);
}

// Reproducer of issue #459
TEST(NVFuserTest, FusionIssue459_CUDA) {
  Fusion fusion;
  FusionGuard fg(&fusion);

  auto tv0 = makeSymbolicTensor(1);
  fusion.addInput(tv0);
  auto tv1 = makeSymbolicTensor(2);
  fusion.addInput(tv1);

  auto tv2 = add(tv0, new Double(1));
  auto tv3 = broadcast(tv2, {true, false});
  auto tv4 = add(tv1, tv3);

  // Create two outputs from the final arithmetic result
  auto tv5 = add(tv4, new Double(1));
  fusion.addOutput(tv5);
  auto tv6 = add(tv4, new Double(1));
  fusion.addOutput(tv6);

  // Scheduling
  for (auto output : ir_utils::filterByType<TensorView>(fusion.outputs())) {
    output->merge(-2, -1);
  }
  for (auto output : ir_utils::filterByType<TensorView>(fusion.outputs())) {
    output->split(0, 128);
  }

  tv0->computeAt(tv5, -1);

  tv6->axis(0)->parallelize(ParallelType::BIDx);
  tv6->axis(1)->parallelize(ParallelType::TIDx);

  auto options = at::TensorOptions().dtype(at::kFloat).device(at::kCUDA, 0);
  at::manual_seed(0);
  const int numel_x = 10;
  const int numel_y = 20;
  auto t0 = at::randn({numel_x}, options);
  auto t1 = at::randn({numel_y, numel_x}, options);
  auto aten_output = (t0 + 1).unsqueeze(0) + t1 + 1;

  std::vector<IValue> aten_inputs = {t0, t1};

  torch::jit::fuser::cuda::FusionExecutor fe;
  fe.compileFusion(&fusion);

  auto cg_outputs = fe.runFusion(aten_inputs);

  testValidate(
      &fusion,
      cg_outputs,
      aten_inputs,
      {aten_output, aten_output},
      __LINE__,
      __FILE__);
}

TEST(NVFuserTest, FusionSmemIndexingSimple_CUDA) {
  Fusion fusion;
  FusionGuard fg(&fusion);

  auto tv0 = makeSymbolicTensor(2);
  fusion.addInput(tv0);
  auto tv1 = add(tv0, new Double(1));
  auto tv2 = add(tv1, new Double(1));
  auto tv3 = add(tv2, new Double(1));
  fusion.addOutput(tv3);

  tv3->axis(0)->parallelize(ParallelType::BIDx);
  tv3->axis(1)->parallelize(ParallelType::TIDx);

  tv0->computeAt(tv3, -1);

  tv1->setMemoryType(MemoryType::Shared);
  tv2->setMemoryType(MemoryType::Global);

  FusionExecutor fe;
  fe.compileFusion(&fusion);

  auto options = at::TensorOptions().dtype(at::kFloat).device(at::kCUDA, 0);

  auto aten_input = at::randn({12, 34}, options);
  at::Tensor aten_output = aten_input + 1.0 + 1.0 + 1.0;

  auto cg_outputs = fe.runFusion({aten_input});

  testValidate(
      &fusion, cg_outputs, {aten_input}, {aten_output}, __LINE__, __FILE__);
}

TEST(NVFuserTest, FusionSmemIndexing_CUDA) {
  Fusion fusion;
  FusionGuard fg(&fusion);

  // Symbolic integers we will use for runtime tiling
  Int* symbolic_m_tile_dim = new Int();
  Int* symbolic_split_k_tile_dim = new Int();
  Int* symbolic_block_k_tile_dim = new Int();
  // Compile-time integer for tiling
  int n_smem_tile = 32;

  // Symbolic 2D tensors TV0[M, K], TV1[K, N]
  TensorView* tv0 = makeSymbolicTensor(2);
  TensorView* tv1 = makeSymbolicTensor(2);

  // Broadcast tv0 to [M, K, *]
  TensorView* tv2 = broadcast(tv0, {false, false, true});
  // Broadcast tv1 to [*, K, N]
  TensorView* tv3 = broadcast(tv1, {true, false, false});

  // Pointwise multiplication resulting in tv3[M, K, N]
  TensorView* tv4 = mul(tv2, tv3);

  // Sum the K-dim
  TensorView* tv5 = sum(tv4, {1});

  // Register inputs and outputs
  fusion.addInput(tv0);
  fusion.addInput(tv1);
  fusion.addOutput(tv5);

  // Register runtime tile dims as inputs
  fusion.addInput(symbolic_m_tile_dim);
  fusion.addInput(symbolic_split_k_tile_dim);
  fusion.addInput(symbolic_block_k_tile_dim);

  // Make a 3D tile, mix of symbolic and constant, do in reverse order because
  // dims are inserted
  tv5->split(2, n_smem_tile);
  tv5->split(1, symbolic_block_k_tile_dim);
  tv5->split(1, symbolic_split_k_tile_dim);
  tv5->split(0, symbolic_m_tile_dim);

  // Reorder so all outer tiles are in the leftmost 3 positions
  tv5->reorder({{1, 5}, {5, 1}});

  // Factor out the outer reduction IterDomain, then run the inter-cta
  // reduction, and intra-cta reduction
  auto tv6 = tv5->rFactor({2});

  // Scope computations
  tv6->computeAt(tv5, 2);

  tv6->reorder({
      {2, -2},
      {3, -1},
      {4, 2},
      {5, 3},
      {6, 4},
  });

  // Setup compute at schedule
  tv0->computeAt(tv6, 3);
  tv1->computeAt(tv6, 3);
  tv4->computeAt(tv6, -1);

  // Cache smem tiles
  tv2->setMemoryType(MemoryType::Shared);
  tv3->setMemoryType(MemoryType::Shared);
  tv4->setMemoryType(MemoryType::Shared);
  tv6->setMemoryType(MemoryType::Shared);

  tv5->axis(0)->parallelize(ParallelType::BIDz);
  tv5->axis(1)->parallelize(ParallelType::BIDy);

  std::vector<TensorView*> tv_list = {tv2, tv3, tv4, tv5, tv6};
  for (auto tv : tv_list) {
    tv->axis(-2)->parallelize(ParallelType::TIDz);
    tv->axis(-1)->parallelize(ParallelType::TIDy);
  }

  constexpr int M = 31, K = 65, N = 32;

  auto options = at::TensorOptions().dtype(at::kFloat).device(at::kCUDA, 0);
  at::Tensor t0 = at::randn({M, K}, options);
  at::Tensor t1 = at::randn({K, N}, options);

  at::Tensor aten_output =
      mul(t0.unsqueeze(2), t1.unsqueeze(0)).to(at::kDouble).sum(1);

  // A, B, m_tile_dim, split_k, intra_cta_tile
  std::vector<IValue> aten_inputs = {t0, t1, 3, 4, 5};

  torch::jit::fuser::cuda::FusionExecutor fe;
  fe.compileFusion(&fusion);

  auto cg_outputs = fe.runFusion(aten_inputs);

  testValidate(
      &fusion, cg_outputs, aten_inputs, {aten_output}, __LINE__, __FILE__);
}

// Reproducer of issue 408
TEST(NVFuserTest, FusionCacheBeforeReduction_CUDA) {
  Fusion fusion;
  FusionGuard fg(&fusion);

  auto tv0 = makeSymbolicTensor(2);
  fusion.addInput(tv0);
  auto tv1 = add(tv0, new Double(1));
  auto tv2 = sum(tv1, {1});
  fusion.addOutput(tv2);

  tv2->split(0, 4);
  tv0->computeAt(tv2, -1);

  auto tv2_cache = tv2->cache_before();
  tv2_cache->axis(-1)->parallelize(ParallelType::TIDx);

  FusionExecutor fe;
  fe.compileFusion(&fusion);

  const int numel_x = 100;
  const int numel_y = 200;
  auto options = at::TensorOptions().dtype(at::kFloat).device(at::kCUDA, 0);

  at::Tensor aten_input = at::randn({numel_x, numel_y}, options);
  at::Tensor cg_output = at::empty({numel_x}, options);

  auto aten_output = (aten_input + 1).to(at::kDouble).sum({1});

  fe.runFusion({aten_input}, {cg_output});

  testValidate(
      &fusion, {cg_output}, {aten_input}, {aten_output}, __LINE__, __FILE__);
}

TEST(NVFuserTest, FusionCacheBeforeReduction2_CUDA) {
  Fusion fusion;
  FusionGuard fg(&fusion);

  auto tv0 = makeSymbolicTensor(3);
  fusion.addInput(tv0);
  auto tv1 = add(tv0, new Double(1));
  auto tv2 = sum(tv1, {1});
  auto tv3 = add(tv2, new Double(1));
  fusion.addOutput(tv2);
  fusion.addOutput(tv3);

  tv2->computeAt(tv3, 1);
  tv0->computeAt(tv2, -1);

  auto tv4 = tv2->cache_before();

  tv3->axis(0)->parallelize(ParallelType::BIDx);
  tv1->axis(-1)->parallelize(ParallelType::TIDx);
  tv2->axis(-1)->parallelize(ParallelType::TIDx);
  tv3->axis(-1)->parallelize(ParallelType::TIDx);
  tv4->axis(-1)->parallelize(ParallelType::TIDx);

  FusionExecutor fe;
  fe.compileFusion(&fusion);

  const int numel_x = 10;
  const int numel_y = 20;
  const int numel_z = 30;
  auto options = at::TensorOptions().dtype(at::kFloat).device(at::kCUDA, 0);

  at::Tensor aten_input = at::randn({numel_x, numel_y, numel_z}, options);
  auto t2 = (aten_input + 1).to(at::kDouble).sum({1});
  auto t3 = t2 + 1;
  std::vector<at::Tensor> aten_outputs = {t2, t3};

  auto cg_outputs = fe.runFusion({aten_input});

  testValidate(
      &fusion, cg_outputs, {aten_input}, aten_outputs, __LINE__, __FILE__);
}

TEST(NVFuserTest, FusionIssue367_CUDA) {
  Fusion fusion;
  FusionGuard fg(&fusion);

  // Symbolic integers we will use for runtime tiling
  Int* symbolic_m_tile_dim = new Int();
  Int* symbolic_split_k_tile_dim = new Int();
  Int* symbolic_block_k_tile_dim = new Int();
  // Compile-time integer for tiling
  int n_smem_tile = 32;

  // Symbolic 2D tensors TV0[M, K], TV1[K, N]
  TensorView* tv0 = makeSymbolicTensor(2);
  TensorView* tv1 = makeSymbolicTensor(2);

  // Broadcast tv0 to [M, K, *]
  TensorView* tv2 = broadcast(tv0, {false, false, true});
  // Broadcast tv1 to [*, K, N]
  TensorView* tv3 = broadcast(tv1, {true, false, false});

  // Pointwise multiplication resulting in tv3[M, K, N]
  TensorView* tv4 = mul(tv2, tv3);

  // Sum the K-dim
  TensorView* tv5 = sum(tv4, {1});

  // Register inputs and outputs
  fusion.addInput(tv0);
  fusion.addInput(tv1);
  fusion.addOutput(tv5);

  // Register runtime tile dims as inputs
  fusion.addInput(symbolic_m_tile_dim);
  fusion.addInput(symbolic_split_k_tile_dim);
  fusion.addInput(symbolic_block_k_tile_dim);

  // Make a 3D tile, mix of symbolic and constant, do in reverse order because
  // dims are inserted
  tv5->split(2, n_smem_tile);
  tv5->split(1, symbolic_block_k_tile_dim);
  tv5->split(1, symbolic_split_k_tile_dim);
  tv5->split(0, symbolic_m_tile_dim);

  // tv5[M/m_tile, m_tile, r{K/split_k/block_k}, r{split_k}, r{block_k}, N/32,
  // 32]
  tv5->reorder({{1, 5}, {5, 1}});
  // tv5[M/m_tile, N/32, r{K/split_k/block_k}, r{split_k}, r{block_k},  m_tile,
  // 32]

  auto tv6 = tv5->rFactor({2});
  auto tv7 = tv5->rFactor({2});

  // Scope computations
  tv6->computeAt(tv5, 2);

  tv6->reorder({
      {2, -2},
      {3, -1},
      {4, 2},
      {5, 3},
      {6, 4},
  });

  tv7->reorder({
      {2, -2},
      {3, -1},
      {-2, 2},
      {-1, 3},
  });

  tv0->computeAt(tv6, 3);
  tv1->computeAt(tv6, 3);
  tv4->computeAt(tv6, -1);

  // Cache smem tiles
  tv2->setMemoryType(MemoryType::Shared);
  tv3->setMemoryType(MemoryType::Shared);
  tv4->setMemoryType(MemoryType::Local);
  tv6->setMemoryType(MemoryType::Local);
  tv7->setMemoryType(MemoryType::Local);

  tv5->axis(0)->parallelize(ParallelType::BIDz);
  tv5->axis(1)->parallelize(ParallelType::BIDy);

  std::vector<TensorView*> tv_list = {tv2, tv3, tv4, tv5, tv6, tv7};
  for (auto tv : tv_list) {
    tv->axis(-2)->parallelize(ParallelType::TIDz);
    tv->axis(-1)->parallelize(ParallelType::TIDy);
  }
  tv2->axis(3)->parallelize(ParallelType::TIDx);
  tv3->axis(3)->parallelize(ParallelType::TIDx);
  tv4->axis(3)->parallelize(ParallelType::TIDx);
  tv6->axis(3)->parallelize(ParallelType::TIDx);
  tv7->axis(2)->parallelize(ParallelType::TIDx);

  tv2->axis(4)->parallelize(ParallelType::BIDx);
  tv3->axis(4)->parallelize(ParallelType::BIDx);
  tv4->axis(4)->parallelize(ParallelType::BIDx);
  tv6->axis(4)->parallelize(ParallelType::BIDx);
  tv7->axis(3)->parallelize(ParallelType::BIDx);
  tv5->axis(2)->parallelize(ParallelType::BIDx);

  constexpr int M = 3, K = 6, N = 16;

  auto options = at::TensorOptions().dtype(at::kFloat).device(at::kCUDA, 0);

  at::Tensor t0 = at::randn({M, K}, options);
  at::Tensor t1 = at::randn({K, N}, options);

  // A, B, m, split_k, block_k
  std::vector<IValue> aten_inputs = {t0, t1, 2, 2, 3};
  at::Tensor aten_output =
      mul(t0.unsqueeze(2), t1.unsqueeze(0)).to(at::kDouble).sum(1);

  torch::jit::fuser::cuda::FusionExecutor fe;
  fe.compileFusion(&fusion);
  auto cg_outputs = fe.runFusion(aten_inputs);

  testValidate(
      &fusion, cg_outputs, aten_inputs, {aten_output}, __LINE__, __FILE__);
}

TEST(NVFuserTest, FusionIssue468_CUDA) {
  Fusion fusion;
  FusionGuard fg(&fusion);

  auto tv0 = makeSymbolicTensor(2);
  fusion.addInput(tv0);
  auto tv1 = sum(tv0, {1});
  auto tv2 = sum(tv1, {0});
  fusion.addOutput(tv2);

  tv1->axis(0)->parallelize(ParallelType::TIDy);
  tv1->axis(1)->parallelize(ParallelType::TIDx);

  tv2->axis(0)->parallelize(ParallelType::TIDy);

  auto options = at::TensorOptions().dtype(at::kFloat).device(at::kCUDA, 0);
  at::Tensor aten_input = at::randn({10, 100}, options);
  at::Tensor aten_output = aten_input.to(at::kDouble).sum({1}).sum({0});

  torch::jit::fuser::cuda::FusionExecutor fe;
  fe.compileFusion(&fusion);
  auto cg_outputs = fe.runFusion({aten_input});

  testValidate(
      &fusion, cg_outputs, {aten_input}, {aten_output}, __LINE__, __FILE__);
}

TEST(NVFuserTest, FusionIssue363_CUDA) {
  Fusion fusion;
  FusionGuard fg(&fusion);

  // Symbolic 2D tensors TV0[M, K], TV1[K, N]
  TensorView* tv0 = makeSymbolicTensor(2);
  TensorView* tv1 = makeSymbolicTensor(2);

  // Broadcast tv0 to [M, K, *]
  TensorView* tv2 = broadcast(tv0, {false, false, true});
  // Broadcast tv1 to [*, K, N]
  TensorView* tv3 = broadcast(tv1, {true, false, false});

  // Pointwise multiplication resulting in tv3[M, K, N]
  TensorView* tv4 = mul(tv2, tv3);

  // Sum the K-dim
  TensorView* tv5 = sum(tv4, {1});

  // Register inputs and outputs
  fusion.addInput(tv0);
  fusion.addInput(tv1);
  fusion.addOutput(tv5);

  tv2->setMemoryType(MemoryType::Global);
  tv3->setMemoryType(MemoryType::Global);
  tv4->setMemoryType(MemoryType::Global);

  tv0->computeAt(tv5, -1);
  tv1->computeAt(tv5, -1);

  tv5->axis(0)->parallelize(ParallelType::BIDz);
  tv5->axis(1)->parallelize(ParallelType::BIDy);

  tv5->axis(2)->parallelize(ParallelType::BIDx);

  constexpr int M = 3, K = 6, N = 16;

  auto options = at::TensorOptions().dtype(at::kFloat).device(at::kCUDA, 0);

  at::Tensor t0 = at::randn({M, K}, options);
  at::Tensor t1 = at::randn({K, N}, options);
  at::Tensor aten_output =
      mul(t0.unsqueeze(2), t1.unsqueeze(0)).to(at::kDouble).sum(1);

  std::vector<IValue> aten_inputs = {t0, t1};

  torch::jit::fuser::cuda::FusionExecutor fe;
  fe.compileFusion(&fusion);
  auto cg_outputs = fe.runFusion(aten_inputs);

  testValidate(
      &fusion, cg_outputs, aten_inputs, {aten_output}, __LINE__, __FILE__);
}

TEST(NVFuserTest, FusionIssue477_CUDA) {
  Fusion fusion;
  FusionGuard fg(&fusion);

  auto tv0 = makeSymbolicTensor(1);
  fusion.addInput(tv0);
  auto tv1 = broadcast(tv0, {true, true, false});
  auto tv2 = broadcast(tv1, {true, false, false, false});
  auto tv3 = makeSymbolicTensor(4);
  fusion.addInput(tv3);
  auto tv4 = add(tv2, tv3);
  fusion.addOutput(tv4);

  tv0->computeAt(tv4, -3);

  TORCH_CHECK(tv1->getThisComputeAtAxis() == 1);
  TORCH_CHECK(tv1->getRelativeComputeAtAxis() == 2);
}

TEST(NVFuserTest, FusionIssue484_CUDA) {
  Fusion fusion;
  FusionGuard fg(&fusion);

  auto tv0 = makeSymbolicTensor(2);
  fusion.addInput(tv0);
  auto tv1 = sum(tv0, {1});
  auto tv2 = add(tv1, new Double(0));
  fusion.addOutput(tv2);

  tv1->setMemoryType(MemoryType::Global);
  tv1->axis(1)->parallelize(ParallelType::TIDx);

  constexpr int M = 100;

  auto options = at::TensorOptions().dtype(at::kFloat).device(at::kCUDA, 0);

  at::Tensor aten_input = at::randn({M, M}, options);
  at::Tensor aten_output = aten_input.to(at::kDouble).sum({1});

  torch::jit::fuser::cuda::FusionExecutor fe;
  fe.compileFusion(&fusion);
  auto cg_outputs = fe.runFusion({aten_input});

  testValidate(
      &fusion, cg_outputs, {aten_input}, {aten_output}, __LINE__, __FILE__);
}

TEST(NVFuserTest, Issue329_CUDA) {
  Fusion fusion;
  FusionGuard fg(&fusion);

  auto tv0 = makeSymbolicTensor(2);
  fusion.addInput(tv0);
  auto tv1 = add(tv0, new Double(1));
  auto tv2 = sum(tv1, {1});
  fusion.addOutput(tv2);
  auto tv3 = sum(tv1, {1});
  fusion.addOutput(tv3);

  tv1->computeAt(tv2, -1);

  auto options = at::TensorOptions().dtype(at::kFloat).device(at::kCUDA, 0);

  c10::IntArrayRef t0_shape{17, 19};
  auto aten_input = at::randn(t0_shape, options);
  auto t2 = (aten_input + 1).to(at::kDouble).sum({1});
  auto t3 = (aten_input + 1).to(at::kDouble).sum({1});
  std::vector<at::Tensor> aten_outputs = {t2, t3};

  FusionExecutor fe;
  fe.compileFusion(&fusion);

  auto cg_outputs = fe.runFusion({aten_input});

  testValidate(
      &fusion, cg_outputs, {aten_input}, aten_outputs, __LINE__, __FILE__);
}

TEST(NVFuserTest, FusionIssue382_CUDA) {
  Fusion fusion;
  FusionGuard fg(&fusion);

  auto tv0 = makeSymbolicTensor(2);
  fusion.addInput(tv0);

  auto tv1 = add(tv0, new Double(1));
  auto tv2 = broadcast(tv1, {false, false, true});
  auto tv3 = makeSymbolicTensor(3);
  fusion.addInput(tv3);
  auto tv4 = add(tv2, tv3);
  fusion.addOutput(tv4);

  tv2->merge(1);
  tv4->merge(1);

  tv1->computeAt(tv4, 1);

  tv4->axis(0)->parallelize(ParallelType::BIDx);

  tv1->setMemoryType(MemoryType::Global);
  tv2->setMemoryType(MemoryType::Global);

  torch::jit::fuser::cuda::FusionExecutor fe;
  fe.compileFusion(&fusion);

  const int numel_x = 12;
  const int numel_y = 34;
  const int numel_z = 56;

  auto options = at::TensorOptions().dtype(at::kFloat).device(at::kCUDA, 0);
  at::manual_seed(0);
  auto t0 = at::randn({numel_x, numel_y}, options);
  auto t3 = at::randn({numel_x, numel_y, numel_z}, options);

  std::vector<IValue> aten_inputs = {t0, t3};
  auto aten_output = (t0 + 1).unsqueeze(-1) + t3;

  auto cg_outputs = fe.runFusion(aten_inputs);

  testValidate(
      &fusion, cg_outputs, aten_inputs, {aten_output}, __LINE__, __FILE__);
}

TEST(NVFuserTest, Issue507_CUDA) {
  Fusion fusion;
  FusionGuard fg(&fusion);

  auto tv0 = makeSymbolicTensor(2);
  fusion.addInput(tv0);
  auto tv1 = add(tv0, new Double(1));
  auto tv2 = add(tv1, new Double(1));
  fusion.addOutput(tv2);

  tv1->setMemoryType(MemoryType::Shared);

  tv1->axis(1)->parallelize(ParallelType::TIDx);
  tv2->axis(1)->parallelize(ParallelType::TIDx);
  tv1->axis(0)->parallelize(ParallelType::BIDx);
  tv2->axis(0)->parallelize(ParallelType::BIDx);

  auto options = at::TensorOptions().dtype(at::kFloat).device(at::kCUDA, 0);

  c10::IntArrayRef t0_shape{17, 19};
  auto aten_input = at::randn(t0_shape, options);
  auto t1 = (aten_input + 1);
  auto aten_output = (t1 + 1);

  FusionExecutor fe;
  fe.compileFusion(&fusion);

  auto cg_outputs = fe.runFusion({aten_input});

  testValidate(
      &fusion, cg_outputs, {aten_input}, {aten_output}, __LINE__, __FILE__);
}

TEST(NVFuserTest, FusionIssue532_CUDA) {
  Fusion fusion;
  FusionGuard fg(&fusion);

  // Algorithm
  TensorView* tv0 = makeSymbolicTensor(1);
  TensorView* tv1 = add(tv0, new Double(1));
  TensorView* tv2 = add(tv1, new Double(1));
  fusion.addInput(tv0);
  fusion.addOutput(tv2);

  const int M_BLOCK = 64;
  const int M_THREAD = 4;

  tv2->split(0, M_BLOCK);
  // tv2: [M/M_BLOCK, M_BLOCK]
  tv1->computeAt(tv2, 1);
  // tv1: [M/M_BLOCK, M_BLOCK]

  tv1->split(-1, M_BLOCK / M_THREAD);
  // tv1: [M/M_BLOCK, M_THREAD, M_BLOCK / M_THREAD]

  tv2->split(-1, M_THREAD);
  // tv2: [M/M_BLOCK, M_BLOCK / M_THREAD, M_THREAD]

  constexpr int M = 1000;

  auto options = at::TensorOptions().dtype(at::kFloat).device(at::kCUDA, 0);
  at::manual_seed(0);
  at::Tensor t0 = at::randn({M}, options);
  std::vector<IValue> aten_inputs = {t0};

  FusionExecutor fe;
  fe.compileFusion(&fusion);
  auto outputs = fe.runFusion(aten_inputs);

  at::Tensor aten_output = t0 + 1 + 1;

  testValidate(
      &fusion, outputs, aten_inputs, {aten_output}, __LINE__, __FILE__);
}

TEST(NVFuserTest, FusionLoopUnswitch_CUDA) {
  Fusion fusion;
  FusionGuard fg(&fusion);

  // Algorithm
  TensorView* tv0 = makeSymbolicTensor(1);
  TensorView* tv1 = add(tv0, new Double(1));
  TensorView* tv2 = add(tv1, new Double(1));
  fusion.addInput(tv0);
  fusion.addOutput(tv2);

  tv2->split(0, 32);
  tv1->computeAt(tv2, -1);

  tv2->axis(1)->parallelize(ParallelType::Unswitch);

  constexpr int M = 1000;

  auto options = at::TensorOptions().dtype(at::kFloat).device(at::kCUDA, 0);
  at::manual_seed(0);
  at::Tensor t0 = at::randn({M}, options);
  std::vector<IValue> aten_inputs = {t0};

  FusionExecutor fe;
  fe.compileFusion(&fusion);
  auto outputs = fe.runFusion(aten_inputs);

  at::Tensor aten_output = t0 + 1 + 1;

  testValidate(
      &fusion, outputs, aten_inputs, {aten_output}, __LINE__, __FILE__);
}

TEST(NVFuserTest, FusionIssue549_CUDA) {
  Fusion fusion;
  FusionGuard fg(&fusion);

  // Set up your input tensor views
  TensorView* tv0 = makeSymbolicTensor(2); // M, K
  TensorView* tv1 = makeSymbolicTensor(2); // K, N
  fusion.addInput(tv0);
  fusion.addInput(tv1);

  auto tv2 = add(tv0, new Double(1));

  TensorView* tv3 = broadcast(tv2, {false, false, true});
  // tv3[I0, I1, B] = tv0[I0, I1]

  TensorView* tv4 = broadcast(tv1, {true, false, false});
  // tv4[B, I1, I2] = tv1[I1, I2]

  // tv5[I0, I1, I2] = tv3[I0, I1, B] * tv4[B, I1, I2]
  TensorView* tv5 = mul(tv3, tv4);
  // tv6[I0, R1, I2] = tv5[I0, I1, I2]
  TensorView* tv6 = sum(tv5, {1});
  fusion.addOutput(tv6);

  tv6->split(1, 32);
  // tv6[I0, R1o, R1i{32}, I2]

  auto tv7 = tv6->rFactor({1});
  // tv7[I0, R1o, I1i{32}, I2] = tv5[I0, I1, I2]
  // tv6[I0,    , R1i{32}, I2] = tv7[I0, R1o, I1i{32}, I2]

  tv6->split(0, 4);
  tv6->split(-1, 4);
  // tv6[I0o, I0i{4}, R1i{32}, I2o, I2i{4}]
  // tv6[I0o, I0i{4}, R1i{32}, I2o, I2i{4}]

  tv0->computeAt(tv6, -1);
  tv1->computeAt(tv6, -1);

  // tv7[I0o, I0i{4}, R1o, I1i{32}, I2o, I2i{4}]
  // tv6[I0o, I0i{4},    , R1i{32}, I2o, I2i{4}]
  //--> (line symbolizes compute at location)
  // tv5[I0o, I0i{4}, I1i{32}, I2o, I2i{4}|, I1o]
  // tv7[I0o, I0i{4}, I1i{32}, I2o, I2i{4}|, R1o]
  // tv6[I0o, I0i{4}, R1i{32}, I2o, I2i{4}|]

  tv0->computeAt(tv7, -1);
  tv1->computeAt(tv7, -1);
  // tv5[I0o, I0i{4}, I1i{32}, I2o, I2i{4}, I1o |]
  // tv7[I0o, I0i{4}, I1i{32}, I2o, I2i{4}, R1o |]
  // tv6[I0o, I0i{4}, R1i{32}, I2o, I2i{4}|]

  tv6->axis(0)->parallelize(ParallelType::BIDz);
  tv6->axis(1)->parallelize(ParallelType::TIDz);

  tv6->axis(-2)->parallelize(ParallelType::BIDy);
  tv6->axis(-1)->parallelize(ParallelType::TIDy);

  tv6->axis(2)->parallelize(ParallelType::TIDx);
  tv7->axis(2)->parallelize(ParallelType::TIDx);

  constexpr int M = 65, K = 33, N = 17;

  auto options = at::TensorOptions().dtype(at::kFloat).device(at::kCUDA, 0);

  at::Tensor t0 = at::randn({M, K}, options);
  at::Tensor t1 = at::randn({K, N}, options);

  FusionExecutor fe;
  fe.compileFusion(&fusion);
  // Lets specify a few bounds in launch params to make sure it works
  fe.runFusion({t0, t1}, LaunchParams(1, -1, -1, 32, 4, 4));

  // Make sure bad launch params throws
  ASSERT_ANY_THROW(fe.runFusion({t0, t1}, LaunchParams(1, 2, 3, 4, 5, 6)));

  // Don't specify any launch params
  auto cg_outputs = fe.runFusion({t0, t1});

  auto aten_output = (t0 + 1).to(at::kDouble).matmul(t1.to(at::kDouble));

  testValidate(
      &fusion, cg_outputs, {t0, t1}, {aten_output}, __LINE__, __FILE__);
}

TEST(NVFuserTest, simplecompileRtc) {
  FusionExecutor fe;
  std::string kernel = R"(
__global__ void kernel1(Tensor<float, 1> T0, Tensor<float, 1> T1) {
  if(threadIdx.x==0){
    for(size_t ki28 = 0; ki28 < T0.size[0]; ++ki28) {
      T1[ki28*T1.stride[0]] = T0[ki28*T0.stride[0]]*2;
    }
  }
}
    )";
  fe.compileRtc(kernel, "CudaCodeGen::kernel1");
  LaunchParams lp(
      256, // gdimx
      1, // gdimy
      1, // gdimz
      1, // bdimx
      1, // bdimy
      1 // bdimz
  );
  lp.setSmem(0);
  const auto options =
      at::TensorOptions().dtype(at::kFloat).device(at::kCUDA, 0);
  const std::vector<int64_t> tensor_dims = {8};
  auto in0 = at::randn(tensor_dims, options);
  auto out0 = at::empty_like(in0);
  fe.runRtc(lp, {in0, out0});

  auto out_ref = in0 * 2;
  TORCH_CHECK(out_ref.allclose(out0));
}

TEST(NVFuserTest, serialWelford) {
  FusionExecutor fe;
  int x = 128, y = 64, z = 64;

  std::string kernel = R"(
__global__ void kernel1(
    Tensor<float,3> inp,
    Tensor<float,1> out_var,
    Tensor<float,1> out_avg
){
    for(int i0=0;i0<inp.size[0];i0++){
        float tmp_M2=0;
        float tmp_avg=0;
        long tmp_N=0;
        for(int i1=0;i1<inp.size[1];i1++){
            for(int i2=0;i2<inp.size[2];i2++){
                welfordCombine(
                    tmp_M2,
                    tmp_avg,
                    tmp_N,
                    0.f,
                    inp[i0*inp.stride[0]+
                        i1*inp.stride[1]+
                        i2*inp.stride[2]],
                    (long)1
                );
            }
        }
        out_var[i0*out_var.stride[0]]=
            tmp_M2/(tmp_N);
        out_avg[i0*out_var.stride[0]]=
            tmp_avg;
    }
}
    )";
  fe.compileRtc(kernel, "CudaCodeGen::kernel1");
  LaunchParams lp(
      1, // gdimx
      1, // gdimy
      1, // gdimz
      1, // bdimx
      1, // bdimy
      1 // bdimz
  );
  lp.setSmem(0);
  const auto options =
      at::TensorOptions().dtype(at::kFloat).device(at::kCUDA, 0);
  const std::vector<int64_t> tensor_dims = {x, y, z};
  auto in0 = at::randn(tensor_dims, options);
  auto out_var = at::empty({x}, options);
  auto out_avg = at::empty({x}, options);
  fe.runRtc(lp, {in0, out_var, out_avg});

  TORCH_CHECK(in0.var({1, 2}, false).allclose(out_var));
  TORCH_CHECK(in0.mean({1, 2}).allclose(out_avg, /*rtol*/ 1e-5, /*atol*/ 1e-6));
}

TEST(NVFuserTest, blockWelford) {
  FusionExecutor fe;
  int x = 7, y = 8, z = 9;

  std::string kernel = R"(
__global__ void kernel1(
    Tensor<float,2> inp,
    Tensor<float,1> out_var,
    Tensor<float,1> out_avg,
    Tensor<float,1> init_var,
    Tensor<float,1> init_avg,
    Tensor<long,0> init_N
){
    //actual generated kernel will use dynamic shared mem,
    // here is just for prototype
    __shared__ float mem_M2[512];
    __shared__ float mem_avg[512];
    __shared__ long mem_N[512];
    float in=inp[threadIdx.x*inp.stride[0]+
                        threadIdx.y*inp.stride[1]];
    float tmp_M2;
    float tmp_avg;
    long tmp_N;
    blockWelford<false,true,false>(
        tmp_M2,
        tmp_avg,
        tmp_N,
        0.f,
        in,
        (long)1,
        threadIdx,
        blockDim,
        (float*)mem_M2,
        (float*)mem_avg,
        (long*)mem_N,
        (bool)(threadIdx.x<inp.size[0]),
        0.f);
    __syncthreads();
    if(threadIdx.x<out_var.size[0] && threadIdx.y==0){
        welfordCombine(
                    tmp_M2,
                    tmp_avg,
                    tmp_N,
                    init_var[threadIdx.x*init_var.stride[0]]*init_N[0],
                    init_avg[threadIdx.x*init_avg.stride[0]],
                    init_N[0]
                );
        out_var[threadIdx.x*out_var.stride[0]]=tmp_M2/(tmp_N);
        out_avg[threadIdx.x*out_avg.stride[0]]=tmp_avg;
    }
}
    )";
  fe.compileRtc(kernel, "CudaCodeGen::kernel1");
  LaunchParams lp(
      1, // gdimx
      1, // gdimy
      1, // gdimz
      x, // bdimx
      y, // bdimy
      1 // bdimz
  );
  lp.setSmem(0);
  const auto options =
      at::TensorOptions().dtype(at::kFloat).device(at::kCUDA, 0);
  const std::vector<int64_t> tensor_dims = {x, y};
  const std::vector<int64_t> init_dims = {x, z};

  // generate initial values
  auto init_in = at::randn(init_dims, options);
  auto init_var = init_in.var({1}, false);
  auto init_avg = init_in.mean({1});
  auto init_N =
      at::tensor(z, at::TensorOptions().dtype(at::kLong).device(at::kCUDA, 0));

  auto in0 = at::randn(tensor_dims, options);

  // run kernel
  auto out_var = at::zeros({x}, options);
  auto out_avg = at::zeros({x}, options);
  fe.runRtc(lp, {in0, out_var, out_avg, init_var, init_avg, init_N});

  // compare with reference output
  auto cat_tensor = at::cat({init_in, in0}, 1);
  TORCH_CHECK(cat_tensor.var({1}, false).allclose(out_var));
  TORCH_CHECK(
      cat_tensor.mean({1}).allclose(out_avg, /*rtol*/ 1e-5, /*atol*/ 1e-6));
}

TEST(NVFuserTest, blockWelfordNoInit) {
  FusionExecutor fe;
  int x = 7, y = 8, z = 9;

  // need support IValue for integer input as initial count
  std::string kernel = R"(
__global__ void kernel1(
    Tensor<float,3> inp,
    Tensor<float,1> out_var,
    Tensor<float,1> out_avg
){
    //actual generated kernel will use dynamic shared mem,
    // here is just for prototype
    __shared__ float mem_M2[512];
    __shared__ float mem_avg[512];
    __shared__ long mem_N[512];
    float in=inp[threadIdx.x*inp.stride[0]+
                        threadIdx.y*inp.stride[1]+
                        threadIdx.z*inp.stride[2]];
    float tmp_M2;
    float tmp_avg;
    long tmp_N;
    blockWelford<false,true,true>(
        tmp_M2,
        tmp_avg,
        tmp_N,
        0.f,
        in,
        (long) 1,
        threadIdx,
        blockDim,
        (float*)mem_M2,
        (float*)mem_avg,
        (long*)mem_N,
        (bool)(threadIdx.x<inp.size[0]),
        0.f);
    __syncthreads();
    if(threadIdx.x<out_var.size[0] && threadIdx.y==0 && threadIdx.z==0){
        out_var[threadIdx.x*out_var.stride[0]]=tmp_M2/(tmp_N);
        out_avg[threadIdx.x*out_var.stride[0]]=tmp_avg;
    }
}
    )";
  fe.compileRtc(kernel, "CudaCodeGen::kernel1");
  LaunchParams lp(
      1, // gdimx
      1, // gdimy
      1, // gdimz
      x, // bdimx
      y, // bdimy
      z // bdimz
  );
  lp.setSmem(0);
  const auto options =
      at::TensorOptions().dtype(at::kFloat).device(at::kCUDA, 0);
  const std::vector<int64_t> tensor_dims = {x, y, z};
  auto in0 = at::randn(tensor_dims, options);
  auto out_var = at::empty({x}, options);
  auto out_avg = at::empty({x}, options);
  fe.runRtc(lp, {in0, out_var, out_avg});

  TORCH_CHECK(in0.var({1, 2}, false).allclose(out_var));
  TORCH_CHECK(in0.mean({1, 2}).allclose(out_avg, /*rtol*/ 1e-5, /*atol*/ 1e-6));
}

TEST(NVFuserTest, gridWelfordNoInit) {
  FusionExecutor fe;
  int x = 128, y = 64, z = 128;

  std::string kernel = R"(
__global__ void kernel1(
    Tensor<float,3> inp,
    Tensor<float,1> out_var,
    Tensor<float,1> out_avg,
    Tensor<float,1> work_buf_M2,
    Tensor<float,1> work_buf_avg,
    Tensor<long,1> work_buf_N,
    Tensor<int64_t,1> sync_flag
){
    __shared__ float shared_buf_M2[512];
    __shared__ float shared_buf_avg[512];
    __shared__ long shared_buf_N[512];
    float tmp_M2;
    float tmp_avg;
    long tmp_N;
    float in = inp[ blockIdx.x  * inp.stride[0]+
                    blockIdx.y  * inp.stride[1]+
                    threadIdx.x * inp.stride[2]];
    bool T_pred;
    T_pred=welford::gridWelford<
        true,true,false,
        true,false,false
    >(
        tmp_M2,
        tmp_avg,
        tmp_N,
        0.f,
        in,
        (long) 1,
        &work_buf_M2[0],
        &work_buf_avg[0],
        &work_buf_N[0],
        sync_flag,
        (float*)shared_buf_M2,
        (float*)shared_buf_avg,
        (long*)shared_buf_N,
        threadIdx.x<out_var.size[0],
        0.f);
    if(T_pred){
        out_var[threadIdx.x*out_var.stride[0]]=tmp_M2/tmp_N;
        out_avg[threadIdx.x*out_avg.stride[0]]=tmp_avg;
    }
}
    )";
  fe.compileRtc(kernel, "CudaCodeGen::kernel1");
  LaunchParams lp(
      x, // gdimx
      y, // gdimy
      1, // gdimz
      z, // bdimx
      1, // bdimy
      1 // bdimz
  );
  lp.setSmem(0);
  const auto options =
      at::TensorOptions().dtype(at::kFloat).device(at::kCUDA, 0);
  const auto options_int =
      at::TensorOptions().dtype(at::kLong).device(at::kCUDA, 0);

  const std::vector<int64_t> tensor_dims = {x, y, z};
  auto in0 = at::randn(tensor_dims, options);

  auto out_var = at::empty({z}, options);
  auto out_avg = at::empty({z}, options);
  auto work_buf_var = at::empty({x * y * z}, options);
  auto work_buf_avg = at::empty({x * y * z}, options);
  auto work_buf_N = at::empty({x * y * z}, options_int);
  auto sync_flag = at::zeros({1}, options_int);
  fe.runRtc(
      lp,
      {in0,
       out_var,
       out_avg,
       work_buf_var,
       work_buf_avg,
       work_buf_N,
       sync_flag});
  std::vector<int64_t> dims{0, 1};

  TORCH_CHECK(in0.var(dims, false).allclose(out_var));
  TORCH_CHECK(in0.mean(dims).allclose(out_avg, /*rtol*/ 1e-5, /*atol*/ 1e-6));
}

TEST(NVFuserTest, FusionGetComputeAtRelPos_CUDA) {
  {
    Fusion fusion;
    FusionGuard fg(&fusion);

    auto tv0 = makeSymbolicTensor(1);
    auto tv1 = broadcast(tv0, {false, true});
    auto tv2 = broadcast(tv1, {false, true, false});
    fusion.addInput(tv0);
    fusion.addOutput(tv2);

    tv1->computeAt(tv2, -1);

    TORCH_CHECK(tv1->getComputeAtRelPos(1) == 2);
  }
  {
    Fusion fusion;
    FusionGuard fg(&fusion);

    auto tv0 = makeSymbolicTensor(1);
    auto tv1 = broadcast(tv0, {false, true});
    auto tv2 = broadcast(tv1, {false, true, false});
    fusion.addInput(tv0);
    fusion.addOutput(tv2);

    tv2->merge(1, 2);
    tv1->computeAt(tv2, -1);

    TORCH_CHECK(tv1->getComputeAtRelPos(1) == 1);
  }
  {
    Fusion fusion;
    FusionGuard fg(&fusion);

    auto tv0 = makeSymbolicTensor(1);
    auto tv1 = broadcast(tv0, {false, true});
    auto tv2 = broadcast(tv1, {false, true, false});
    fusion.addInput(tv0);
    fusion.addOutput(tv2);

    tv2->merge(1, 2);
    tv1->computeAt(tv2, -1);

    TORCH_CHECK(tv1->getComputeAtRelPos(1) == 1);
  }
  {
    Fusion fusion;
    FusionGuard fg(&fusion);

    auto tv0 = makeSymbolicTensor(1);
    auto tv1 = add(tv0, new Double(1));
    auto tv2 = broadcast(tv1, {false, true});
    auto tv3 = broadcast(tv1, {false, true});
    fusion.addInput(tv0);
    fusion.addOutput(tv2);
    fusion.addOutput(tv3);

    tv0->computeAt(tv3, -1);

    TORCH_CHECK(tv1->getComputeAtRelPos(0) == 0);
  }
}

TEST(NVFuserTest, FusionTranspose1_CUDA) {
  Fusion fusion;
  FusionGuard fg(&fusion);

  constexpr int M = 10;
  constexpr int N = 20;

  auto tv0 = makeSymbolicTensor(2);
  auto tv1 = transpose(tv0, {{0, 1}});
  fusion.addInput(tv0);
  fusion.addOutput(tv1);

  tv1->axis(0)->parallelize(ParallelType::BIDx);
  tv1->axis(1)->parallelize(ParallelType::TIDx);

  auto options = at::TensorOptions().dtype(at::kFloat).device(at::kCUDA, 0);
  at::manual_seed(0);
  at::Tensor t0 = at::randn({M, N}, options);
  std::vector<IValue> aten_inputs = {t0};

  FusionExecutor fe;
  fe.compileFusion(&fusion);
  auto outputs = fe.runFusion(aten_inputs);

  at::Tensor aten_output = t0.t();

  testValidate(
      &fusion, outputs, aten_inputs, {aten_output}, __LINE__, __FILE__);
}

TEST(NVFuserTest, FusionTranspose2_CUDA) {
  Fusion fusion;
  FusionGuard fg(&fusion);

  constexpr int M = 10;
  constexpr int N = 20;

  auto tv0 = makeSymbolicTensor(2);
  auto tv1 = transpose(tv0, {{0, 1}});
  fusion.addInput(tv0);
  fusion.addOutput(tv1);

  tv1->merge(0);
  tv1->split(0, 32);

  tv1->axis(0)->parallelize(ParallelType::BIDx);
  tv1->axis(1)->parallelize(ParallelType::TIDx);

  auto options = at::TensorOptions().dtype(at::kFloat).device(at::kCUDA, 0);
  at::manual_seed(0);
  at::Tensor t0 = at::randn({M, N}, options);
  std::vector<IValue> aten_inputs = {t0};

  FusionExecutor fe;
  fe.compileFusion(&fusion);
  auto outputs = fe.runFusion(aten_inputs);

  at::Tensor aten_output = t0.t();

  testValidate(
      &fusion, outputs, aten_inputs, {aten_output}, __LINE__, __FILE__);
}

TEST(NVFuserTest, FusionSimpleGemmTransposed_CUDA) {
  Fusion fusion;
  FusionGuard fg(&fusion);

  // Set up your input tensor views
  TensorView* tv0 = makeSymbolicTensor(2); // K, M
  TensorView* tv1 = makeSymbolicTensor(2); // N, K
  fusion.addInput(tv0);
  fusion.addInput(tv1);

  TensorView* tv0_t = transpose(tv0, {{0, 1}});
  TensorView* tv1_t = transpose(tv1, {{0, 1}});

  TensorView* tv2 = broadcast(tv0_t, {false, false, true});
  // tv2[I0, I1, B] = tv0[I0, I1]

  TensorView* tv3 = broadcast(tv1_t, {true, false, false});
  // tv3[B, I1, I2] = tv1[I1, I2]

  // tv4[I0, I1, I2] = tv2[I0, I1, B] * tv3[B, I1, I2]
  TensorView* tv4 = mul(tv2, tv3);
  // tv5[I0, R1, I2] = tv4[I0, I1, I2]
  TensorView* tv5 = sum(tv4, {1});
  fusion.addOutput(tv5);

  tv5->split(1, 32);
  // tv5[I0, R1o, R1i{32}, I2]

  auto tv6 = tv5->rFactor({1});
  // tv6[I0, R1o, I1i{32}, I2] = tv4[I0, I1, I2]
  // tv5[I0,    , R1i{32}, I2] = tv6[I0, R1o, I1i{32}, I2]

  tv5->split(0, 4);
  tv5->split(-1, 4);
  // tv5[I0o, I0i{4}, R1i{32}, I2o, I2i{4}]
  // tv5[I0o, I0i{4}, R1i{32}, I2o, I2i{4}]

  tv0_t->computeAt(tv5, -1);
  tv1_t->computeAt(tv5, -1);

  // tv6[I0o, I0i{4}, R1o, I1i{32}, I2o, I2i{4}]
  // tv5[I0o, I0i{4},    , R1i{32}, I2o, I2i{4}]
  //--> (line symbolizes compute at location)
  // tv4[I0o, I0i{4}, I1i{32}, I2o, I2i{4}|, I1o]
  // tv6[I0o, I0i{4}, I1i{32}, I2o, I2i{4}|, R1o]
  // tv5[I0o, I0i{4}, R1i{32}, I2o, I2i{4}|]

  tv0_t->computeAt(tv6, -1);
  tv1_t->computeAt(tv6, -1);
  // tv4[I0o, I0i{4}, I1i{32}, I2o, I2i{4}, I1o |]
  // tv6[I0o, I0i{4}, I1i{32}, I2o, I2i{4}, R1o |]
  // tv5[I0o, I0i{4}, R1i{32}, I2o, I2i{4}|]

  tv5->axis(0)->parallelize(ParallelType::BIDz);
  tv5->axis(1)->parallelize(ParallelType::TIDz);

  tv5->axis(-2)->parallelize(ParallelType::BIDy);
  tv5->axis(-1)->parallelize(ParallelType::TIDy);

  tv5->axis(2)->parallelize(ParallelType::TIDx);
  tv6->axis(2)->parallelize(ParallelType::TIDx);

  constexpr int M = 65, K = 33, N = 17;

  auto options = at::TensorOptions().dtype(at::kFloat).device(at::kCUDA, 0);

  at::Tensor t0 = at::randn({K, M}, options);
  at::Tensor t1 = at::randn({N, K}, options);

  FusionExecutor fe;
  fe.compileFusion(&fusion);
  // Lets specify a few bounds in launch params to make sure it works
  fe.runFusion({t0, t1}, LaunchParams(1, -1, -1, 32, 4, 4));

  // Don't specify any launch params
  auto cg_outputs = fe.runFusion({t0, t1});

  auto aten_output = t0.t().to(at::kDouble).matmul(t1.t().to(at::kDouble));

  testValidate(
      &fusion, cg_outputs, {t0, t1}, {aten_output}, __LINE__, __FILE__);
}

TEST(NVFuserTest, FusionSoftmax3DTransposed_CUDA) {
  Fusion fusion;
  FusionGuard fg(&fusion);

  const int tidx = 32;
  const int dimx = 32;
  const int dimy = 16;
  const int dimz = 130;

  // Set up your input tensor views
  TensorView* input_tv0 = makeSymbolicTensor(3);
  fusion.addInput(input_tv0);

  TensorView* input_t = transpose(input_tv0, {{1, 2}});

  TensorView* exp_tv1 = unaryOp(UnaryOpType::Exp, input_t);
  TensorView* sum_exp_tv2 = sum(exp_tv1, {-1});
  TensorView* bcast_sum_tv3 = broadcast(sum_exp_tv2, {false, false, true});

  // Replicate exp_tv4 as exp_tv4_copy because exp_tv4 is going to be
  // computed at sum_exp_rf_tv8.
  TensorView* input_t_copy = transpose(input_tv0, {{1, 2}});
  TensorView* exp_tv1_copy = unaryOp(UnaryOpType::Exp, input_t_copy);

  TensorView* output_tv4 = div(exp_tv1_copy, bcast_sum_tv3);

  fusion.addOutput(output_tv4);

  bcast_sum_tv3->split(-1, tidx);

  sum_exp_tv2->split(-1, tidx);
  TensorView* sum_exp_rf_tv5 = sum_exp_tv2->rFactor({-2});

  output_tv4->split(-1, tidx);

  input_t->computeAt(sum_exp_rf_tv5, -1);
  input_t_copy->computeAt(output_tv4, -1);

  TensorView* tensors_to_parallelize[] = {
      sum_exp_tv2, bcast_sum_tv3, output_tv4, sum_exp_rf_tv5};

  for (auto tv : tensors_to_parallelize) {
    tv->axis(0)->parallelize(ParallelType::BIDx);
    tv->axis(1)->parallelize(ParallelType::BIDy);
    tv->axis(-1)->parallelize(ParallelType::TIDx);
  }

  auto options = at::TensorOptions().dtype(at::kFloat).device(at::kCUDA, 0);
  at::Tensor input = at::randn({dimx, dimz, dimy}, options);

  at::Tensor cg_output = at::empty({dimx, dimy, dimz}, options);

  FusionExecutor fe;
  fe.compileFusion(&fusion);
  fe.runFusion({input}, {cg_output});

  auto aten_input_t = at::transpose(input, 1, 2);
  auto aten_output = at::_softmax(aten_input_t.to(at::kDouble), -1, false);

  testValidate(
      &fusion, {cg_output}, {input}, {aten_output}, __LINE__, __FILE__);
}

TEST(NVFuserTest, FusionAdvancedComputeAtTransposed1_CUDA) {
  // Case 1
  // tv1 = tv0 * 0.5
  // tv2 = tv1 * -1
  // tv3 = tv1 + 3
  // tv4 = tv1 * 2
  // tv5 = tv3 + tv2
  // tv6 = tv5 + tv4
  // tv7 = tv1 + tv4
  Fusion fusion;
  FusionGuard fg(&fusion);

  TensorView* tv0 = makeSymbolicTensor(2);
  fusion.addInput(tv0);

  tv0 = transpose(tv0, {{0, 1}});

  TensorView* tv1 = mul(tv0, new Double(0.5));
  TensorView* tv2 = mul(tv1, new Double(-1.0));
  TensorView* tv3 = add(tv1, new Double(3.0));
  TensorView* tv4 = mul(tv1, new Double(2.0));
  TensorView* tv5 = add(tv3, tv2);

  TensorView* tv6 = add(tv5, tv4);
  TensorView* tv7 = add(tv1, tv4);

  fusion.addOutput(tv6);
  fusion.addOutput(tv7);

  // Lets setup to actually run
  tv7->merge(0);
  tv7->split(0, 128);
  tv7->split(0, 4);

  tv7->axis(0)->parallelize(ParallelType::BIDx);

  tv0->computeAt(tv7, 1);

  TORCH_CHECK(tv1->hasComputeAt() && tv1->nDims() == 3);
  TORCH_CHECK(tv2->getComputeAtView() == tv5 && tv2->nDims() == 3);
  TORCH_CHECK(tv3->getComputeAtView() == tv5 && tv3->nDims() == 3);
  TORCH_CHECK(tv4->hasComputeAt() && tv4->nDims() == 3);
  TORCH_CHECK(tv5->getComputeAtView() == tv6 && tv5->nDims() == 3);
  TORCH_CHECK(tv6->getComputeAtView() == tv7 && tv6->nDims() == 3);
  TORCH_CHECK(!tv7->hasComputeAt());

  for (Val* val : fusion.vals()) {
    if (!fusion.hasInput(val) &&
        val->getValType().value() == ValType::TensorView) {
      TensorView* tv = static_cast<TensorView*>(val);
      tv->axis(1)->parallelize(ParallelType::Unroll);
      tv->axis(-1)->parallelize(ParallelType::TIDx);
    }
  }

  auto options = at::TensorOptions().dtype(at::kFloat).device(at::kCUDA, 0);

  at::Tensor aten_input = at::randn({129, 127}, options);

  FusionExecutor fe;
  fe.compileFusion(&fusion);
  auto cg_outputs = fe.runFusion({aten_input});

  at::Tensor aten_input_t = aten_input.t();

  auto t1 = aten_input_t.mul({0.5});
  auto t2 = t1.mul({-1.0});
  auto t3 = t1.add({3.0});
  auto t4 = t1.mul({2.0});
  auto t5 = t3.add(t2);
  auto t6 = t5.add(t4);
  auto t7 = t1.add(t4);

  std::vector<at::Tensor> aten_outputs = {t6, t7};

  testValidate(
      &fusion, cg_outputs, {aten_input}, aten_outputs, __LINE__, __FILE__);
}

TEST(NVFuserTest, FusionAdvancedComputeAtTransposed2_CUDA) {
  // Case 2
  // tv1 = tv0 * -1
  // tv2 = tv0 + 3
  // tv3 = tv0 * 2
  // tv4 = tv2 + tv1
  // tv5 = tv4 + tv3
  // tv6 = tv5 + tv3
  Fusion fusion;
  FusionGuard fg(&fusion);

  TensorView* tv0 = makeSymbolicTensor(2);
  fusion.addInput(tv0);

  tv0 = transpose(tv0, {{0, 1}});

  TensorView* tv1 = mul(tv0, new Double(-1.0));
  TensorView* tv2 = add(tv0, new Double(3.0));
  TensorView* tv3 = mul(tv0, new Double(2.0));
  TensorView* tv4 = add(tv2, tv1);

  TensorView* tv5 = add(tv4, tv3);
  TensorView* tv6 = add(tv5, tv3);

  fusion.addOutput(tv5);
  fusion.addOutput(tv6);

  // Lets setup to actually run
  tv6->merge(0);
  tv6->split(0, 128);
  tv6->split(0, 4);

  tv6->axis(0)->parallelize(ParallelType::BIDx);

  tv0->computeAt(tv6, 1);

  for (Val* val : fusion.vals()) {
    if (!fusion.hasInput(val) &&
        val->getValType().value() == ValType::TensorView) {
      TensorView* tv = static_cast<TensorView*>(val);

      tv->axis(1)->parallelize(ParallelType::Unroll);
      tv->axis(-1)->parallelize(ParallelType::TIDx);
    }
  }

  auto options = at::TensorOptions().dtype(at::kFloat).device(at::kCUDA, 0);
  at::Tensor input = at::randn({129, 127}, options);

  FusionExecutor fe;
  fe.compileFusion(&fusion);
  auto cg_outputs = fe.runFusion({input});

  auto input_t = input.t();
  auto t1 = input_t.mul({-1.0});
  auto t2 = input_t.add({3.0});
  auto t3 = input_t.mul({2.0});
  auto t4 = t2.add(t1);
  auto t5 = t4.add(t3);
  auto t6 = t5.add(t3);

  std::vector<at::Tensor> aten_outputs = {t5, t6};

  testValidate(&fusion, cg_outputs, {input}, aten_outputs, __LINE__, __FILE__);
}

TEST(NVFuserTest, FusionAdvancedComputeAtTransposed3_CUDA) {
  // Case 3
  // T2 = T1 * 0.979361
  // T3 = T2 * T0
  Fusion fusion;
  FusionGuard fg(&fusion);

  TensorView* tv0 = makeSymbolicTensor(4);
  fusion.addInput(tv0);

  tv0 = transpose(tv0, {{0, 1}, {1, 2}, {2, 3}, {3, 0}});

  TensorView* tv1 = makeSymbolicTensor(4);
  fusion.addInput(tv1);

  tv1 = transpose(tv1, {{0, 1}, {1, 2}, {2, 3}, {3, 0}});

  TensorView* tv2 = mul(tv1, new Double(.979361));
  TensorView* tv3 = mul(tv2, tv0);

  fusion.addOutput(tv3);

  // Lets setup to actually run
  while (tv3->nDims() > 1)
    tv3->merge(0);
  tv3->split(0, 128);
  tv3->split(0, 4);

  tv0->computeAt(tv3, 1);
  tv1->computeAt(tv3, 1);

  tv3->axis(0)->parallelize(ParallelType::BIDx);

  for (Val* val : fusion.vals()) {
    if (!fusion.hasInput(val) &&
        val->getValType().value() == ValType::TensorView) {
      TensorView* tv = static_cast<TensorView*>(val);

      tv->axis(1)->parallelize(ParallelType::Unroll);
      tv->axis(-1)->parallelize(ParallelType::TIDx);
    }
  }

  auto options = at::TensorOptions().dtype(at::kFloat).device(at::kCUDA, 0);
  at::Tensor t0 = at::randn({129, 127, 63, 65}, options);
  at::Tensor t1 = at::rand_like(t0, options);

  std::vector<IValue> aten_inputs = {t0, t1};

  FusionExecutor fe;
  fe.compileFusion(&fusion);
  auto cg_outputs = fe.runFusion(aten_inputs);

  auto t0_t = t0.permute({3, 0, 1, 2});
  auto t1_t = t1.permute({3, 0, 1, 2});
  auto t2 = t1_t.mul({0.979361});
  auto aten_output = t2.mul(t0_t);

  testValidate(
      &fusion, cg_outputs, aten_inputs, {aten_output}, __LINE__, __FILE__);
}

TEST(NVFuserTest, FusionAdvancedComputeAtTransposed4_CUDA) {
  // Case 4
  // T4 = T2 - T3
  // T5 = T1 + T4
  // T6 = T5 - T0
  Fusion fusion;
  FusionGuard fg(&fusion);

  TensorView* tv0 = makeSymbolicTensor(4);
  fusion.addInput(tv0);

  tv0 = transpose(tv0, {{0, 1}, {1, 2}, {2, 3}, {3, 0}});

  TensorView* tv1 = makeSymbolicTensor(4);
  fusion.addInput(tv1);

  tv1 = transpose(tv1, {{0, 1}, {1, 2}, {2, 3}, {3, 0}});

  TensorView* tv2 = makeSymbolicTensor(4);
  fusion.addInput(tv2);

  tv2 = transpose(tv2, {{0, 1}, {1, 2}, {2, 3}, {3, 0}});

  TensorView* tv3 = makeSymbolicTensor(4);
  fusion.addInput(tv3);

  tv3 = transpose(tv3, {{0, 1}, {1, 2}, {2, 3}, {3, 0}});

  TensorView* tv4 = sub(tv2, tv3);
  TensorView* tv5 = add(tv1, tv4);
  TensorView* tv6 = sub(tv5, tv0);

  fusion.addOutput(tv6);

  // Lets setup to actually run
  while (tv6->nDims() > 1)
    tv6->merge(0);
  tv6->split(0, 128);
  tv6->split(0, 4);

  tv0->computeAt(tv6, 1);
  tv1->computeAt(tv6, 1);
  tv2->computeAt(tv6, 1);
  tv3->computeAt(tv6, 1);

  tv6->axis(0)->parallelize(ParallelType::BIDx);

  for (Val* val : fusion.vals()) {
    if (!fusion.hasInput(val) &&
        val->getValType().value() == ValType::TensorView) {
      TensorView* tv = static_cast<TensorView*>(val);

      tv->axis(1)->parallelize(ParallelType::Unroll);
      tv->axis(-1)->parallelize(ParallelType::TIDx);
    }
  }

  auto options = at::TensorOptions().dtype(at::kFloat).device(at::kCUDA, 0);
  at::Tensor t0 = at::randn({129, 127, 63, 65}, options);
  at::Tensor t1 = at::rand_like(t0, options);
  at::Tensor t2 = at::rand_like(t0, options);
  at::Tensor t3 = at::rand_like(t0, options);

  std::vector<IValue> aten_inputs = {t0, t1, t2, t3};

  FusionExecutor fe;
  fe.compileFusion(&fusion);
  auto cg_outputs = fe.runFusion(aten_inputs);

  auto t0_t = t0.permute({3, 0, 1, 2});
  auto t1_t = t1.permute({3, 0, 1, 2});
  auto t2_t = t2.permute({3, 0, 1, 2});
  auto t3_t = t3.permute({3, 0, 1, 2});
  auto t4 = t2_t.sub(t3_t);
  auto t5 = t1_t.add(t4);
  auto aten_output = t5.sub(t0_t);

  testValidate(
      &fusion, cg_outputs, aten_inputs, {aten_output}, __LINE__, __FILE__);
}

TEST(NVFuserTest, FusionAdvancedComputeAtTransposed5_CUDA) {
  // Case 5
  // tv2 = tv0 + 2.0
  // tv3 = tv1 * tv2
  Fusion fusion;
  FusionGuard fg(&fusion);

  // Set up your input tensor views
  TensorView* tv0 = makeSymbolicTensor(2);
  fusion.addInput(tv0);
  tv0 = transpose(tv0, {{0, 1}});
  TensorView* tv1 = makeSymbolicTensor(2);
  fusion.addInput(tv1);
  tv1 = transpose(tv1, {{0, 1}});
  TensorView* tv2 = add(tv0, new Double(2.0));
  TensorView* tv3 = mul(tv1, tv2);
  fusion.addOutput(tv3);

  tv3->merge(0);
  tv3->split(-1, 8);
  tv3->split(-1, 4);

  tv0->computeAt(tv3, 1);
  tv1->computeAt(tv3, 1);
  tv3->axis(0)->parallelize(ParallelType::BIDx);

  auto options = at::TensorOptions().dtype(at::kFloat).device(at::kCUDA, 0);
  at::Tensor t0 = at::randn({63, 65}, options);
  at::Tensor t1 = at::rand_like(t0, options);

  std::vector<IValue> aten_inputs = {t0, t1};

  FusionExecutor fe;
  fe.compileFusion(&fusion);
  auto cg_outputs = fe.runFusion(aten_inputs);

  auto t2 = t0.t().add(2.0);
  auto aten_output = t1.t().mul(t2);

  testValidate(
      &fusion, cg_outputs, aten_inputs, {aten_output}, __LINE__, __FILE__);
}

TEST(NVFuserTest, FusionAdvancedComputeAtTransposed6_CUDA) {
  Fusion fusion;
  FusionGuard fg(&fusion);

  TensorView* tv0 = makeSymbolicTensor(2);
  fusion.addInput(tv0);
  tv0 = transpose(tv0, {{0, 1}});
  TensorView* tv1 = makeSymbolicTensor(2);
  fusion.addInput(tv1);
  tv1 = transpose(tv1, {{0, 1}});
  TensorView* tv2 = add(tv0, new Double(2.0));
  TensorView* tv3 = mul(tv1, tv2);
  fusion.addOutput(tv3);

  tv2->merge(0);
  tv2->split(-1, 8);
  tv2->split(-1, 4);
  tv3->merge(0);
  tv3->split(-1, 8);

  tv0->computeAt(tv3, 1);
  tv1->computeAt(tv3, 1);

  tv3->axis(0)->parallelize(ParallelType::BIDx);

  auto options = at::TensorOptions().dtype(at::kFloat).device(at::kCUDA, 0);
  at::Tensor t0 = at::randn({63, 65}, options);
  at::Tensor t1 = at::rand_like(t0, options);

  std::vector<IValue> aten_inputs = {t0, t1};

  FusionExecutor fe;
  fe.compileFusion(&fusion);
  auto cg_outputs = fe.runFusion(aten_inputs);

  auto t2 = t0.t().add(2.0);
  auto aten_output = t1.t().mul(t2);

  testValidate(
      &fusion, cg_outputs, aten_inputs, {aten_output}, __LINE__, __FILE__);
}

TEST(NVFuserTest, FusionSwizzle1_CUDA) {
  Fusion fusion;
  FusionGuard fg(&fusion);

  auto tv0 = makeSymbolicTensor(1);
  fusion.addInput(tv0);
  auto tv1 = add(tv0, new Double(1));
  auto tv2 = mul(tv1, new Double(2));
  fusion.addOutput(tv2);

  tv2->split(0, 7);
  tv2->split(0, 9);

  tv0->computeAt(tv2, 1);

  tv2->axis(0)->parallelize(ParallelType::BIDx);

  tv1->setMemoryType(MemoryType::Shared);
  tv1->swizzle(SwizzleType::Transpose, {1, 2});

  tv1->axis(1)->parallelize(ParallelType::TIDx);
  tv1->axis(2)->parallelize(ParallelType::TIDy);

  tv2->axis(1)->parallelize(ParallelType::TIDx);
  tv2->axis(2)->parallelize(ParallelType::TIDy);

  auto options = at::TensorOptions().dtype(at::kFloat).device(at::kCUDA, 0);
  at::Tensor t0 = at::randn({100}, options);

  std::vector<IValue> aten_inputs = {t0};

  FusionExecutor fe;
  fe.compileFusion(&fusion);
  auto cg_outputs = fe.runFusion(aten_inputs);

  auto aten_output = (t0 + 1) * 2;

  testValidate(
      &fusion, cg_outputs, aten_inputs, {aten_output}, __LINE__, __FILE__);
}

TEST(NVFuserTest, FusionSwizzle2_CUDA) {
  Fusion fusion;
  FusionGuard fg(&fusion);

  auto tv0 = makeSymbolicTensor(1);
  fusion.addInput(tv0);
  auto tv1 = add(tv0, new Double(1));
  auto tv2 = mul(tv1, new Double(2));
  fusion.addOutput(tv2);

  tv1->split(-1, 4);
  tv1->split(-2, 4);

  tv2->split(-1, 4);
  tv2->split(-2, 4);

  tv0->computeAt(tv2, 1);

  tv2->reorder({{-1, -2}});

  tv1->setMemoryType(MemoryType::Shared);
  tv1->swizzle(SwizzleType::Transpose, {-2, -1});

  tv2->axis(0)->parallelize(ParallelType::BIDx);
  tv2->axis(-1)->parallelize(ParallelType::TIDx);
  tv2->axis(-2)->parallelize(ParallelType::TIDy);
  tv1->axis(-1)->parallelize(ParallelType::TIDx);
  tv1->axis(-2)->parallelize(ParallelType::TIDy);

  auto options = at::TensorOptions().dtype(at::kFloat).device(at::kCUDA, 0);
  at::Tensor t0 = at::randn({123}, options);

  std::vector<IValue> aten_inputs = {t0};

  FusionExecutor fe;
  fe.compileFusion(&fusion);
  auto cg_outputs = fe.runFusion(aten_inputs);

  auto aten_output = (t0 + 1) * 2;

  testValidate(
      &fusion, cg_outputs, aten_inputs, {aten_output}, __LINE__, __FILE__);
}

TEST(NVFuserTest, FusionTransposeWithSwizzle_CUDA) {
  Fusion fusion;
  FusionGuard fg(&fusion);

  auto tv0 = makeSymbolicTensor(2);
  fusion.addInput(tv0);
  auto tv1 = transpose(tv0, {{0, 1}});
  fusion.addOutput(tv1);

  // tv0: [I0, I1]
  // tv1: [I1, I0]

  const int BS = 32;

  // CTA tiling by BS*BS
  tv1->split(1, BS);
  tv1->split(0, BS);
  tv1->reorder({{1, 2}});
  // tv1: [I1/BS, I0/BS, BS(I1), BS(I0)]

  // Create a smem buffer to cache each tile
  auto tv0_cache = tv0->cache_after();
  tv0_cache->setMemoryType(MemoryType::Shared);

  tv0->computeAt(tv1, 2);
  // tv0: [I0, I1]
  // tv0_cache: [I1/BS, I0/BS, BS(I1), BS(I0)]
  // tv1: [I1/BS, I0/BS, BS(I1), BS(I0)]

  // Assign each thread block to a tile
  tv1->axis(0)->parallelize(ParallelType::BIDy);
  tv1->axis(1)->parallelize(ParallelType::BIDx);

  // Thread mapping for each tile. For both of the input and output
  // tiles, map TIDx to the fastest-changing dimension to facilitate
  // coalesced gmem accesses.
  tv1->axis(2)->parallelize(ParallelType::TIDy);
  tv1->axis(3)->parallelize(ParallelType::TIDx);
  // Note that the fastest-changing axis is next to the inner-most
  // axis since computeAt reorders the axes as the output tensor.
  tv0_cache->axis(2)->parallelize(ParallelType::TIDx);
  tv0_cache->axis(3)->parallelize(ParallelType::TIDy);

  // Swizzles the smem cache to avoid bank conflicts
  tv0_cache->swizzle(SwizzleType::Transpose, {3, 2});

  auto options = at::TensorOptions().dtype(at::kFloat).device(at::kCUDA, 0);
  const int bx = 100;
  const int by = 200;
  at::Tensor t0 = at::randn({bx, by}, options);
  std::vector<IValue> aten_inputs = {t0};

  FusionExecutor fe;
  fe.compileFusion(&fusion);

  auto cg_outputs = fe.runFusion(aten_inputs);

  auto aten_output = t0.t();

  testValidate(
      &fusion, cg_outputs, aten_inputs, {aten_output}, __LINE__, __FILE__);
}

TEST(NVFuserTest, FusionTransposeWithSwizzle1DThreadBlock_CUDA) {
  Fusion fusion;
  FusionGuard fg(&fusion);

  auto tv0 = makeSymbolicTensor(2);
  fusion.addInput(tv0);
  auto tv1 = transpose(tv0, {{0, 1}});
  fusion.addOutput(tv1);

  // tv0: [I0, I1]
  // tv1: [I1, I0]

  const int BS = 32;
  const int BDIM = 256;

  // CTA tiling by BS*BS
  tv1->split(1, BS);
  tv1->split(0, BS);
  tv1->reorder({{1, 2}});
  // tv1: [I1/BS, I0/BS, BS(I1), BS(I0)]

  // Create a smem buffer to cache each tile
  auto tv0_cache = tv0->cache_after();
  tv0_cache->setMemoryType(MemoryType::Shared);

  tv0->computeAt(tv1, 2);
  // tv0: [I0, I1]
  // tv0_cache: [I1/BS, I0/BS, BS*BS/BDIM, BDIM]
  // tv1: [I1/BS, I0/BS, BS*BS/BDIM, BDIM]

  // Tranform the tile axes for 1D thread mapping
  tv1->merge(-2, -1);
  tv1->split(-1, BDIM);
  // tv1: [I1/BS, I0/BS, BS*BS/BDIM, BDIM]

  // Transform the cache similarly but apply swizzle to the 2D tile axes.
  tv0_cache->reorder({{-2, -1}});
  tv0_cache->swizzle(SwizzleType::Transpose, {2, 3});
  tv0_cache->merge(-2, -1);
  tv0_cache->split(-1, BDIM);
  // tv0: [I1/BS, I0/BS, BS*BS/BDIM, BDIM]

  // Assign each thread block to a tile
  tv1->axis(0)->parallelize(ParallelType::BIDy);
  tv1->axis(1)->parallelize(ParallelType::BIDx);

  // Thread mapping for each tile.
  tv1->axis(-1)->parallelize(ParallelType::TIDx);
  tv0_cache->axis(-1)->parallelize(ParallelType::TIDx);

  auto options = at::TensorOptions().dtype(at::kFloat).device(at::kCUDA, 0);
  const int bx = 100;
  const int by = 200;
  at::Tensor t0 = at::randn({bx, by}, options);
  std::vector<IValue> aten_inputs = {t0};

  FusionExecutor fe;
  fe.compileFusion(&fusion);

  auto cg_outputs = fe.runFusion(aten_inputs);

  auto aten_output = t0.t();

  testValidate(
      &fusion, cg_outputs, aten_inputs, {aten_output}, __LINE__, __FILE__);
}

// Grid reduction can be executed only once in a kernel. Should result
// in an error at the time of compilation.
TEST(NVFuserTest, FusionGridReductionInLoop_CUDA) {
  Fusion fusion;
  FusionGuard fg(&fusion);

  auto tv0 = makeSymbolicTensor(2);
  fusion.addInput(tv0);
  auto tv1 = sum(tv0, {1});
  fusion.addOutput(tv1);

  tv1->axis(1)->parallelize(ParallelType::BIDx);

  FusionExecutor fe;
  ASSERT_ANY_THROW(fe.compileFusion(&fusion));
}

// Grid reduction can be executed only once in a kernel. Should result
// in an error at the time of compilation.
TEST(NVFuserTest, FusionMultipleGridReductions_CUDA) {
  Fusion fusion;
  FusionGuard fg(&fusion);

  auto tv0 = makeSymbolicTensor(1);
  fusion.addInput(tv0);
  auto tv1 = sum(tv0, {0});
  fusion.addOutput(tv1);
  auto tv2 = sum(tv0, {0});
  fusion.addOutput(tv2);

  tv1->axis(0)->parallelize(ParallelType::BIDx);
  tv2->axis(0)->parallelize(ParallelType::BIDx);

  FusionExecutor fe;
  ASSERT_ANY_THROW(fe.compileFusion(&fusion));
}

} // namespace jit
} // namespace torch

#endif // #if defined(USE_CUDA)<|MERGE_RESOLUTION|>--- conflicted
+++ resolved
@@ -62,28 +62,7 @@
 
 // Make a non-contiguous tensor of compile-time known sizes
 TensorView* makeConcreteTensor(
-<<<<<<< HEAD
     std::vector<int64_t> shape,
-=======
-    std::vector<int> sizes,
-    DataType dtype = DataType::Float) {
-  // We can uncomment the below statement to test all tests with contiguous
-  // tensors. return makeContigTensor(nDims, dtype);
-  std::vector<IterDomain*> dom;
-  for (int size : sizes) {
-    if (size >= 0) {
-      dom.push_back(new IterDomain(new Int(0), new Int(size)));
-    } else {
-      dom.push_back(new IterDomain(new Int(0), new Int()));
-    }
-  }
-  return new TensorView(new TensorDomain(dom), dtype);
-}
-
-TensorView* makeTensorWithContig(
-    int nDims,
-    std::vector<bool> contig_info,
->>>>>>> f7b339d1
     DataType dtype = DataType::Float) {
   return TensorViewBuilder().shape(shape).dtype(dtype).build();
 }
@@ -3163,7 +3142,6 @@
   using OpTuple = std::tuple<AtenFuncSig, BinaryOpType, std::string>;
 
   // see [Note: explicit tuple type for uniform initialization list]
-<<<<<<< HEAD
   std::vector<OpTuple> logic_ops{OpTuple{at::eq, BinaryOpType::Eq, "eq"},
                                  OpTuple{at::ge, BinaryOpType::GE, "ge"},
                                  OpTuple{at::gt, BinaryOpType::GT, "gt"},
@@ -3226,15 +3204,6 @@
               std::make_pair(ValType::TensorView, dtype),
               std::make_pair(ValType::TensorView, dtype)));
     });
-=======
-  std::vector<OpTuple> logic_ops{
-      OpTuple{at::eq, BinaryOpType::Eq, "eq"},
-      OpTuple{at::ge, BinaryOpType::GE, "ge"},
-      OpTuple{at::gt, BinaryOpType::GT, "gt"},
-      OpTuple{at::le, BinaryOpType::LE, "le"},
-      OpTuple{at::lt, BinaryOpType::LT, "lt"},
-      OpTuple{at::ne, BinaryOpType::NE, "ne"}};
->>>>>>> f7b339d1
 
     test_op(
         /*blocks*/ 640,
@@ -8738,15 +8707,9 @@
   FusionGuard fg(&fusion);
 
   TensorView* tvs[16];
-<<<<<<< HEAD
   for (size_t i = 0; i < 16; i++) {
     tvs[i] = makeSymbolicTensor(2);
     fusion.addInput(tvs[i]);
-=======
-  for (auto& tv : tvs) {
-    tv = makeDummyTensor(2);
-    fusion.addInput(tv);
->>>>>>> f7b339d1
   }
 
   auto ingate = unaryOp(
