# Owner(s): ["oncall: quantization"]

import os
import torch
import torch.nn.functional as F
import torch.nn as nn
import torch.nn.quantized as nnq
import torch.nn.quantized._reference as nnqr
import torch.nn.quantized.dynamic as nnqd
import torch.nn.intrinsic as nni
import torch.nn.intrinsic.quantized as nniq
import torch.nn.intrinsic.quantized.dynamic as nniqd
import torch.multiprocessing as mp
from torch.ao.quantization import is_activation_post_process

# graph mode quantization based on fx
from torch.ao.quantization.quantize_fx import (
    prepare_fx,
    convert_fx,
    prepare_qat_fx,
    fuse_fx,
)

from torch.ao.quantization.fx.quantization_patterns import DefaultNodeQuantizeHandler
from torch.ao.quantization.fx.common_quantization_patterns import CommonQuantizeHandler

from torch.ao.quantization.fx.match_utils import (
    is_match,
    MatchAllNode,
)

from torch.ao.quantization import (
    QuantType,
    quant_type_to_str,
)

from torch.ao.quantization import (
    QuantStub,
    DeQuantStub,
    QuantWrapper,
    default_qconfig,
    default_dynamic_qconfig,
    default_qat_qconfig,
    default_reuse_input_qconfig,
    per_channel_dynamic_qconfig,
    float16_dynamic_qconfig,
    float16_static_qconfig,
    float_qparams_weight_only_qconfig,
    float_qparams_weight_only_qconfig_4bit,
    get_default_qconfig,
    get_default_qat_qconfig,
    get_default_qconfig_dict,
    get_default_qat_qconfig_dict,
    fuse_modules,
    fuse_modules_qat,
    prepare,
    prepare_qat,
    convert,
    quantize_dynamic,
    default_placeholder_observer,
    default_weight_observer,
    PerChannelMinMaxObserver,
    FixedQParamsFakeQuantize,
    FixedQParamsObserver,
    FusedMovingAvgObsFakeQuantize,
    FakeQuantize,
    MovingAverageMinMaxObserver,
    HistogramObserver,
    QConfig,
    default_embedding_qat_qconfig,
)

from torch.ao.quantization.qconfig_mapping import (
    GLOBAL_DICT_KEY,
    MODULE_NAME_DICT_KEY,
    MODULE_NAME_OBJECT_TYPE_ORDER_DICT_KEY,
    MODULE_NAME_REGEX_DICT_KEY,
    OBJECT_TYPE_DICT_KEY,
    QConfigMapping,
    QConfigModuleNameEntry,
    QConfigModuleNameObjectTypeOrderEntry,
    QConfigModuleNameRegexEntry,
    QConfigObjectTypeEntry,
)

from torch.ao.quantization.qconfig_mapping_utils import (
    get_object_type_qconfig,
    get_module_name_qconfig,
    get_module_name_regex_qconfig,
    convert_lists_to_ordered_dicts,
)

from torch.ao.quantization.fx.pattern_utils import (
    DEFAULT_FUSION_PATTERNS,
    DEFAULT_QUANTIZATION_PATTERNS,
    DEFAULT_OUTPUT_FAKE_QUANTIZE_MAP,
    DEFAULT_OUTPUT_OBSERVER_MAP,
    register_fusion_pattern,
    register_quant_pattern,
    get_default_output_activation_post_process_map
)

from torch.ao.quantization.fx.qconfig_utils import (
    maybe_adjust_qconfig_for_module_name_object_type_order,
)

from torch.ao.quantization.fx.utils import NodeInfo

from torch.ao.quantization.fake_quantize import (
    default_fixed_qparams_range_0to1_fake_quant,
    default_fixed_qparams_range_neg1to1_fake_quant,
)

from torch.ao.quantization.observer import (
    default_fixed_qparams_range_0to1_observer,
    default_fixed_qparams_range_neg1to1_observer,
)

# test utils
from hypothesis import given, settings
from hypothesis import strategies as st
from torch.testing._internal.common_cuda import TEST_MULTIGPU, TEST_CUDA
from torch.testing._internal.common_quantization import (
    LinearReluLinearModel,
    LinearReluModel,
    QuantizationTestCase,
    skipIfNoFBGEMM,
    skip_if_no_torchvision,
    train_one_epoch,
    run_ddp,
    test_only_eval_fn,
    test_only_train_fn,
    ModelForConvTransposeBNFusion,
)

from torch.testing._internal.common_quantization import (
    LinearModelWithSubmodule,
    ResNetBase,
    RNNDynamicModel,
    RNNCellDynamicModel,
)

from torch.testing._internal.common_quantized import (
    supported_qengines,
    override_qengines,
    override_quantized_engine,
)

from torch.testing._internal.common_utils import TemporaryFileName

from torch.testing._internal.common_quantization import NodeSpec as ns

from torch.testing._internal.common_quantization import ConvModel

from torch.testing import FileCheck

import copy
import itertools
import operator
import unittest
import io
from typing import Callable, Optional, List



TEST_WITH_ROCM = os.getenv('PYTORCH_TEST_WITH_ROCM', '0') == '1'

def get_supported_device_types():
    return ['cpu', 'cuda'] if torch.cuda.is_available() and not TEST_WITH_ROCM else ['cpu']

class BinaryOp(torch.nn.Module):
    def __init__(self, binary_op, ibinary_op, is_inplace, is_scalar):
        """ ibinary_op means inplace binary op
        """
        super().__init__()
        self.conv1 = torch.nn.Conv2d(1, 1, 1).float()
        self.conv2 = torch.nn.Conv2d(1, 1, 1).float()
        self.is_scalar = is_scalar
        self.op = ibinary_op if ibinary_op and is_inplace else binary_op

    def forward(self, x, y):
        x = self.conv1(x)
        y = 3 if self.is_scalar else self.conv2(y)
        # x = x + y
        x = self.op(x, y)
        # x = y + x
        x = self.op(y, x)
        return x

class BinaryOpNonQuantizedInput(torch.nn.Module):
    def __init__(self, binary_op, ibinary_op, is_inplace, is_scalar):
        """ ibinary_op means inplace binary op
        """
        super().__init__()
        self.is_scalar = is_scalar
        self.op = ibinary_op if ibinary_op and is_inplace else binary_op

    def forward(self, x, y):
        y = 3 if self.is_scalar else y
        x = self.op(x, y)
        return x

class BinaryOpRelu(torch.nn.Module):
    def __init__(self, binary_op, ibinary_op, is_inplace, relu_callable,
                 is_scalar):
        """ ibinary_op means inplace binary op
        """
        super().__init__()
        self.conv1 = torch.nn.Conv2d(1, 1, 1).float()
        self.conv2 = torch.nn.Conv2d(1, 1, 1).float()
        self.op = ibinary_op if ibinary_op and is_inplace else binary_op
        self.relu_callable = relu_callable
        self.is_scalar = is_scalar
        if relu_callable is torch.nn.ReLU:
            self.relu = torch.nn.ReLU()
        else:
            self.relu = relu_callable

    def forward(self, x, y):
        x = self.conv1(x)
        y = 3 if self.is_scalar else self.conv2(y)
        x = self.op(x, y)
        x = self.relu(x)
        x = self.op(y, x)
        x = self.relu(x)
        return x

@torch.fx.wrap
def _user_func_with_complex_return_type(x):
    return list(torch.split(x, 1, 1))

class TestFuseFx(QuantizationTestCase):
    def test_fuse_conv_bn_relu(self):
        class M(torch.nn.Module):
            def __init__(self):
                super().__init__()
                self.conv1d = nn.Conv1d(1, 1, 1)
                self.conv2d = nn.Conv2d(1, 1, 1)
                self.conv3d = nn.Conv3d(1, 1, 1)
                self.bn1d = nn.BatchNorm1d(1)
                self.bn2d = nn.BatchNorm2d(1)
                self.bn3d = nn.BatchNorm3d(1)
                self.conv1d2 = nn.Conv1d(1, 1, 1)
                self.conv2d2 = nn.Conv2d(1, 1, 1)
                self.conv3d2 = nn.Conv3d(1, 1, 1)
                self.bn1d2 = nn.BatchNorm1d(1)
                self.bn2d2 = nn.BatchNorm2d(1)
                self.bn3d2 = nn.BatchNorm3d(1)
                self.relu = nn.ReLU()

            def forward(self, x):
                x = self.conv1d(x)
                x = self.bn1d(x)
                x = self.conv2d(x)
                x = self.bn2d(x)
                x = self.conv3d(x)
                x = self.bn3d(x)
                x = self.conv1d2(x)
                x = self.bn1d2(x)
                x = self.relu(x)
                x = self.conv2d2(x)
                x = self.bn2d2(x)
                x = self.relu(x)
                x = self.conv3d2(x)
                x = self.bn3d2(x)
                x = self.relu(x)
                return x

        # test train mode
        m = M().train()
        # currently we don't check if the module are configured with qconfig before fusion
        # TODO: if we decide to do that in the future, this test needs to
        # be updated
        # train mode fuse_fx is called in prepare_qat_fx
        m = prepare_qat_fx(m, {}, example_inputs=(torch.randn(1, 1, 1, 1),))
        expected_nodes = [
            ns.call_module(nni.ConvBn1d),
            ns.call_module(nni.ConvBn2d),
            ns.call_module(nni.ConvBn3d),
            ns.call_module(nni.ConvBnReLU1d),
            ns.call_module(nni.ConvBnReLU2d),
            ns.call_module(nni.ConvBnReLU3d),
        ]
        expected_occurrence = {
            ns.call_module(nn.ReLU): 0
        }
        self.checkGraphModuleNodes(
            m,
            expected_node_list=expected_nodes,
            expected_node_occurrence=expected_occurrence)

        # test eval mode
        m = M().eval()
        # fuse_fx is a top level api and only supports eval mode
        m = fuse_fx(m)
        expected_nodes = [
            ns.call_module(nn.Conv1d),
            ns.call_module(nn.Conv2d),
            ns.call_module(nn.Conv3d),
            ns.call_module(nni.ConvReLU1d),
            ns.call_module(nni.ConvReLU2d),
            ns.call_module(nni.ConvReLU3d),
        ]
        # ConvBnRelu1d is not fused
        expected_occurrence = {
            ns.call_module(nn.ReLU): 0
        }
        self.checkGraphModuleNodes(
            m,
            expected_node_list=expected_nodes,
            expected_node_occurrence=expected_occurrence)

    def test_fuse_linear_bn_eval(self):
        class M(torch.nn.Module):
            def __init__(self):
                super().__init__()
                self.linear = nn.Linear(1, 1)
                self.bn1d = nn.BatchNorm1d(1)

            def forward(self, x):
                x = self.linear(x)
                x = self.bn1d(x)
                return x

        # test eval mode
        m = M().eval()
        # fuse_fx is a top level api and only supports eval mode
        m = fuse_fx(m)
        expected_nodes = [
            ns.call_module(nn.Linear),
        ]
        expected_occurrence = {
            ns.call_module(nn.BatchNorm1d): 0,
        }
        self.checkGraphModuleNodes(
            m,
            expected_node_list=expected_nodes,
            expected_node_occurrence=expected_occurrence)

    def test_fuse_convtranspose_bn_eval(self):

        m = ModelForConvTransposeBNFusion().eval()
        m = fuse_fx(m)

        expected_nodes = [
            ns.call_module(nn.ConvTranspose1d),
            ns.call_module(nn.ConvTranspose2d),
            ns.call_module(nn.ConvTranspose3d),
        ]
        expected_occurrence = {
            ns.call_module(nn.BatchNorm1d): 0,
            ns.call_module(nn.BatchNorm2d): 0,
            ns.call_module(nn.BatchNorm3d): 0,
        }
        self.checkGraphModuleNodes(
            m,
            expected_node_list=expected_nodes,
            expected_node_occurrence=expected_occurrence)


    def test_fuse_module_relu(self):
        class M(torch.nn.Module):
            def __init__(self):
                super().__init__()
                self.conv1d = nn.Conv1d(1, 1, 1)
                self.conv2d = nn.Conv2d(1, 1, 1)
                self.conv3d = nn.Conv3d(1, 1, 1)
                self.bn1d = nn.BatchNorm1d(1)
                self.bn2d = nn.BatchNorm2d(1)
                self.bn3d = nn.BatchNorm3d(1)
                self.relu = nn.ReLU()

            def forward(self, x):
                x = self.conv1d(x)
                x = self.relu(x)
                x = self.conv2d(x)
                x = self.relu(x)
                x = self.conv3d(x)
                x = self.relu(x)
                x = self.bn1d(x)
                x = self.relu(x)
                x = self.bn2d(x)
                x = self.relu(x)
                x = self.bn3d(x)
                x = self.relu(x)
                return x

        m = M().eval()
        m = fuse_fx(m)
        expected_nodes = [
            ns.call_module(nni.ConvReLU1d),
            ns.call_module(nni.ConvReLU2d),
            ns.call_module(nni.ConvReLU3d),
            ns.call_module(nni.BNReLU2d),
            ns.call_module(nni.BNReLU3d),
        ]
        self.checkGraphModuleNodes(m, expected_node_list=expected_nodes)

    @skipIfNoFBGEMM
    def test_qconfig_fused_module(self):
        """ TODO: add test for all fused modules
        """
        qconfig_dict = {
            "": None,
            "object_type": [(nn.Linear, default_qconfig),
                            (nn.ReLU, default_qconfig),
                            (F.relu, default_qconfig)]
        }

        linearRelu_node_list = [
            ns.call_function(torch.quantize_per_tensor),
            ns.call_module(nniq.LinearReLU),
            ns.call_method('dequantize')
        ]

        linearReluLinear_node_list = [
            ns.call_function(torch.quantize_per_tensor),
            ns.call_module(nniq.LinearReLU),
            ns.call_module(nnq.Linear),
            ns.call_method('dequantize')
        ]

        tests = [(LinearReluModel, linearRelu_node_list),
                 (LinearReluLinearModel, linearReluLinear_node_list)]

        for M, node_list in tests:
            m = M().eval()
            example_inputs = (torch.rand(5, 5),)
            prepared = prepare_fx(m, qconfig_dict, example_inputs=example_inputs)

            prepared(*example_inputs)
            quantized = convert_fx(prepared)

            self.checkGraphModuleNodes(quantized, expected_node_list=node_list)

    def test_problematic_fuse_example(self):
        class LinearRelu(nn.Sequential):
            def __init__(self):
                super().__init__(
                    nn.Linear(5, 5),
                    nn.ReLU(),
                )

        class M(torch.nn.Module):
            def __init__(self):
                super().__init__()
                self.lin_relu = LinearRelu()
                self.linear = nn.Linear(5, 5)

            def forward(self, x):
                x = self.lin_relu(x)
                x = self.linear(x)
                return x

        model = M().eval()
        # these qconfigs somehow fail equality where default_qconfig does not
        qconfig_dict = {
            "": None,
            "object_type": [
                (torch.nn.Linear, get_default_qconfig('fbgemm')),
                (torch.nn.ReLU, get_default_qconfig('fbgemm')),
            ],
        }
        m = prepare_fx(model, qconfig_dict, example_inputs=(torch.randn(1, 5),))

        self.checkGraphModuleNodes(m, expected_node=ns.call_module(torch.nn.intrinsic.modules.fused.LinearReLU))

    def test_fuse_custom_config_dict_validity(self):
        r"""
        Verifies that if a user passes an invalid key or makes a typo when
        constructing a fuse_custom_config_dict, an error will be thrown and
        users will be notified of what keys are supported.
        """
        m = ConvModel().eval()
        fuse_custom_config_dict = {"typo": None}

        with self.assertRaises(ValueError) as context:
            m = fuse_fx(m, fuse_custom_config_dict=fuse_custom_config_dict)
        self.assertTrue(
            'Expected fuse_custom_config_dict to have the following keys:'
            in str(context.exception)
        )
        self.assertTrue('But found \'typo\' instead.' in str(context.exception))

    @unittest.skip("Temprorarily skipping the test case, will enable after the simple"
                   "pattern format is supported")
    def test_fuse_addtional_fuser_method(self):
        class MyConvReLU(torch.nn.Module):
            pass

        def my_conv_relu_fuser(conv, relu):
            return MyConvReLU()

        class M(torch.nn.Module):
            def __init__(self):
                super().__init__()
                self.conv = torch.nn.Conv2d(3, 3, 3)
                self.relu = torch.nn.ReLU()

            def forward(self, x):
                return self.relu(self.conv(x))

        m = M().eval()
        m = fuse_fx(m, fuse_custom_config_dict={
            "additional_fuser_method_mapping": {
                (torch.nn.Conv2d, torch.nn.ReLU): my_conv_relu_fuser
            }
        })
        self.checkGraphModuleNodes(m, expected_node=ns.call_module(MyConvReLU))

    def test_fuse_custom_pattern(self):
        class M(torch.nn.Module):
            def __init__(self, use_torch_add=True):
                super().__init__()
                self.conv = torch.nn.Conv2d(3, 3, 3)
                self.bn = torch.nn.BatchNorm2d(3)
                self.relu = torch.nn.ReLU()
                self.maxpool = torch.nn.MaxPool2d(3)
                if use_torch_add:
                    self.add = torch.add
                else:
                    self.add = operator.add

            def forward(self, x):
                y = x
                y = self.maxpool(x)
                x = self.conv(x)
                x = self.bn(x)
                x = self.add(y, x)
                x = self.relu(x)
                return x

        for use_torch_add in [True, False]:
            m = M(use_torch_add).eval()

            def fuse_conv_bn_relu(is_qat, relu, add_pattern):
                _, _, bn_pattern = add_pattern
                bn, conv = bn_pattern
                return conv

            conv_bn_res_relu_config1 = {
                "pattern": (nn.ReLU, (torch.add, MatchAllNode, (nn.BatchNorm2d, nn.Conv2d))),
                "fuser_method": fuse_conv_bn_relu,
            }

            conv_bn_res_relu_config2 = {
                "pattern": (nn.ReLU, (operator.add, MatchAllNode, (nn.BatchNorm2d, nn.Conv2d))),
                "fuser_method": fuse_conv_bn_relu,
            }

            backend_config_dict = {
                "configs": [conv_bn_res_relu_config1, conv_bn_res_relu_config2]
            }
            m = fuse_fx(m, backend_config_dict=backend_config_dict)
            self.assertEqual(type(m.conv), torch.nn.Conv2d)
            # check bn and relu are gone since we replaced the whole pattern to conv
            self.assertFalse(hasattr(m, "bn"))
            self.assertFalse(hasattr(m, "relu"))

    def test_fusion_pattern_with_multiple_inputs(self):
        """ This test tests two keys in backend_config_dict: root_node_getter and
        extra_inputs_getter,
        root_node_getter is used to identify a "root" module in the node pattern,
        the node that we'll keep after fusion.
        extra_inputs_getter will return a list of node that needs to be added to the
        fused node as extra inputs.
        """
        class M(torch.nn.Module):
            def __init__(self):
                super().__init__()
                self.conv = torch.nn.Conv2d(3, 3, 3)
                self.bn = torch.nn.BatchNorm2d(3)
                self.relu = torch.nn.ReLU()
                self.maxpool = torch.nn.MaxPool2d(3)

            def forward(self, x):
                y = x
                y = self.maxpool(x)
                x = self.conv(x)
                x = self.bn(x)
                x = torch.add(x, y)
                x = self.relu(x)
                return x

        m = M().eval()

        def fuse_conv_bn_relu(is_qat, relu, add_pattern):
            _, bn_pattern, _ = add_pattern
            bn, conv = bn_pattern
            return conv

        def conv_bn_res_relu_root_node_getter(pattern):
            relu, add_pattern = pattern
            _, bn_pattern, _ = add_pattern
            bn, conv = bn_pattern
            return conv

        def conv_bn_res_relu_extra_inputs_getter(pattern):
            """ get inputs pattern for extra inputs, inputs for root node
            are assumed to be copied over from root node to the fused node
            """
            relu, add_pattern = pattern
            _, bn_pattern, extra_input = add_pattern
            bn, conv = bn_pattern
            return [extra_input]

        conv_bn_res_relu_config = {
            "pattern": (nn.ReLU, (torch.add, (nn.BatchNorm2d, nn.Conv2d), MatchAllNode)),
            "fuser_method": fuse_conv_bn_relu,
            "root_node_getter": conv_bn_res_relu_root_node_getter,
            "extra_inputs_getter": conv_bn_res_relu_extra_inputs_getter
        }

        backend_config_dict = {
            "configs": [conv_bn_res_relu_config],
        }
        m = fuse_fx(m, backend_config_dict=backend_config_dict)
        self.assertEqual(type(m.conv), torch.nn.Conv2d)
        # check bn and relu are gone since we replaced the whole pattern to conv
        self.assertFalse(hasattr(m, "bn"))
        self.assertFalse(hasattr(m, "relu"))

        # check conv module has two inputs
        named_modules = dict(m.named_modules())
        for node in m.graph.nodes:
            if node.op == "call_module" and type(named_modules[node.target]) == torch.nn.Conv2d:
                self.assertTrue(len(node.args) == 2), "Expecting the fused op to have two arguments"

    def test_fusion_pattern_with_matchallnode(self):
        """This test tests that the node matched by MatchAllNode will be regared as an input
        instead of a module to be fused. For instance, we have two patterns:
            (nn.ReLU, (torch.add, MatchAllNode, nn.Conv2d))
            (nn.ReLU, nn.Conv2d)
        And we wanna fuse the following model
            Conv2d -> ReLU +
            Conv2d ------ Add -> ReLU
        ReLU in the first row is matched as MatchAllNode in the residual pattern. But it won't be
        fused as part of that pattnern. It needs to be properly fused with the upstream Conv2d.
        """

        class M(torch.nn.Module):
            def __init__(self):
                super().__init__()
                self.conv1 = torch.nn.Conv2d(3, 3, 3)
                self.relu1 = torch.nn.ReLU()
                self.conv2 = torch.nn.Conv2d(3, 3, 3)
                self.relu2 = torch.nn.ReLU()

            def forward(self, x):
                y = self.conv1(x)
                y = self.relu1(y)

                x = self.conv2(x)
                x = torch.add(x, y)
                x = self.relu2(x)
                return x

        m = M().eval()

        def fuse_conv_relu(is_qat, relu, conv):
            return conv

        def fuse_conv_res_relu(is_qat, relu, add_pattern):
            _, conv, _ = add_pattern
            return conv

        def conv_res_relu_root_node_getter(pattern):
            relu, (_, conv, _) = pattern
            return conv

        def conv_res_relu_extra_inputs_getter(pattern):
            relu, (_, _, extra_input) = pattern
            return [extra_input]

        conv_relu_config = {
            "pattern": (nn.ReLU, nn.Conv2d),
            "fuser_method": fuse_conv_relu,
        }
        conv_res_relu_config = {
            "pattern": (nn.ReLU, (torch.add, nn.Conv2d, MatchAllNode)),
            "fuser_method": fuse_conv_res_relu,
            "root_node_getter": conv_res_relu_root_node_getter,
            "extra_inputs_getter": conv_res_relu_extra_inputs_getter,
        }

        backend_config_dict = {
            "configs": [
                conv_relu_config,
                conv_res_relu_config,
            ],
        }
        m = fuse_fx(m, backend_config_dict=backend_config_dict)
        self.assertEqual(type(m.conv1), torch.nn.Conv2d)
        self.assertEqual(type(m.conv2), torch.nn.Conv2d)
        # check relu are gone since we replaced the both patterns to conv
        self.assertFalse(hasattr(m, "relu1"))
        self.assertFalse(hasattr(m, "relu2"))


@skipIfNoFBGEMM
class TestQuantizeFx(QuantizationTestCase):
    def test_pattern_match(self):
        """ test MatchAllNode with
            conv - bn - add - relu pattern
        """
        class M(torch.nn.Module):
            def __init__(self):
                super().__init__()
                self.conv = nn.Conv2d(1, 1, 1)
                self.bn = nn.BatchNorm2d(1)
                self.relu = nn.ReLU()

            def forward(self, x, y):
                x = self.conv(x)
                x = self.bn(x)
                x = x + y
                x = self.relu(x)
                return x

        pattern = (nn.ReLU, (operator.add, (nn.BatchNorm2d, nn.Conv2d), MatchAllNode))
        m = torch.fx.symbolic_trace(M())
        modules = dict(m.named_modules())
        for n in m.graph.nodes:
            if n.op == 'call_module' and type(modules[n.target]) == nn.ReLU:
                self.assertTrue(is_match(modules, n, pattern))

    def test_fused_module_qat_swap(self):
        class Tmp(torch.nn.Module):
            def __init__(self):
                super().__init__()
                self.tmp = torch.nn.Linear(5, 5)
                self.relu = torch.nn.ReLU()

            def forward(self, x):
                x = self.tmp(x)
                return self.relu(x)


        class M(torch.nn.Module):
            def __init__(self):
                super().__init__()
                self.mods1 = torch.nn.Sequential(Tmp(), torch.nn.Linear(5, 5))
                self.mods2 = torch.nn.Linear(5, 5)

            def forward(self, x):
                a = self.mods1(x)
                x = torch.add(x, 5)
                x = self.mods2(x)
                x = torch.add(x, 5)
                return a, x


        model = M().train()
        qconfig_dict = {
            "": None,
            "object_type": [
                (torch.nn.Linear, default_qat_qconfig),
                (torch.nn.ReLU, default_qat_qconfig),
            ],
        }
        prepared = prepare_qat_fx(model, qconfig_dict, example_inputs=(torch.randn(1, 5),))
        self.assertTrue(isinstance(getattr(prepared.mods1, "0").tmp, torch.nn.intrinsic.qat.LinearReLU))

    def _get_conv_linear_test_cases(self, is_reference):
        """ Returns a list of test cases, with format:
        is_dynamic, ModuleClass, module_constructor_inputs,
        inputs, quantized_node, weight_prepack_op
        """
        class FunctionalConv1d(torch.nn.Module):
            def __init__(self, weight):
                super().__init__()
                self.weight = torch.nn.Parameter(weight)
                self.stride = 1
                self.padding = 0
                self.dilation = 1
                self.groups = 1

            def forward(self, x):
                return F.conv1d(x, self.weight, None, self.stride, self.padding, self.dilation, self.groups)


        class Conv1d(torch.nn.Module):
            def __init__(self, *args):
                super().__init__()
                self.conv = torch.nn.Conv1d(*args)

            def forward(self, x):
                return self.conv(x)

        conv1d_input = torch.rand(1, 3, 224)
        conv1d_weight = torch.rand(3, 3, 3)
        conv1d_module_args = (3, 3, 3)

        class FunctionalConv2d(torch.nn.Module):
            def __init__(self, weight):
                super().__init__()
                self.weight = torch.nn.Parameter(weight)
                self.stride = (1, 1)
                self.padding = (0, 0)
                self.dilation = (1, 1)
                self.groups = 1

            def forward(self, x):
                return F.conv2d(x, self.weight, None, self.stride, self.padding, self.dilation, self.groups)

        class Conv2d(torch.nn.Module):
            def __init__(self, *args):
                super().__init__()
                self.conv = torch.nn.Conv2d(*args)

            def forward(self, x):
                return self.conv(x)

        conv2d_input = torch.rand(1, 3, 224, 224)
        conv2d_weight = torch.rand(3, 3, 3, 3)
        conv2d_module_args = (3, 3, 3)

        class FunctionalConv3d(torch.nn.Module):
            def __init__(self, weight):
                super().__init__()
                self.weight = torch.nn.Parameter(weight)
                self.stride = (1, 1, 1)
                self.padding = (0, 0, 0)
                self.dilation = (1, 1, 1)
                self.groups = 1

            def forward(self, x):
                return F.conv3d(
                    x,
                    self.weight,
                    None,
                    self.stride,
                    self.padding,
                    self.dilation,
                    self.groups,
                )

        class Conv3d(torch.nn.Module):
            def __init__(self, *args):
                super().__init__()
                self.conv = torch.nn.Conv3d(*args)

            def forward(self, x):
                return self.conv(x)

        conv3d_input = torch.rand(1, 3, 32, 224, 224)
        conv3d_weight = torch.rand(3, 3, 3, 3, 3)
        conv3d_module_args = (3, 3, 3)

        class Linear(torch.nn.Module):
            def __init__(self, weight):
                super().__init__()
                self.weight = torch.nn.Parameter(weight)

            def forward(self, x):
                return F.linear(x, self.weight)

        linear_input = torch.rand(8, 5)
        linear_weight = torch.rand(10, 5)

        class LinearModule(torch.nn.Module):
            def __init__(self):
                super().__init__()
                self.linear = torch.nn.Linear(5, 10)

            def forward(self, x):
                return self.linear(x)

        linear_module_input = torch.rand(8, 5)

        # is_dynamic, ModuleClass, module_constructor_inputs,
        # inputs, quantized_node, weight_prepack_node
        tests = [
            (
                False,
                FunctionalConv1d,
                (conv1d_weight,),
                (conv1d_input,),
                ns.call_function(torch.nn.functional.conv1d if is_reference else torch.ops.quantized.conv1d) ,
                ns.call_function(torch.ops.quantized.conv1d_prepack),
            ),
            (
                False,
                FunctionalConv2d,
                (conv2d_weight,),
                (conv2d_input,),
                ns.call_function(torch.nn.functional.conv2d if is_reference else torch.ops.quantized.conv2d),
                ns.call_function(torch.ops.quantized.conv2d_prepack),
            ),
            (
                False,
                FunctionalConv3d,
                (conv3d_weight,),
                (conv3d_input,),
                ns.call_function(torch.nn.functional.conv3d if is_reference else torch.ops.quantized.conv3d),
                ns.call_function(torch.ops.quantized.conv3d_prepack),
            ),
            (
                False,
                Conv1d,
                conv1d_module_args,
                (conv1d_input,),
                ns.call_module(nnqr.Conv1d if is_reference else nnq.Conv1d),
                None
            ),
            (
                False,
                Conv2d,
                conv2d_module_args,
                (conv2d_input,),
                ns.call_module(nnqr.Conv2d if is_reference else nnq.Conv2d),
                None
            ),
            (
                False,
                Conv3d,
                conv3d_module_args,
                (conv3d_input,),
                ns.call_module(nnqr.Conv3d if is_reference else nnq.Conv3d),
                None
            ),
            (
                True,
                Linear,
                (linear_weight,),
                (linear_input,),
                None if is_reference else ns.call_function(torch.ops.quantized.linear_dynamic),
                ns.call_function(torch.ops.quantized.linear_prepack),
            ),
            (
                False,
                Linear,
                (linear_weight,),
                (linear_input,),
                ns.call_function(torch.nn.functional.linear if is_reference else torch.ops.quantized.linear),
                ns.call_function(torch.ops.quantized.linear_prepack),
            ),
            (
                True,
                LinearModule,
                (),
                (linear_module_input,),
                ns.call_module(nnqr.Linear) if is_reference else ns.call_module(nnqd.Linear),
                None,
            ),
            (
                False,
                LinearModule,
                (),
                (linear_module_input,),
                ns.call_module(nnqr.Linear if is_reference else nnq.Linear),
                None,
            ),
        ]
        return tests

    @skipIfNoFBGEMM
    def test_conv_linear_not_reference(self):
        """ Test quantizing conv and linear
        """
        tests = self._get_conv_linear_test_cases(is_reference=False)
        for (is_dynamic, ModuleClass, module_constructor_inputs,
             inputs, quantized_node, weight_prepack_node) in tests:
            quant_type = QuantType.DYNAMIC if is_dynamic else QuantType.STATIC
            node_occurrence = dict()
            if weight_prepack_node:
                node_occurrence[weight_prepack_node] = 0
            self.checkGraphModeFxOp(
                ModuleClass(*module_constructor_inputs),
                inputs, quant_type,
                expected_node=quantized_node,
                expected_node_occurrence=node_occurrence,
                is_reference=False)

    @skipIfNoFBGEMM
    def test_conv_linear_reference(self):
        """ Test quantizing functional conv and linear with reference option
        """
        tests = self._get_conv_linear_test_cases(is_reference=True)

        def _get_keys(prefix, is_dynamic):
            all_keys = [prefix + "." + k for k in ["weight_qscheme", "weight_dtype"]]
            if not is_dynamic:
                all_keys.extend([prefix + "." + k for k in ["weight_scale", "weight_zero_point"]])
            return all_keys

        for (is_dynamic, ModuleClass, module_constructor_inputs,
             inputs, quantized_node, weight_prepack_node) in tests:
            quant_type = QuantType.DYNAMIC if is_dynamic else QuantType.STATIC
            node_occurrence = dict()
            if weight_prepack_node:
                node_occurrence[weight_prepack_node] = 0
            result_dict = self.checkGraphModeFxOp(
                ModuleClass(*module_constructor_inputs),
                inputs, quant_type,
                expected_node=quantized_node,
                expected_node_occurrence=node_occurrence,
                is_reference=True)
            qr = result_dict["quantized_reference"]

            def checkWeightQParams(model):
                for module_name in ("linear", "conv"):
                    if hasattr(model, module_name):
                        self.assertTrue(hasattr(qr.get_submodule(module_name), "weight_qscheme"))
                        self.assertTrue(hasattr(qr.get_submodule(module_name), "weight_scale"))
                        self.assertTrue(hasattr(qr.get_submodule(module_name), "weight_zero_point"))
                        self.assertTrue("Reference" in qr.get_submodule(module_name)._get_name())

            def checkSerDeser(model, is_dynamic):
                for module_name in ("linear", "conv"):
                    if hasattr(model, module_name):
                        # make sure seralization works
                        state_dict = copy.deepcopy(model.state_dict())
                        all_keys = _get_keys(module_name, is_dynamic)
                        for key in all_keys:
                            self.assertTrue(key in state_dict)
                        # check load_state_dict restores states
                        module = getattr(model, module_name)
                        prev_scale = module.weight_scale
                        module.weight_scale = None
                        model.load_state_dict(state_dict)
                        module = getattr(model, module_name)
                        self.assertTrue(torch.equal(prev_scale, module.weight_scale))


            checkWeightQParams(qr)
            qr = copy.deepcopy(qr)
            # make sure the qparams are preserved after copy
            checkWeightQParams(qr)

            checkSerDeser(qr, is_dynamic)

    @skipIfNoFBGEMM
    def test_dynamic_quant_weight_observer(self):
        ''' Test that weight observer is run in convert step
        '''

        class M(torch.nn.Module):
            def __init__(self, weight):
                super().__init__()
                self.weight = torch.nn.Parameter(weight)

            def forward(self, x):
                return F.linear(x, self.weight)

        m = M(torch.rand(1, 1)).eval()
        qconfig = default_dynamic_qconfig
        qconfig_dict = {'': qconfig}
        example_inputs = (torch.rand(1, 1),)
        prepared = prepare_fx(m, qconfig_dict, example_inputs=example_inputs)
        quantized = convert_fx(prepared, is_reference=True)
        qparams = (quantized._scale_0, quantized._zero_point_0)
        weight_obs = qconfig.weight()
        weight_obs(quantized.weight)
        # Get the actual value to avoid tensor size mismatch error, torch.Size([]) vs torch.Size([1])
        ref_qparams = (weight_obs.calculate_qparams()[0].item(), weight_obs.calculate_qparams()[1].item())
        self.assertEqual(qparams, ref_qparams)

    def test_conv_bn_relu(self):
        """ Tests fusion and quantization for "Conv - Bn" and "Conv - Bn - ReLU"
        """
        convs = {
            1: nn.Conv1d,
            2: nn.Conv2d,
            3: nn.Conv3d,
        }
        bns = {
            1: nn.BatchNorm1d,
            2: nn.BatchNorm2d,
            3: nn.BatchNorm3d,
        }
        quantized_convs = {
            1: nnq.Conv1d,
            2: nnq.Conv2d,
            3: nnq.Conv3d,
        }
        quantized_conv_relus = {
            1: nniq.ConvReLU1d,
            2: nniq.ConvReLU2d,
            3: nniq.ConvReLU3d,
        }

        class M(torch.nn.Module):
            def __init__(self, dim, has_relu):
                super().__init__()
                self.conv = convs[dim](3, 3, 3)
                self.bn = bns[dim](3)
                self.relu = nn.ReLU() if has_relu else nn.Identity()
                self.has_relu = has_relu
                self.quant = QuantStub()
                self.dequant = DeQuantStub()

            def forward(self, x):
                x = self.quant(x)
                x = self.conv(x)
                x = self.bn(x)
                if self.has_relu:
                    x = self.relu(x)
                x = self.dequant(x)
                return x

        options = itertools.product([1, 2, 3], [True, False], self.static_quant_types)
        for dim, has_relu, quant_type in options:
            expected_node = ns.call_module(
                quantized_conv_relus[dim] if has_relu
                else quantized_convs[dim])
            m = M(dim, has_relu)
            m_eager = copy.deepcopy(m)
            result_dict = self.checkGraphModeFxOp(
                m,
                self.img_data_dict[dim],
                quant_type,
                expected_node=expected_node,
            )
            result = result_dict["quantized_output"]

            # check numerics
            qengine = torch.backends.quantized.engine
            if quant_type == QuantType.STATIC:
                m_eager.eval()
                qconfig = get_default_qconfig(qengine)
                prepare_fn = prepare
                is_qat = False
            else:
                m_eager.train()
                qconfig = get_default_qat_qconfig(qengine)
                prepare_fn = prepare_qat
                is_qat = True

            fuse_list = ["conv", "bn"]
            if has_relu:
                fuse_list.append("relu")
            if is_qat:
                fuse_modules_qat(m_eager, fuse_list, inplace=True)
            else:
                fuse_modules(m_eager, fuse_list, inplace=True)
            m_eager.qconfig = qconfig
            m_eager = prepare_fn(m_eager)
            prepared_fx = result_dict["prepared"]

            m_eager(*self.img_data_dict[dim][0])
            m_eager = convert(m_eager)
            result_eager = m_eager(*self.img_data_dict[dim][0])
            self.assertEqual(result, result_eager)

    def test_linear_bn(self):
        class M(torch.nn.Module):
            def __init__(self):
                super().__init__()
                self.linear = nn.Linear(4, 4)
                self.bn = nn.BatchNorm1d(4)
                self.quant = QuantStub()
                self.dequant = DeQuantStub()

            def forward(self, x):
                x = self.quant(x)
                x = self.linear(x)
                x = self.bn(x)
                x = self.dequant(x)
                return x

        data = (torch.randn(4, 4),)
        for quant_type in self.static_quant_types:
            expected_node = ns.call_module(nnq.Linear)
            m = M()
            m_eager = copy.deepcopy(m)
            result_dict = self.checkGraphModeFxOp(m, data, quant_type, expected_node=expected_node)
            result = result_dict["quantized_output"]

            # check numerics vs eager mode
            fuse_list = ["linear", "bn"]
            qengine = torch.backends.quantized.engine
            if quant_type == QuantType.STATIC:
                m_eager.eval()
                qconfig = get_default_qconfig(qengine)
                prepare_fn = prepare
                fuse_modules(m_eager, fuse_list, inplace=True)
            else:
                m_eager.train()
                qconfig = get_default_qat_qconfig(qengine)
                prepare_fn = prepare_qat
                fuse_modules_qat(m_eager, fuse_list, inplace=True)
            m_eager.qconfig = qconfig
            m_eager = prepare_fn(m_eager)
            m_eager(*data)
            m_eager = convert(m_eager)
            result_eager = m_eager(*data)
            self.assertEqual(result, result_eager)

    @skipIfNoFBGEMM
    def test_dynamic_quant_fp16(self):
        class Linear(torch.nn.Module):
            def __init__(self, weight):
                super().__init__()
                self.weight = torch.nn.Parameter(weight)

            def forward(self, x):
                return F.linear(x, self.weight)

        linear_input = torch.rand(8, 5)
        linear_weight = torch.rand(10, 5)

        class LinearModule(torch.nn.Module):
            def __init__(self):
                super().__init__()
                self.linear = torch.nn.Linear(5, 10)

            def forward(self, x):
                return self.linear(x)

        linear_module_input = torch.rand(8, 5)

        tests = [
            (Linear, (linear_weight,), (linear_input,),
             ns.call_function(torch.ops.quantized.linear_dynamic_fp16),
             ns.call_function(torch.ops.quantized.linear_prepack_fp16)),
            (LinearModule, (), (linear_module_input,),
             ns.call_module(nnqd.Linear),
             None),
        ]
        for (ModuleClass, module_constructor_inputs,
             inputs, quantized_node, weight_prepack_node) in tests:
            for is_reference in [True, False]:
                node_occurrence = dict()
                if weight_prepack_node:
                    node_occurrence[weight_prepack_node] = 0
                m = ModuleClass(*module_constructor_inputs).eval()
                qconfig_dict = {"": float16_dynamic_qconfig}
                m = prepare_fx(m, qconfig_dict, example_inputs=inputs)
                m = convert_fx(m, is_reference=is_reference)
                self.checkGraphModuleNodes(m, expected_node_occurrence=node_occurrence)



    @unittest.skipIf(not TEST_MULTIGPU, "multi-GPU not supported")
    @unittest.skipIf(not TEST_CUDA, "CUDA unavailable")
    @override_qengines
    def test_qat_prepare_device_affinity(self):
        """
        Tests that FX QAT prepare pass respects device affinity
        """
        class Model(nn.Module):

            def __init__(self):
                super(Model, self).__init__()
                self.conv = nn.Conv2d(1, 1, 1)
                self.bn = nn.BatchNorm2d(1)
                self.relu = nn.ReLU()

            def forward(self, x):
                x = self.conv(x)
                x = self.bn(x)
                x = self.relu(x)
                return x

        model = Model()
        qengine = torch.backends.quantized.engine
        qconfig_dict = {'': torch.ao.quantization.get_default_qat_qconfig(qengine)}
        device = torch.device('cuda:0')
        model.to(device)

        example_inputs = (torch.randn(4, 1, 4, 4, device=device),)
        # QAT prepare
        model = prepare_qat_fx(model, qconfig_dict, example_inputs=example_inputs)

        # ensure that running an input on CUDA works without any needed changes
        model(*example_inputs)

        # ensure all buffers and parameters are on the device we expect
        model_devices = {p.device for p in model.parameters()} | \
            {p.device for p in model.buffers()}
        self.assertEqual(len(model_devices), 1)
        model_device = next(iter(model_devices))
        self.assertEqual(model_device, device)

    @skipIfNoFBGEMM
    def test_dict_output(self):
        """ Make sure quantization runs for models with dictionary output
        """
        class M(torch.nn.Module):
            def __init__(self):
                super().__init__()
                self.conv = torch.nn.Conv2d(1, 1, 1)

            def forward(self, x):
                return {"output": self.conv(x["input"])}

        example_inputs = ({"input": torch.randn(1, 1, 1, 1)},)
        m = M().eval()
        qconfig_dict = {"": default_qconfig}
        m = prepare_fx(m, qconfig_dict, example_inputs=example_inputs)
        m(*example_inputs)
        m = convert_fx(m)
        m(*example_inputs)

    @override_qengines
    def test_attention(self):
        """ Make sure quantization runs for a corner case in attention module
        """
        class M(torch.nn.Module):
            def __init__(self):
                super().__init__()
                self.conv = torch.nn.Conv2d(1, 1, 1)

            def forward(self, x):
                x = self.conv(x)
                q, k, v = x.chunk(3, dim=0)
                q = q.contiguous().view(-1, 1).transpose(0, 1)
                k = k.contiguous().view(-1, 1).transpose(0, 1)
                v = v.contiguous().view(-1, 1).transpose(0, 1)
                torch._assert(
                    k.size(1) == 1, "key size should be equal to 1"
                )
                r = torch.mm(k, v)
                return q * k + r

        example_inputs = (torch.randn(3, 1, 1, 1),)
        m = M().eval()
        qconfig_dict = {
            "": None,
            "object_type": [
                (nn.Conv2d, default_qconfig),
            ]
        }
        # make sure it runs
        m = prepare_fx(m, qconfig_dict, example_inputs=example_inputs)
        m(*example_inputs)
        m = convert_fx(m)
        m(*example_inputs)

    def _test_standalone_module(
            self,
            interface_config,
            prepare_count_check,
            standalone_prepare_count_check,
            convert_count_check,
            standalone_convert_count_check):
        """ Test standalone module with different quantized input/quantized output
        configurations
        """
        class StandaloneModule(torch.nn.Module):
            def __init__(self):
                super().__init__()
                self.conv = torch.nn.Conv2d(1, 1, 1)

            def forward(self, x):
                return self.conv(x)

        class M(torch.nn.Module):
            def __init__(self):
                super().__init__()
                self.conv = torch.nn.Conv2d(1, 1, 1)
                self.standalone = StandaloneModule()

            def forward(self, x):
                x = self.conv(x)
                x = self.standalone(x)
                return x

        class RefM(torch.nn.Module):
            def __init__(self):
                super().__init__()
                self.conv1 = torch.nn.Conv2d(1, 1, 1)
                self.conv2 = torch.nn.Conv2d(1, 1, 1)

            def forward(self, x):
                x = self.conv1(x)
                x = self.conv2(x)
                return x

        example_inputs = (torch.randn(1, 1, 1, 1),)
        # instantiate M and RefM and align the parameters
        original_m = M().eval()
        original_ref_m = RefM().eval()
        original_ref_m.conv1.weight = torch.nn.Parameter(original_m.conv.weight.detach())
        original_ref_m.conv1.bias = torch.nn.Parameter(original_m.conv.bias.detach())
        original_ref_m.conv2.weight = torch.nn.Parameter(original_m.standalone.conv.weight.detach())
        original_ref_m.conv2.bias = torch.nn.Parameter(original_m.standalone.conv.bias.detach())

        for is_name in [True, False]:
            sm_example_inputs = example_inputs
            if is_name:
                prepare_config = {
                    "standalone_module_name": [("standalone", None, sm_example_inputs, interface_config, None)]
                }
            else:
                prepare_config = {
                    "standalone_module_class": [(StandaloneModule, None, sm_example_inputs, interface_config, None)]
                }

            original_m_copy = copy.deepcopy(original_m)
            original_ref_m_copy = copy.deepcopy(original_ref_m)

            qconfig_dict = {"": default_qconfig}
            # check prepared model
            m = prepare_fx(
                original_m_copy,
                qconfig_dict,
                example_inputs=example_inputs,
                prepare_custom_config_dict=prepare_config)
            # calibration
            m(*example_inputs)
            self.checkGraphModuleNodes(m, expected_node_occurrence=prepare_count_check)
            self.checkGraphModuleNodes(m.standalone, expected_node_occurrence=standalone_prepare_count_check)

            # check converted/quantized model
            m = convert_fx(m)
            self.checkGraphModuleNodes(m, expected_node_occurrence=convert_count_check)
            self.checkGraphModuleNodes(m.standalone, expected_node_occurrence=standalone_convert_count_check)
            res = m(*example_inputs)

            # quantize the reference model
            ref_m = prepare_fx(
                original_ref_m_copy,
                qconfig_dict,
                example_inputs=example_inputs,
            )
            ref_m(*example_inputs)
            ref_m = convert_fx(ref_m)
            ref_res = ref_m(*example_inputs)
            self.assertEqual(res, ref_res)

    def test_standalone_module_float_interface(self):
        float_interface_config = {
            "input_quantized_idxs": [],  # float input
            "output_quantized_idxs": [],  # float output
        }
        interface_config = float_interface_config
        # input and output of first conv, observer for standalone module
        # will be inserted in the standalone module itself
        prepare_count_check = {
            ns.call_module(torch.ao.quantization.MinMaxObserver): 2
        }
        # for input and output of conv in the standalone module
        standalone_prepare_count_check = {
            ns.call_module(torch.ao.quantization.MinMaxObserver): 2
        }
        convert_count_check = {
            ns.call_function(torch.quantize_per_tensor) : 1,
            ns.call_module(nnq.Conv2d) : 1,
            ns.call_method("dequantize") : 1,
        }
        standalone_convert_count_check = {
            # standalone module will take float as input and output
            # so we'll see quantize and dequantize in the modoule
            ns.call_function(torch.quantize_per_tensor) : 1,
            ns.call_module(nnq.Conv2d): 1,
            ns.call_method("dequantize") : 1,
        }
        self._test_standalone_module(
            interface_config,
            prepare_count_check,
            standalone_prepare_count_check,
            convert_count_check,
            standalone_convert_count_check)

    def test_standalone_module_quantized_interface(self):
        quantized_interface_config = {
            "input_quantized_idxs": [0],  # quantized input
            "output_quantized_idxs": [0],  # quantized output
        }
        interface_config = quantized_interface_config
        # observer for input and output of first conv
        prepare_count_check = {
            ns.call_module(torch.ao.quantization.MinMaxObserver): 2
        }
        # for output of conv in the standalone module
        standalone_prepare_count_check = {
            ns.call_module(torch.ao.quantization.MinMaxObserver): 1
        }
        convert_count_check = {
            # quantizing input for conv
            ns.call_function(torch.quantize_per_tensor) : 1,
            ns.call_module(nnq.Conv2d) : 1,
            # dequantizing output of standalone module
            ns.call_method("dequantize") : 1,
        }
        standalone_convert_count_check = {
            # quantization of input happens in parent module
            # quantization of output happens in the quantized conv module
            ns.call_function(torch.quantize_per_tensor) : 0,
            ns.call_module(nnq.Conv2d): 1,
            # dequantization for output happens in parent module
            ns.call_method("dequantize") : 0,
        }
        self._test_standalone_module(
            interface_config,
            prepare_count_check,
            standalone_prepare_count_check,
            convert_count_check,
            standalone_convert_count_check)

    @skipIfNoFBGEMM
    def test_qconfig_none(self):
        class M(torch.nn.Module):
            def __init__(self):
                super(M, self).__init__()
                self.conv1 = nn.Conv2d(1, 1, 1)
                self.conv2 = nn.Conv2d(1, 1, 1)

            def forward(self, x):
                x = self.conv1(x)
                x = self.conv2(x)
                return x

        m = M().eval()
        qconfig_dict = {"": default_qconfig,
                        "module_name": [("conv2", None)]}
        example_inputs = (torch.randn(1, 1, 1, 1),)
        m = prepare_fx(m, qconfig_dict, example_inputs=example_inputs)
        m(*example_inputs)
        m = convert_fx(m)
        m(*example_inputs)
        # first conv is quantized, second conv is not quantized
        node_list = [
            ns.call_function(torch.quantize_per_tensor),
            ns.call_module(nnq.Conv2d),
            ns.call_method("dequantize"),
            ns.call_module(nn.Conv2d),
        ]
        self.checkGraphModuleNodes(m, expected_node_list=node_list)

    def test_qconfig_module_type(self):
        class M(torch.nn.Module):
            def __init__(self):
                super(M, self).__init__()
                self.conv1 = nn.Conv2d(1, 1, 1)
                self.conv2 = nn.Conv2d(1, 1, 1)

            def forward(self, x):
                x = self.conv1(x)
                x = self.conv2(x)
                return x

        m = M().eval()
        qconfig_dict = {"object_type": [(torch.nn.Conv2d, default_qconfig)]}
        example_inputs = (torch.randn(1, 1, 1, 1),)
        m = prepare_fx(m, qconfig_dict, example_inputs=example_inputs)
        m(*example_inputs)
        m = convert_fx(m)
        m(*example_inputs)
        # first conv is quantized, second conv is not quantized
        node_list = [
            ns.call_function(torch.quantize_per_tensor),
            ns.call_module(nnq.Conv2d),
            ns.call_module(nnq.Conv2d),
            ns.call_method("dequantize"),
        ]
        self.checkGraphModuleNodes(m, expected_node_list=node_list)

    def test_qconfig_qat_module_type(self):
        class LinearRelu(nn.Sequential):
            def __init__(self):
                super().__init__(
                    nn.Linear(5, 5),
                    nn.ReLU(),
                )

        class M(torch.nn.Module):
            def __init__(self):
                super().__init__()
                self.lin_relu = LinearRelu()
                self.linear = nn.Linear(5, 5)

            def forward(self, x):
                x = self.lin_relu(x)
                x = self.linear(x)
                return x

        model = M().train()

        qconfig_dict = {
            "": None,
            "object_type": [
                (torch.nn.Linear, default_qat_qconfig),
                (torch.nn.ReLU, default_qat_qconfig),
            ],
        }
        example_inputs = (torch.rand(5, 5),)
        m = prepare_qat_fx(model, qconfig_dict, example_inputs=example_inputs)
        m(*example_inputs)
        m = convert_fx(m)
        m(*example_inputs)
        node_list = [
            ns.call_function(torch.quantize_per_tensor),
            ns.call_module(nniq.LinearReLU),
            ns.call_module(nnq.Linear),
            ns.call_method("dequantize"),
        ]
        self.checkGraphModuleNodes(m, expected_node_list=node_list)

    def test_qconfig_function(self):
        class M(torch.nn.Module):
            def __init__(self):
                super(M, self).__init__()

            def forward(self, x, y):
                return x + y

        m = M().eval()
        qconfig_dict = {"object_type": [(operator.add, default_qconfig)]}
        data = torch.randn(1, 1, 1, 1)
        example_inputs = (data, data)
        m = prepare_fx(m, qconfig_dict, example_inputs)
        m(*example_inputs)
        m = convert_fx(m)
        m(*example_inputs)
        # first conv is quantized, second conv is not quantized
        node_list = [
            ns.call_function(torch.quantize_per_tensor),
            ns.call_function(torch.ops.quantized.add),
            ns.call_method("dequantize"),
        ]
        self.checkGraphModuleNodes(m, expected_node_list=node_list)

    def test_qconfig_module_name_regex(self):
        class M(torch.nn.Module):
            def __init__(self):
                super(M, self).__init__()
                self.conv1 = nn.Conv2d(1, 1, 1)
                self.conv2 = nn.Conv2d(1, 1, 1)

            def forward(self, x):
                x = self.conv1(x)
                x = self.conv2(x)
                return x

        m = M().eval()
        qconfig_dict = {"module_name_regex": [("conv*", default_qconfig)]}
        example_inputs = (torch.randn(1, 1, 1, 1),)
        m = prepare_fx(m, qconfig_dict, example_inputs=example_inputs)
        m(*example_inputs)
        m = convert_fx(m)
        m(*example_inputs)
        # first conv is quantized, second conv is not quantized
        node_list = [
            ns.call_function(torch.quantize_per_tensor),
            ns.call_module(nnq.Conv2d),
            ns.call_module(nnq.Conv2d),
            ns.call_method("dequantize"),
        ]
        self.checkGraphModuleNodes(m, expected_node_list=node_list)

    def test_qconfig_precedence(self):
        for device in get_supported_device_types():
            class M(torch.nn.Module):
                def __init__(self):
                    super(M, self).__init__()
                    self.linear = nn.Linear(1, 1)
                    self.conv = nn.Conv2d(1, 1, 1)
                    self.module_conv1 = nn.Conv2d(1, 1, 1)
                    self.module_conv2 = nn.Conv2d(1, 1, 1)

                def forward(self, x):
                    # global
                    x = self.linear(x)
                    # global + object_type --> object_type
                    x = self.conv(x)
                    # global + object_type + module_name_regex --> module_name_regex
                    x = self.module_conv1(x)
                    # global + object_type + module_name_regex + module_name --> module_name
                    x = self.module_conv2(x)
                    return x

            m = M().to(device).eval()

            global_qconfig = default_qconfig
            object_type_qconfig = default_dynamic_qconfig
            module_name_regex_qconfig = float16_dynamic_qconfig
            module_name_qconfig = default_qat_qconfig
            qconfig_dict = {
                "": global_qconfig,
                "object_type": [(nn.Conv2d, object_type_qconfig)],
                "module_name_regex": [("module_conv*", module_name_regex_qconfig)],
                "module_name": [("module_conv2", module_name_qconfig)]}
            m_prep = prepare_fx(m, qconfig_dict, example_inputs=(torch.randn(1, 1),))
            self.assertEqual(m_prep.linear.qconfig.activation.p.func, global_qconfig.activation.p.func)
            self.assertEqual(m_prep.linear.qconfig.weight.p.func, global_qconfig.weight.p.func)
            self.assertEqual(m_prep.conv.qconfig.activation.p.func, object_type_qconfig.activation.p.func)
            self.assertEqual(m_prep.conv.qconfig.weight.p.func, object_type_qconfig.weight.p.func)
            self.assertEqual(m_prep.module_conv1.qconfig.activation.p.func, module_name_regex_qconfig.activation.p.func)
            self.assertEqual(m_prep.module_conv1.qconfig.weight.p.func, module_name_regex_qconfig.weight.p.func)
            self.assertEqual(m_prep.module_conv2.qconfig.activation.p.func, module_name_qconfig.activation.p.func)
            self.assertEqual(m_prep.module_conv2.qconfig.weight.p.func, module_name_qconfig.weight.p.func)

    def test_qconfig_module_name_object_type_order(self):
        class M1(torch.nn.Module):
            def __init__(self):
                super().__init__()
                self.fc1 = nn.Linear(1, 1)
                self.fc2 = nn.Linear(1, 1)

            def forward(self, x):
                x = self.fc1(x)
                x = self.fc2(x)
                x = torch.add(x, x)
                x = torch.add(x, x)
                return x

        class M2(torch.nn.Module):
            def __init__(self):
                super().__init__()
                self.fc1 = nn.Linear(1, 1)
                self.fc2 = nn.Linear(1, 1)
                self.m1 = M1()

            def forward(self, x):
                x = self.fc1(x)
                x = self.fc2(x)
                x = torch.add(x, x)
                x = torch.add(x, x)
                x = self.m1(x)
                return x

        class M3(torch.nn.Module):
            def __init__(self):
                super().__init__()
                self.fc1 = nn.Linear(1, 1)
                self.fc2 = nn.Linear(1, 1)
                self.m2 = M2()

            def forward(self, x):
                x = self.fc1(x)
                x = self.fc2(x)
                x = torch.add(x, x)
                x = torch.add(x, x)
                x = self.m2(x)
                return x

        m = M3().eval()
        qconfig_dict = {
            "module_name_object_type_order": [
                # test various FQNs: global, single child, multiple children
                ("", nn.Linear, 0, torch.ao.quantization.default_qconfig),
                ("", torch.add, 0, torch.ao.quantization.default_qconfig),
                ("m2", nn.Linear, 1, torch.ao.quantization.default_qconfig),
                ("m2", torch.add, 1, torch.ao.quantization.default_qconfig),
                ("m2.m1", nn.Linear, 0, torch.ao.quantization.default_qconfig),
                ("m2.m1", torch.add, 0, torch.ao.quantization.default_qconfig),
            ],
        }
        example_inputs = (torch.randn(1, 1, 1, 1),)
        m = prepare_fx(m, qconfig_dict, example_inputs=example_inputs)
        m(*example_inputs)
        m = convert_fx(m)
        m(*example_inputs)

        node_list = [
            # m3
            ns.call_function(torch.quantize_per_tensor),
            ns.call_module(nnq.Linear),
            ns.call_method("dequantize"),
            ns.call_module(nn.Linear),
            ns.call_function(torch.quantize_per_tensor),
            ns.call_function(torch.ops.quantized.add),
            ns.call_method("dequantize"),
            ns.call_function(torch.add),
            # m2
            ns.call_module(nn.Linear),
            ns.call_function(torch.quantize_per_tensor),
            ns.call_module(nnq.Linear),
            ns.call_method("dequantize"),
            ns.call_function(torch.add),
            ns.call_function(torch.quantize_per_tensor),
            ns.call_function(torch.ops.quantized.add),
            # m1
            ns.call_module(nnq.Linear),
            ns.call_method("dequantize"),
            ns.call_module(nn.Linear),
            ns.call_function(torch.quantize_per_tensor),
            ns.call_function(torch.ops.quantized.add),
            ns.call_method("dequantize"),
            ns.call_function(torch.add),
        ]
        self.checkGraphModuleNodes(m, expected_node_list=node_list)

        # test that function order overrides global qconfig
        class M4(torch.nn.Module):
            def __init__(self):
                super().__init__()
                self.fc1 = nn.Linear(1, 1)
                self.fc2 = nn.Linear(1, 1)

            def forward(self, x):
                x = self.fc1(x)
                x = self.fc2(x)
                x = torch.add(x, x)
                x = torch.add(x, x)
                return x

        m = M4().eval()
        qconfig_dict = {
            "": torch.ao.quantization.default_qconfig,
            "module_name_object_type_order": [
                ("", nn.Linear, 1, None),
                ("", torch.add, 1, None),
            ],
        }
        example_inputs = (torch.randn(1, 1, 1, 1),)
        m = prepare_fx(m, qconfig_dict, example_inputs=example_inputs)
        m(*example_inputs)
        m = convert_fx(m)
        m(*example_inputs)

        node_list = [
            ns.call_function(torch.quantize_per_tensor),
            ns.call_module(nnq.Linear),
            ns.call_method("dequantize"),
            ns.call_module(nn.Linear),
            ns.call_function(torch.quantize_per_tensor),
            ns.call_function(torch.ops.quantized.add),
            ns.call_method("dequantize"),
            ns.call_function(torch.add),
        ]
        self.checkGraphModuleNodes(m, expected_node_list=node_list)


    def test_qconfig_dict_with_fused_modules(self):
        class LinearReLUModel(torch.nn.Module):
            def __init__(self, relu):
                super(LinearReLUModel, self).__init__()
                self.linear = torch.nn.Linear(3, 3)
                self.relu = relu

            def forward(self, x):
                x = self.linear(x)
                x = self.relu(x)
                return x

        class ConvReLUModel(torch.nn.Module):
            def __init__(self, relu):
                super(ConvReLUModel, self).__init__()
                self.conv = torch.nn.Conv1d(3, 3, 3)
                self.relu = relu

            def forward(self, x):
                x = self.conv(x)
                x = self.relu(x)
                return x

        class ConvBnReLUModel(torch.nn.Module):
            def __init__(self, relu):
                super(ConvBnReLUModel, self).__init__()
                self.conv = torch.nn.Conv1d(3, 3, 3)
                self.bn = torch.nn.BatchNorm1d(3)
                self.relu = relu

            def forward(self, x):
                x = self.conv(x)
                x = self.bn(x)
                x = self.relu(x)
                return x

        for model in [LinearReLUModel, ConvReLUModel, ConvBnReLUModel]:
            for relu in [torch.nn.ReLU(), torch.nn.functional.relu, torch.relu]:
                m = model(relu).eval()
                qconfig_dict = torch.ao.quantization.get_default_qconfig_dict("fbgemm")
                # should not crash as in https://github.com/pytorch/pytorch/issues/75825
                prepare_fx(m, qconfig_dict, example_inputs=(torch.randn(1, 3, 3, 3),))

    def test_qconfig_mapping_set_global(self):
        qconfig = get_default_qconfig()
        qconfig_mapping = QConfigMapping()
        self.assertEqual(qconfig_mapping.global_qconfig, None)
        qconfig_mapping.set_global(qconfig)
        self.assertEqual(qconfig_mapping.global_qconfig, qconfig)

    def test_qconfig_mapping_set_object_type(self):
        qconfig1 = get_default_qconfig()
        qconfig2 = get_default_qconfig()
        qconfig3 = get_default_qconfig()
        self.assertNotEqual(qconfig1, qconfig2)
        self.assertNotEqual(qconfig1, qconfig3)
        qconfig_mapping = QConfigMapping()
        self.assertEqual(qconfig_mapping.object_type_qconfigs, [])
        # Insert some entries
        qconfig_mapping.set_object_type(torch.nn.Linear, qconfig1)
        qconfig_mapping.set_object_type(torch.nn.ReLU, qconfig2)
        self.assertEqual(len(qconfig_mapping.object_type_qconfigs), 2)
        self.assertEqual(qconfig_mapping.object_type_qconfigs[0], QConfigObjectTypeEntry(torch.nn.Linear, qconfig1))
        self.assertEqual(qconfig_mapping.object_type_qconfigs[1], QConfigObjectTypeEntry(torch.nn.ReLU, qconfig2))
        # Override existing key
        qconfig_mapping.set_object_type(torch.nn.Linear, qconfig3)
        self.assertEqual(len(qconfig_mapping.object_type_qconfigs), 3)
        self.assertEqual(qconfig_mapping.object_type_qconfigs[0], QConfigObjectTypeEntry(torch.nn.Linear, qconfig1))
        self.assertEqual(qconfig_mapping.object_type_qconfigs[1], QConfigObjectTypeEntry(torch.nn.ReLU, qconfig2))
        self.assertEqual(qconfig_mapping.object_type_qconfigs[2], QConfigObjectTypeEntry(torch.nn.Linear, qconfig3))
        convert_lists_to_ordered_dicts(qconfig_mapping)
        self.assertEqual(qconfig_mapping._object_type_qconfig_dict[torch.nn.Linear], qconfig3)
        self.assertEqual(qconfig_mapping._object_type_qconfig_dict[torch.nn.ReLU], qconfig2)
        self.assertEqual(get_object_type_qconfig(qconfig_mapping, torch.nn.Linear, None), qconfig3)
        self.assertEqual(get_object_type_qconfig(qconfig_mapping, torch.nn.ReLU, None), qconfig2)
        self.assertEqual(get_object_type_qconfig(qconfig_mapping, "nomatch", None), None)

    def test_qconfig_mapping_set_module_name_regex(self):
        qconfig1 = get_default_qconfig()
        qconfig2 = get_default_qconfig()
        qconfig3 = get_default_qconfig()
        self.assertNotEqual(qconfig1, qconfig2)
        self.assertNotEqual(qconfig1, qconfig3)
        qconfig_mapping = QConfigMapping()
        self.assertEqual(qconfig_mapping.module_name_regex_qconfigs, [])
        # Insert some entries
        qconfig_mapping.set_module_name_regex("foo.*bar", qconfig1)
        qconfig_mapping.set_module_name_regex("foo.*", qconfig2)
        self.assertEqual(len(qconfig_mapping.module_name_regex_qconfigs), 2)
        self.assertEqual(qconfig_mapping.module_name_regex_qconfigs[0], QConfigModuleNameRegexEntry("foo.*bar", qconfig1))
        self.assertEqual(qconfig_mapping.module_name_regex_qconfigs[1], QConfigModuleNameRegexEntry("foo.*", qconfig2))
        # Override existing key
        qconfig_mapping.set_module_name_regex("foo.*bar", qconfig3)
        self.assertEqual(len(qconfig_mapping.module_name_regex_qconfigs), 3)
        self.assertEqual(qconfig_mapping.module_name_regex_qconfigs[0], QConfigModuleNameRegexEntry("foo.*bar", qconfig1))
        self.assertEqual(qconfig_mapping.module_name_regex_qconfigs[1], QConfigModuleNameRegexEntry("foo.*", qconfig2))
        self.assertEqual(qconfig_mapping.module_name_regex_qconfigs[2], QConfigModuleNameRegexEntry("foo.*bar", qconfig3))
        convert_lists_to_ordered_dicts(qconfig_mapping)
        self.assertEqual(qconfig_mapping._module_name_regex_qconfig_dict["foo.*bar"], qconfig3)
        self.assertEqual(qconfig_mapping._module_name_regex_qconfig_dict["foo.*"], qconfig2)
        self.assertEqual(get_module_name_regex_qconfig(qconfig_mapping, "foo123bar", None), qconfig3)
        self.assertEqual(get_module_name_regex_qconfig(qconfig_mapping, "foobar", None), qconfig3)
        self.assertEqual(get_module_name_regex_qconfig(qconfig_mapping, "foobaz", None), qconfig2)
        self.assertEqual(get_module_name_regex_qconfig(qconfig_mapping, "foo", None), qconfig2)
        self.assertEqual(get_module_name_regex_qconfig(qconfig_mapping, "nomatch", None), None)

    def test_qconfig_mapping_set_module_name(self):
        qconfig1 = get_default_qconfig()
        qconfig2 = get_default_qconfig()
        qconfig3 = get_default_qconfig()
        self.assertNotEqual(qconfig1, qconfig2)
        self.assertNotEqual(qconfig1, qconfig3)
        qconfig_mapping = QConfigMapping()
        self.assertEqual(qconfig_mapping.module_name_qconfigs, [])
        # Insert some entries
        qconfig_mapping.set_module_name("mod1", qconfig1)
        qconfig_mapping.set_module_name("mod2", qconfig2)
        self.assertEqual(len(qconfig_mapping.module_name_qconfigs), 2)
        self.assertEqual(qconfig_mapping.module_name_qconfigs[0], QConfigModuleNameEntry("mod1", qconfig1))
        self.assertEqual(qconfig_mapping.module_name_qconfigs[1], QConfigModuleNameEntry("mod2", qconfig2))
        # Override existing key
        qconfig_mapping.set_module_name("mod1", qconfig3)
        self.assertEqual(len(qconfig_mapping.module_name_qconfigs), 3)
        self.assertEqual(qconfig_mapping.module_name_qconfigs[0], QConfigModuleNameEntry("mod1", qconfig1))
        self.assertEqual(qconfig_mapping.module_name_qconfigs[1], QConfigModuleNameEntry("mod2", qconfig2))
        self.assertEqual(qconfig_mapping.module_name_qconfigs[2], QConfigModuleNameEntry("mod1", qconfig3))
        convert_lists_to_ordered_dicts(qconfig_mapping)
        self.assertEqual(qconfig_mapping._module_name_qconfig_dict["mod1"], qconfig3)
        self.assertEqual(qconfig_mapping._module_name_qconfig_dict["mod2"], qconfig2)
        self.assertEqual(get_module_name_qconfig(qconfig_mapping, "mod1", None), qconfig3)
        self.assertEqual(get_module_name_qconfig(qconfig_mapping, "mod2", None), qconfig2)
        self.assertEqual(get_module_name_qconfig(qconfig_mapping, "nomatch", None), None)

    def test_qconfig_mapping_set_module_name_object_type_order(self):
        qconfig1 = get_default_qconfig()
        qconfig2 = get_default_qconfig()
        qconfig3 = get_default_qconfig()
        self.assertNotEqual(qconfig1, qconfig2)
        self.assertNotEqual(qconfig1, qconfig3)
        qconfig_mapping = QConfigMapping()
        self.assertEqual(qconfig_mapping.module_name_object_type_order_qconfigs, [])
        # Insert some entries
        qconfig_mapping.set_module_name_object_type_order("mod1", torch.nn.Linear, 0, qconfig1)
        qconfig_mapping.set_module_name_object_type_order("mod2", torch.nn.ReLU, 1, qconfig2)
        self.assertEqual(len(qconfig_mapping.module_name_object_type_order_qconfigs), 2)
        self.assertEqual(qconfig_mapping.module_name_object_type_order_qconfigs[0],
                         QConfigModuleNameObjectTypeOrderEntry("mod1", torch.nn.Linear, 0, qconfig1))
        self.assertEqual(qconfig_mapping.module_name_object_type_order_qconfigs[1],
                         QConfigModuleNameObjectTypeOrderEntry("mod2", torch.nn.ReLU, 1, qconfig2))
        self.assertEqual(maybe_adjust_qconfig_for_module_name_object_type_order(
                         qconfig_mapping, "mod1", torch.nn.Linear, 0, None), qconfig1)
        self.assertEqual(maybe_adjust_qconfig_for_module_name_object_type_order(
                         qconfig_mapping, "mod2", torch.nn.ReLU, 1, None), qconfig2)
        # No match
        self.assertEqual(maybe_adjust_qconfig_for_module_name_object_type_order(
                         qconfig_mapping, "mod123", torch.nn.Linear, 0, None), None)
        self.assertEqual(maybe_adjust_qconfig_for_module_name_object_type_order(
                         qconfig_mapping, "mod1", torch.nn.Linear, 35, None), None)
        self.assertEqual(maybe_adjust_qconfig_for_module_name_object_type_order(
                         qconfig_mapping, "mod2", torch.nn.Conv2d, 1, None), None)

    def _get_qconfig_dict_for_qconfig_mapping_test(self, global_qconfig, qconfig1, qconfig2):
        """
        Return a dummy qconfig_dict to test QConfigMapping's to_dict and from_dict methods.
        """
        return {
            GLOBAL_DICT_KEY: global_qconfig,
            OBJECT_TYPE_DICT_KEY: [
                (torch.nn.Linear, qconfig1),
                (torch.nn.ReLU, qconfig2),
            ],
            MODULE_NAME_REGEX_DICT_KEY: [
                ("foo.*bar", qconfig1),
                ("foo.*", qconfig2),
            ],
            MODULE_NAME_DICT_KEY: [
                ("bazbaz", qconfig1),
                ("borbor", qconfig2),
            ],
            MODULE_NAME_OBJECT_TYPE_ORDER_DICT_KEY: [
                ("bazbaz", torch.nn.Linear, 0, qconfig1),
                ("foofoo", torch.nn.ReLU, 1, qconfig2),
            ],
        }

<<<<<<< HEAD
    def test_qconfig_mapping_from_dict(self):
        global_qconfig = QConfig(123, "global")
        qconfig1 = QConfig(1, "one")
        qconfig2 = QConfig(2, "two")
        qconfig_dict = self._get_qconfig_dict_for_qconfig_mapping_test(global_qconfig, qconfig1, qconfig2)
        qconfig_dict["undefined_dict_key"] = [(123, qconfig1), (234, qconfig2)]
        qconfig_mapping = QConfigMapping.from_dict(qconfig_dict)
        self.assertEqual(qconfig_mapping.global_qconfig, global_qconfig)
        self.assertEqual(qconfig_mapping.object_type_qconfigs, [
            QConfigObjectTypeEntry(torch.nn.Linear, qconfig1),
            QConfigObjectTypeEntry(torch.nn.ReLU, qconfig2),
        ])
        self.assertEqual(qconfig_mapping.module_name_regex_qconfigs, [
            QConfigModuleNameRegexEntry("foo.*bar", qconfig1),
            QConfigModuleNameRegexEntry("foo.*", qconfig2),
        ])
        self.assertEqual(qconfig_mapping.module_name_qconfigs, [
            QConfigModuleNameEntry("bazbaz", qconfig1),
            QConfigModuleNameEntry("borbor", qconfig2),
        ])
        self.assertEqual(qconfig_mapping.module_name_object_type_order_qconfigs, [
            QConfigModuleNameObjectTypeOrderEntry("bazbaz", torch.nn.Linear, 0, qconfig1),
            QConfigModuleNameObjectTypeOrderEntry("foofoo", torch.nn.ReLU, 1, qconfig2),
        ])

    def test_qconfig_mapping_to_dict(self):
        global_qconfig = QConfig(123, "global")
        qconfig1 = QConfig(1, "one")
        qconfig2 = QConfig(2, "two")
        qconfig_mapping = QConfigMapping().set_global(global_qconfig) \
            .set_object_type(torch.nn.Linear, qconfig1) \
            .set_object_type(torch.nn.ReLU, qconfig2) \
            .set_module_name_regex("foo.*bar", qconfig1) \
            .set_module_name_regex("foo.*", qconfig2) \
            .set_module_name("bazbaz", qconfig1) \
            .set_module_name("borbor", qconfig2) \
            .set_module_name_object_type_order("bazbaz", torch.nn.Linear, 0, qconfig1) \
            .set_module_name_object_type_order("foofoo", torch.nn.ReLU, 1, qconfig2)
        qconfig_dict = self._get_qconfig_dict_for_qconfig_mapping_test(global_qconfig, qconfig1, qconfig2)
        self.assertEqual(qconfig_mapping.to_dict(), qconfig_dict)
=======
        with self.assertRaises(ValueError) as context:
            m = prepare_fx(m, qconfig_dict, example_inputs=(torch.randn(1, 3, 3, 3),))
        self.assertTrue(
            'Expected qconfig_dict to have the following keys:' in str(context.exception)
        )
        self.assertTrue('But found \'object_typo\' instead.' in str(context.exception))
>>>>>>> 52b8c32a

    def test_prepare_custom_config_dict_validity(self):
        r"""
        Verifies that if a user passes an invalid key or makes a typo when
        constructing a prepare_custom_config_dict, an error will be thrown and
        users will be notified of what keys are supported.
        """
        m = ConvModel().eval()
        qconfig_dict = {"object_type": [(torch.nn.Conv2d, default_qconfig)]}
        prepare_custom_config_dict = {"typo": None}

        with self.assertRaises(ValueError) as context:
            m = prepare_fx(
                m,
                qconfig_dict,
                example_inputs=(torch.randn(1, 3, 3, 3),),
                prepare_custom_config_dict=prepare_custom_config_dict)
        self.assertTrue(
            'Expected prepare_custom_config_dict to have the following keys:'
            in str(context.exception)
        )
        self.assertTrue('But found \'typo\' instead.' in str(context.exception))

    def test_convert_custom_config_dict_validity(self):
        r"""
        Verifies that if a user passes an invalid key or makes a typo when
        constructing a convert_custom_config_dict, an error will be thrown and
        users will be notified of what keys are supported.
        """
        m = ConvModel().eval()
        qconfig_dict = {"module_name_regex": [("conv*", default_qconfig)]}
        m = prepare_fx(m, qconfig_dict, example_inputs=(torch.randn(1, 3, 3, 3),))
        convert_custom_config_dict = {"typo": None}

        with self.assertRaises(ValueError) as context:
            m = convert_fx(m, convert_custom_config_dict=convert_custom_config_dict)
        self.assertTrue(
            'Expected convert_custom_config_dict to have the following keys:'
            in str(context.exception)
        )
        self.assertTrue('But found \'typo\' instead.' in str(context.exception))

    def test_remove_qconfig(self):
        class M(torch.nn.Module):
            def __init__(self):
                super().__init__()
                self.avg_pool = torch.nn.AvgPool2d(1)

            def forward(self, x):
                return self.avg_pool(x)

        m = M().eval()
        qconfig_dict = {'': default_qconfig}
        example_inputs = (torch.randn(1, 1, 1, 1),)
        m = prepare_fx(m, qconfig_dict, example_inputs=example_inputs)
        m(*example_inputs)
        m = convert_fx(m)
        m(*example_inputs)
        for name, module in m.named_modules():
            self.assertFalse(hasattr(module, 'qconfig'),
                             'qconfig is not removed for ' + name)

    def test_return_none(self):
        class M(torch.nn.Module):
            def forward(self, x):
                pass

        m = M().eval()
        qconfig_dict = {'': torch.ao.quantization.default_qconfig}
        m = prepare_fx(m, qconfig_dict, example_inputs=(torch.randn(1),))
        m = convert_fx(m)

    def test_default_quant_after_none_qconfig(self):
        """ Make sure default quant is inserted properly"""
        class M(torch.nn.Module):
            def __init__(self):
                super().__init__()
                self.conv1 = torch.nn.Conv2d(1, 1, 1)
                self.conv2 = torch.nn.Conv2d(1, 1, 1)

            def forward(self, x):
                x = self.conv1(x)
                x = x.transpose(1, 2)
                x = self.conv2(x)

        m = M().eval()
        qconfig_dict = {
            "": default_qconfig,
            "module_name": [
                ("conv1", None)
            ]
        }
        m = prepare_fx(m, qconfig_dict, example_inputs=(torch.randn(1, 1, 1, 1),))
        m = convert_fx(m)

    def test_qconfig_for_call_method(self):
        class Sub(torch.nn.Module):
            def __init__(self):
                super().__init__()
                self.conv = torch.nn.Conv2d(1, 1, 1)

            def forward(self, x):
                x = x.transpose(2, 3)
                x = self.conv(x)
                return x.transpose(2, 3)

        class M(torch.nn.Module):
            def __init__(self):
                super().__init__()
                self.sub = Sub()
                self.conv1 = torch.nn.Conv2d(1, 1, 1)
                self.conv2 = torch.nn.Conv2d(1, 1, 1)

            def forward(self, x):
                x = self.conv1(x)
                x = self.sub(x)
                x = self.conv2(x)
                return x.transpose(2, 3)

        qconfig_dict1 = {"": default_qconfig, "module_name": [("sub", None)]}
        # since sub is configured to have qconfig None, we should dequantize the output
        # of self.conv1 and quantize the input of self.conv2
        # dequantize after conv2 should happen after transpose since
        # it is configured with default_qconfig
        # nodes in Sub module instance is not quantized
        node_list1 = [
            ns.call_function(torch.quantize_per_tensor),
            ns.call_module(nnq.Conv2d),
            ns.call_method("dequantize"),
            ns.call_method("transpose"),
            ns.call_module(nn.Conv2d),
            ns.call_method("transpose"),
            ns.call_function(torch.quantize_per_tensor),
            ns.call_module(nnq.Conv2d),
            ns.call_method("transpose"),
            ns.call_method("dequantize")
        ]

        qconfig_dict2 = {"": None, "module_name": [("sub", default_qconfig)]}
        # Only nodes in Sub module instance are quantized
        # the first transpose is not quantized because the input is not quantized
        node_list2 = [
            ns.call_module(nn.Conv2d),
            ns.call_function(torch.quantize_per_tensor),
            ns.call_method("transpose"),
            ns.call_module(nnq.Conv2d),
            ns.call_method("transpose"),
            ns.call_method("dequantize"),
            ns.call_module(nn.Conv2d),
            ns.call_method("transpose"),
        ]

        for qconfig_dict, node_list in [
                (qconfig_dict1, node_list1),
                (qconfig_dict2, node_list2)
        ]:
            example_inputs = (torch.randn(2, 1, 3, 3),)
            m = M().eval()
            m = prepare_fx(m, qconfig_dict, example_inputs=example_inputs)
            m(torch.randn(2, 1, 3, 3))
            m = convert_fx(m)
            self.checkGraphModuleNodes(m, expected_node_list=node_list)
            # make sure it runs
            m(*example_inputs)

    def test_qconfig_for_call_func(self):
        class Linear(torch.nn.Module):
            def __init__(self):
                super().__init__()
                self.w = torch.ones(5, 5)
                self.b = torch.zeros(5)

            def forward(self, x):
                return torch.nn.functional.linear(x, self.w, self.b)

        class M(torch.nn.Module):
            def __init__(self):
                super().__init__()
                self.mods1 = torch.nn.Sequential(
                    Linear(),
                    Linear()
                )
                self.mods2 = Linear()

            def forward(self, x):
                x = self.mods1(x)
                x = self.mods2(x)
                return x

        model = M().eval()
        example_inputs = (torch.rand(5, 5),)
        qconfig_dict = {"": default_qconfig, "module_name": [("mods2", None)]}
        m = prepare_fx(model, qconfig_dict, example_inputs=example_inputs)
        m(*example_inputs)

        m = convert_fx(m)
        node_list = [
            ns.call_function(torch.quantize_per_tensor),
            ns.call_function(torch.ops.quantized.linear),
            ns.call_function(torch.ops.quantized.linear),
            ns.call_method('dequantize'),
            ns.call_function(torch.nn.functional.linear)
        ]
        self.checkGraphModuleNodes(m, expected_node_list=node_list)
        m(torch.rand(5, 5))

    def test_preserve_attributes(self):
        class M(torch.nn.Module):
            def __init__(self):
                super().__init__()
                self.conv = torch.nn.Conv2d(1, 1, 1)

            def forward(self, x):
                return self.conv(x)

        m = M()
        m.eval()
        m.preserved_attr = 3
        prepare_custom_config_dict = {
            "preserved_attributes": ["preserved_attr"]
        }
        example_inputs = (torch.randn(1, 1, 1, 1),)
        m = prepare_fx(
            m,
            {"": default_qconfig},
            example_inputs=example_inputs,
            prepare_custom_config_dict=prepare_custom_config_dict)

        def assertAttrPreserved(m):
            self.assertTrue(hasattr(m, "preserved_attr"))
            self.assertEqual(m.preserved_attr, 3)

        assertAttrPreserved(m)
        convert_custom_config_dict = {
            "preserved_attributes": ["preserved_attr"]
        }
        m = convert_fx(m, convert_custom_config_dict=convert_custom_config_dict)
        assertAttrPreserved(m)

    @skipIfNoFBGEMM
    def test_qat_and_script(self):
        model = LinearModelWithSubmodule().train()
        qengine = torch.backends.quantized.engine
        qconfig_dict = {'': torch.ao.quantization.get_default_qat_qconfig(qengine)}
        x = torch.randn(5, 5)
        example_inputs = (x,)
        model = prepare_qat_fx(model, qconfig_dict, example_inputs=example_inputs)

        # ensure scripting works
        scripted = torch.jit.script(model)
        # run one round to make sure model runs
        scripted(x)
        FileCheck().check_count('FakeQuantize = prim::GetAttr[name="', 4, exactly=True) \
                   .run(scripted.graph)

        # disable fake_quant and observer
        for epoch in range(3):
            if epoch == 1:
                scripted.apply(torch.ao.quantization.disable_observer)
            if epoch == 2:
                scripted.apply(torch.ao.quantization.disable_fake_quant)

        # ensure the fake_quant and observer have been disabled.
        matches = ['.fake_quant_enabled', '.observer_enabled']
        for key, v in scripted.state_dict().items():
            if any(x in key for x in matches):
                self.assertEqual(v, torch.tensor([0], dtype=torch.int64))

        # enable them back
        scripted.apply(torch.ao.quantization.enable_fake_quant)
        scripted.apply(torch.ao.quantization.enable_observer)
        for key, v in scripted.state_dict().items():
            if any(x in key for x in matches):
                self.assertEqual(v, torch.tensor([1], dtype=torch.int64))

    @skipIfNoFBGEMM
    def test_save_observer_state_dict(self):
        orig = LinearModelWithSubmodule().eval()
        model = orig
        qconfig_dict = {'': torch.ao.quantization.get_default_qconfig('fbgemm')}
        x = torch.randn(5, 5)
        model = prepare_fx(model, qconfig_dict, example_inputs=(x,))

        # run it through input
        model(x)

        quant = convert_fx(model)

        # save state_dict of model
        obs_dict = torch.ao.quantization.get_observer_state_dict(model)
        b = io.BytesIO()
        torch.save(obs_dict, b)
        b.seek(0)

        # Load the stats into new model
        model_2 = orig
        model_2 = prepare_fx(model_2, qconfig_dict, example_inputs=(x,))

        loaded_dict = torch.load(b)
        torch.ao.quantization.load_observer_state_dict(model_2, loaded_dict)

        quant_2 = convert_fx(model_2)

        # Verify that loaded state dict produces same results.
        self.assertEqual(quant(x), quant_2(x))

    @skipIfNoFBGEMM
    def test_custom_module_class(self):
        class CustomModule(torch.nn.Module):
            def __init__(self):
                super().__init__()
                self.linear = torch.nn.Linear(3, 3)

            def forward(self, x):
                return self.linear(x)

        class ObservedCustomModule(torch.nn.Module):
            def __init__(self, linear):
                super().__init__()
                self.linear = linear

            def forward(self, x):
                return self.linear(x)

            @classmethod
            def from_float(cls, float_module):
                assert hasattr(float_module, 'qconfig')
                observed = cls(float_module.linear)
                observed.qconfig = float_module.qconfig
                return observed

        class StaticQuantCustomModule(torch.nn.Module):
            def __init__(self, linear):
                super().__init__()
                self.linear = linear

            def forward(self, x):
                return self.linear(x)

            @classmethod
            def from_observed(cls, observed_module):
                assert hasattr(observed_module, 'qconfig')
                assert hasattr(observed_module, 'activation_post_process')
                observed_module.linear.activation_post_process = \
                    observed_module.activation_post_process
                quantized = cls(nnq.Linear.from_float(observed_module.linear))
                return quantized

        class DynamicQuantCustomModule(torch.nn.Module):
            def __init__(self, linear):
                super().__init__()
                self.linear = linear

            def forward(self, x):
                return self.linear(x)

            @classmethod
            def from_observed(cls, observed_module):
                assert hasattr(observed_module, 'qconfig')
                quantized = cls(nnqd.Linear.from_float(observed_module.linear))
                return quantized

        class M(torch.nn.Module):
            def __init__(self):
                super().__init__()
                self.linear = torch.nn.Linear(3, 3)
                self.custom = CustomModule()

            def forward(self, x):
                x = self.linear(x)
                x = self.custom(x)
                return x

        class RefM(torch.nn.Module):
            def __init__(self):
                super().__init__()
                self.linear1 = torch.nn.Linear(3, 3)
                self.linear2 = torch.nn.Linear(3, 3)

            def forward(self, x):
                x = self.linear1(x)
                x = self.linear2(x)
                return x

        # instantiate M and RefM and align the parameters
        original_m = M().eval()
        original_ref_m = RefM().eval()
        original_ref_m.linear1.weight = torch.nn.Parameter(original_m.linear.weight.detach())
        original_ref_m.linear1.bias = torch.nn.Parameter(original_m.linear.bias.detach())
        original_ref_m.linear2.weight = torch.nn.Parameter(original_m.custom.linear.weight.detach())
        original_ref_m.linear2.bias = torch.nn.Parameter(original_m.custom.linear.bias.detach())

        test_configs = {
            "static": (default_qconfig, StaticQuantCustomModule, 3),
            "dynamic": (default_dynamic_qconfig, DynamicQuantCustomModule, 0)
        }

        for quant_type in [QuantType.STATIC, QuantType.DYNAMIC]:
            key = quant_type_to_str(quant_type)
            qconfig, quantized_module_class, num_observers = test_configs[key]
            qconfig_dict = {"": qconfig}
            if key == "static":
                prepare_custom_config_dict = {
                    "float_to_observed_custom_module_class": {
                        "static": {
                            CustomModule: ObservedCustomModule
                        }
                    }
                }
                convert_custom_config_dict = {
                    "observed_to_quantized_custom_module_class": {
                        "static": {
                            ObservedCustomModule: quantized_module_class
                        }
                    }
                }
            else:
                prepare_custom_config_dict = {
                    "non_traceable_module_class": [
                        CustomModule
                    ]
                }
                convert_custom_config_dict = {
                    "observed_to_quantized_custom_module_class": {
                        "dynamic": {
                            CustomModule: quantized_module_class
                        }
                    }
                }

            example_inputs = (torch.randn(3, 3),)
            # check prepared model
            m = prepare_fx(
                original_m,
                qconfig_dict,
                example_inputs=example_inputs,
                prepare_custom_config_dict=prepare_custom_config_dict)
            # calibration
            m(*example_inputs)
            # all activation observers are inserted in the top level module
            count_check = {
                ns.call_module(torch.ao.quantization.MinMaxObserver): num_observers
            }
            self.checkGraphModuleNodes(m, expected_node_occurrence=count_check)

            # check converted/quantized model
            m = convert_fx(
                m,
                convert_custom_config_dict=convert_custom_config_dict)
            if quant_type == QuantType.STATIC:
                count_check = {
                    ns.call_function(torch.quantize_per_tensor) : 1,
                    ns.call_module(nnq.Linear) : 1,
                    ns.call_method('dequantize') : 1,
                }
                self.checkGraphModuleNodes(m, expected_node_occurrence=count_check)
            self.assertEqual(type(m.custom), quantized_module_class)
            res = m(*example_inputs)

            # quantize the reference model
            ref_m = prepare_fx(original_ref_m, qconfig_dict, example_inputs=example_inputs)
            ref_m(*example_inputs)
            ref_m = convert_fx(ref_m)
            ref_res = ref_m(*example_inputs)
            self.assertEqual(res, ref_res)

    @skipIfNoFBGEMM
    def test_custom_module_class_input_has_multiple_users(self):
        """ Tests that the flow still works when the input of custom module
        has multiple users
        """
        class CustomModule(torch.nn.Module):
            def __init__(self):
                super().__init__()
                self.linear = torch.nn.Linear(3, 3)

            def forward(self, x):
                return self.linear(x)

        class ObservedCustomModule(torch.nn.Module):
            def __init__(self, linear):
                super().__init__()
                self.linear = linear

            def forward(self, x):
                return self.linear(x)

            @classmethod
            def from_float(cls, float_module):
                assert hasattr(float_module, 'qconfig')
                observed = cls(float_module.linear)
                observed.qconfig = float_module.qconfig
                return observed

        class StaticQuantCustomModule(torch.nn.Module):
            def __init__(self, linear):
                super().__init__()
                self.linear = linear

            def forward(self, x):
                return self.linear(x)

            @classmethod
            def from_observed(cls, observed_module):
                assert hasattr(observed_module, 'qconfig')
                assert hasattr(observed_module, 'activation_post_process')
                observed_module.linear.activation_post_process = \
                    observed_module.activation_post_process
                quantized = cls(nnq.Linear.from_float(observed_module.linear))
                return quantized

        class M(torch.nn.Module):
            def __init__(self):
                super().__init__()
                self.linear = torch.nn.Linear(3, 3)
                self.custom = CustomModule()

            def forward(self, x0):
                x1 = self.custom(x0)
                x2 = self.linear(x0)
                return x1 + x2

        prepare_custom_config_dict = {
            "float_to_observed_custom_module_class": {
                "static": {
                    CustomModule: ObservedCustomModule
                }
            }
        }
        convert_custom_config_dict = {
            "observed_to_quantized_custom_module_class": {
                "static": {
                    ObservedCustomModule: StaticQuantCustomModule
                }
            }
        }
        m = M().eval()
        example_inputs = (torch.randn(3, 3),)
        m = prepare_fx(
            m,
            {"": default_qconfig},
            example_inputs=example_inputs,
            prepare_custom_config_dict=prepare_custom_config_dict)
        # make sure it works
        m = convert_fx(
            m,
            convert_custom_config_dict=convert_custom_config_dict)
        # make sure it runs
        m(*example_inputs)

    @skipIfNoFBGEMM
    def test_non_traceable_module(self):
        class NonTraceable(torch.nn.Module):
            def __init__(self):
                super().__init__()

            def forward(self, x):
                for k in x.keys():
                    print(x[k])
                return x

        class NonTraceable2(torch.nn.Module):
            def __init__(self):
                super().__init__()

            def forward(self, x):
                # data dependent control flow is not traceable
                for i in x:
                    print(i)
                return x

        class M(torch.nn.Module):
            def __init__(self):
                super().__init__()
                self.m1 = NonTraceable()
                self.m2 = NonTraceable2()

            def forward(self, x):
                x = self.m1(x)
                x = self.m2(x)
                return x

        m = M().eval()
        qconfig_dict = {"": default_qconfig}
        prepare_custom_config_dict = {
            "non_traceable_module_name": [
                "m1"
            ],
            "non_traceable_module_class": [
                NonTraceable2
            ]
        }
        m = prepare_fx(
            m, qconfig_dict,
            example_inputs=({"key": torch.randn(1)},),
            prepare_custom_config_dict=prepare_custom_config_dict)

        node_occurrence = {
            ns.call_module(NonTraceable) : 1,
            ns.call_module(NonTraceable2) : 1,
        }
        # make sure these modules are not traced
        self.checkGraphModuleNodes(m, expected_node_occurrence=node_occurrence)

    def test_prepared_model_deepcopy(self):
        """Ensures that copy.deepcopy works correctly on a prepared model.
        """
        class M(torch.nn.Module):
            def __init__(self):
                super().__init__()
                self.conv = torch.nn.Conv2d(1, 1, 1)
                self._foobar = 'foobar'
                self.foobar2 = 'foobar2'

            def forward(self, x):
                x = self.conv(x)
                return x

        m = M()
        m.eval()
        qconfig_dict = {'': torch.ao.quantization.default_qconfig}
        example_inputs = (torch.randn(4, 1, 4, 4),)
        prepared = prepare_fx(m, qconfig_dict, example_inputs=example_inputs)
        # calibrate
        prepared(*example_inputs)
        # copy
        prepared_copy = copy.deepcopy(prepared)
        # quantize, should run with no errors
        quantized = convert_fx(prepared_copy)

    def test_quantized_model_type(self):
        """ Test state_dict and deepcopy works properly in the quantized model
        """
        class M(torch.nn.Module):
            def __init__(self):
                super().__init__()
                self.linear = torch.nn.Linear(5, 5)

            def forward(self, x):
                return self.linear(x)

        example_inputs = (torch.rand(8, 5),)
        m = M().eval()
        m = prepare_fx(m, {"": default_qconfig}, example_inputs=example_inputs)
        m = convert_fx(m)
        # test deepcopy
        m_copy = copy.deepcopy(m)
        self.assertEqual(m_copy(*example_inputs), m(*example_inputs))

        # test state_dict
        state_dict = m.state_dict()
        m_new = M().eval()
        m_new = prepare_fx(m_new, {"": default_qconfig}, example_inputs=example_inputs)
        m_new = convert_fx(m_new)
        m_new.load_state_dict(state_dict)
        self.assertEqual(m_new(*example_inputs), m(*example_inputs))

    def test_dequantize(self):
        r""" Test to make sure dequantize node are placed before
        non-quantizable node
        """
        class M(torch.nn.Module):
            def __init__(self):
                super().__init__()
                self.conv = torch.nn.Conv2d(1, 1, 1)
                self.act = torch.nn.GELU()

            def forward(self, x):
                x = self.conv(x)
                return self.act(x)

        data = torch.rand(5, 1, 3, 3, dtype=torch.float)
        for quant_type in self.static_quant_types:
            node_list = [
                ns.call_module(nnq.Conv2d),
                ns.call_method("dequantize"),
                ns.call_module(nn.GELU),
            ]
            self.checkGraphModeFxOp(
                M().eval(), (data,), quant_type, expected_node_list=node_list)

    def test_sequential(self):
        class M(torch.nn.Module):
            def __init__(self):
                super().__init__()
                self.convs = torch.nn.Sequential(
                    torch.nn.Conv2d(1, 1, 1),
                    torch.nn.Conv2d(1, 1, 1)
                )

            def forward(self, x):
                x = self.convs(x)
                return x

        data = torch.rand(5, 1, 3, 3, dtype=torch.float)
        for quant_type in self.static_quant_types:
            node_list = [
                ns.call_module(nnq.Conv2d),
                ns.call_module(nnq.Conv2d),
            ]
            self.checkGraphModeFxOp(
                M().eval(), (data,), quant_type, expected_node_list=node_list)

    def _test_quantized_inputs_outputs(
            self, prepare_custom_config_dict, prepare_count_check,
            convert_count_check):
        """
        Test the option to have inputs and outputs of the graph quantized
        """
        class M(torch.nn.Module):
            def __init__(self):
                super().__init__()
                self.conv1 = torch.nn.Conv2d(1, 1, 1)
                self.conv2 = torch.nn.Conv2d(1, 1, 1)

            def forward(self, x):
                x = self.conv1(x)
                x = self.conv2(x)
                return x

        # quantized input, quantized output
        m = M()
        qconfig_dict = {'': torch.ao.quantization.default_qconfig}
        example_inputs = (torch.randn(1, 1, 4, 4),)
        m.eval()
        mp = torch.ao.quantization.quantize_fx.prepare_fx(
            m, qconfig_dict,
            example_inputs=example_inputs,
            prepare_custom_config_dict=prepare_custom_config_dict)
        self.checkGraphModuleNodes(mp, expected_node_occurrence=prepare_count_check)
        mp(*example_inputs)
        mq = torch.ao.quantization.quantize_fx.convert_fx(mp)
        self.checkGraphModuleNodes(mq, expected_node_occurrence=convert_count_check)

    def test_quantized_input_quantized_output(self):
        prepare_custom_config_dict = {
            'input_quantized_idxs': [0], 'output_quantized_idxs': [0]}
        prepare_count_check = {
            ns.call_module(torch.ao.quantization.MinMaxObserver): 2,
        }
        convert_count_check = {
            ns.call_function(torch.quantize_per_tensor): 0,
            ns.call_method('dequantize'): 0,
        }
        self._test_quantized_inputs_outputs(
            prepare_custom_config_dict, prepare_count_check, convert_count_check)

    def test_fp32_input_quantized_output(self):
        prepare_custom_config_dict = {
            'output_quantized_idxs': [0]}
        prepare_count_check = {
            ns.call_module(torch.ao.quantization.MinMaxObserver): 3,
        }
        convert_count_check = {
            ns.call_function(torch.quantize_per_tensor): 1,
            ns.call_method('dequantize'): 0,
        }
        self._test_quantized_inputs_outputs(
            prepare_custom_config_dict, prepare_count_check, convert_count_check)

    def test_quantized_input_fp32_output(self):
        prepare_custom_config_dict = {
            'input_quantized_idxs': [0]}
        prepare_count_check = {
            ns.call_module(torch.ao.quantization.MinMaxObserver): 2,
        }
        convert_count_check = {
            ns.call_function(torch.quantize_per_tensor): 0,
            ns.call_method('dequantize'): 1,
        }
        self._test_quantized_inputs_outputs(
            prepare_custom_config_dict, prepare_count_check, convert_count_check)

    def test_fp32_input_fp32_output(self):
        prepare_custom_config_dict = {}
        prepare_count_check = {
            ns.call_module(torch.ao.quantization.MinMaxObserver): 3,
        }
        convert_count_check = {
            ns.call_function(torch.quantize_per_tensor): 1,
            ns.call_method('dequantize'): 1,
        }
        self._test_quantized_inputs_outputs(
            prepare_custom_config_dict, prepare_count_check, convert_count_check)

    @skipIfNoFBGEMM
    def test_convtranspose_per_channel_fails_early(self):
        r"""
        Verifies that attempting to quantize a ConvTranspose module with per-Channel
        weight observers fails in the prepare step, as opposed to the convert step.
        """
        m = torch.nn.Sequential(torch.nn.ConvTranspose2d(1, 1, 1))
        m.eval()
        qconfig_dict = {'': torch.ao.quantization.get_default_qconfig('fbgemm')}
        with self.assertRaises(AssertionError) as context:
            mp = prepare_fx(m, qconfig_dict, example_inputs=(torch.randn(1, 1, 1, 1),))
        self.assertTrue(
            str(context.exception) ==
            'Per channel weight observer is not supported yet for ConvTranspose{n}d.')

    @skipIfNoFBGEMM
    def test_qparams_buffers(self):
        class Linear(torch.nn.Module):
            def __init__(self):
                super().__init__()
                self.w = torch.ones(5, 5)
                self.b = torch.zeros(5)

            def forward(self, x):
                return torch.nn.functional.linear(x, self.w, self.b)

        class M(torch.nn.Module):
            def __init__(self):
                super().__init__()
                self.mods1 = torch.nn.Sequential(
                    Linear(),
                    Linear()
                )
                self.mods2 = Linear()

            def forward(self, x):
                x = self.mods1(x)
                x = self.mods2(x)
                return x

        model = M().eval()
        qconfig_dict = {"": default_qconfig}
        example_inputs = (torch.rand(5, 5),)
        m = prepare_fx(model, qconfig_dict, example_inputs=example_inputs)
        m(*example_inputs)
        m = convert_fx(m)
        keys = m.state_dict().keys()
        quant_scale_count = quant_zero_point = scale_count = zero_point_count = 0
        for k in keys:
            if 'input_scale' in k:
                quant_scale_count = quant_scale_count + 1
            elif 'input_zero_point' in k:
                quant_zero_point = quant_zero_point + 1
            elif 'scale' in k:
                scale_count = scale_count + 1
            elif 'zero_point' in k:
                zero_point_count = zero_point_count + 1

        # Expect each quantized linear op to have a scale and zero point
        self.assertTrue(scale_count == 3, "Expect each quantized linear op to have a scale in state_dict")
        self.assertTrue(zero_point_count == 3, "Expect each quantized linear op to have a zero_point in state_dict")
        # ensure it runs
        m(*example_inputs)
        # ensure it is scriptable
        scripted = torch.jit.script(m)
        scripted_keys = scripted.state_dict().keys()
        scripted.mods1_0_packed_weight_0 = m.state_dict()["mods1_0_packed_weight_0"]
        non_packed_weight_keys = [key for key in keys if "_packed_weight" not in key]
        self.assertTrue(
            set(scripted_keys) == set(non_packed_weight_keys),
            "Expected the scripted model to preserve the state_dict for non-packed weight attributes")
        # TODO: probably don't want to hardcode the attribute names, since they are generated
        for attr_name in [
                "mods1_0_input_scale_0", "mods1_0_input_zero_point_0",
                "mods1_0_scale_1", "mods1_0_zero_point_1",
                "mods1_1_scale_1", "mods1_1_zero_point_1",
                "mods2_scale_1", "mods2_zero_point_1"]:
            self.assertTrue(hasattr(m, attr_name), attr_name + " not found.")

    @skipIfNoFBGEMM
    def test_packed_weight_fused_op(self):
        class Linear(torch.nn.Module):
            def __init__(self):
                super().__init__()
                self.w = torch.ones(5, 5)
                self.b = torch.zeros(5)

            def forward(self, x):
                return F.linear(x, self.w, self.b)

        class M(torch.nn.Module):
            def __init__(self):
                super().__init__()
                self.mods1 = torch.nn.Sequential(
                    Linear(),
                    Linear()
                )
                self.mods2 = Linear()
                self.relu = F.relu

            def forward(self, x):
                x = self.mods1(x)
                x = self.mods2(x)
                x = self.relu(x)
                return x

        model = M().eval()
        example_inputs = (torch.rand(5, 5),)
        qconfig_dict = {"": default_qconfig}
        m = prepare_fx(model, qconfig_dict, example_inputs=example_inputs)
        m(*example_inputs)
        m = convert_fx(m)
        assert hasattr(m, "mods1_0_packed_weight_0")
        assert hasattr(m, "mods1_1_packed_weight_0")
        assert hasattr(m, "mods2_packed_weight_0")

    def test_mul_add_fp16_config(self):
        class Linear(torch.nn.Module):
            def __init__(self):
                super().__init__()
                self.w = torch.ones(5, 5)
                self.b = torch.zeros(5)

            def forward(self, x):
                return torch.nn.functional.linear(x, self.w, self.b)

        class M(torch.nn.Module):
            def __init__(self):
                super().__init__()
                self.mods1 = torch.nn.Sequential(
                    Linear(),
                    Linear()
                )
                self.mods2 = Linear()

            def forward(self, x):
                x = x * 5
                x = x + 5
                x = self.mods1(x)
                x = self.mods2(x)
                return x
        model = M().eval()
        qconfig_dict = {"": float16_dynamic_qconfig}
        example_inputs = (torch.rand(5, 5),)
        m = prepare_fx(model, qconfig_dict, example_inputs=example_inputs)
        m = convert_fx(m)
        # make sure it runs
        m(*example_inputs)

    def test_getattr_with_nontensor_result(self):
        """
        Verifies that binary ops get quantized correctly if some
        of the args are nodes but not Tensors, such as an `x.ndim`
        pattern.
        """
        class M1(torch.nn.Module):
            def __init__(self):
                super().__init__()

            def forward(self, x):
                dims = x.ndim
                dims_sub = dims - 1
                dims_sub2 = dims_sub - 1
                x = torch.add(x, dims_sub2)
                return x

        class M2(torch.nn.Module):
            def __init__(self):
                super().__init__()

            def forward(self, x):
                dims = x.ndim
                dims_sub = dims - 2
                mul = [1] * dims_sub
                dims_list = [-1, x.size(1)] + mul
                x = x.view(dims_list)
                return x

        class M3(torch.nn.Module):
            def forward(self, x):
                shape = x.shape
                x = x.view(shape)
                return x

        for cls in (M1, M2, M3):
            m = cls().eval()
            example_inputs = (torch.rand(4, 4, 4, 4),)
            m(*example_inputs)
            qconfig_dict = {'': torch.ao.quantization.default_qconfig}
            mp = prepare_fx(m, qconfig_dict, example_inputs=example_inputs)
            mp(torch.rand(4, 4, 4, 4))
            mc = convert_fx(mp)

    class _NonReferenceTestModel(nn.Module):
        def __init__(self, func, lin_in, lin_out):
            super().__init__()
            self.conv1 = nn.Conv2d(3, 6, 5)
            self.pool = nn.MaxPool2d(2, 2)
            self.lin = nn.Linear(lin_in, lin_out)
            self.func = func

        def forward(self, x, y, z):
            x = self.pool(F.relu(self.conv1(x)))
            x = torch.flatten(x, 1)
            x = self.func(x, y, z)
            x = self.lin(x)
            return x

    # This function looks at the node specified by the NodeInfo in the key of
    # node_info_to_non_tensor_args and checks that the args at specified indices
    # are not observed (since they are non tensors). If the args at those indices
    # are a tuple/list (which do not show up as nodes) the function checks the
    # individual elements of the tuple/list recursively.
    def _check_not_observed(self, model, node_info_to_non_tensor_args):

        # this is a helper function (for easier recursion) that checks whether
        # arg_node is observed
        def _check_node_not_observed(model, arg_node, node):
            if isinstance(arg_node, tuple) or isinstance(arg_node, list):
                for new_node in arg_node:
                    _check_node_not_observed(model, new_node, node)
            elif arg_node.op == "call_module":
                self.assertTrue(
                    not is_activation_post_process(getattr(model, arg_node.target)),
                    "Arg: {0} of node: {1} is observed but is not a float tensor".format(
                        arg_node, node
                    ),
                )

        for node in model.graph.nodes:
            indices = node_info_to_non_tensor_args.get(
                NodeInfo(node.op, node.target), []
            )
            for index in indices:
                if index < len(node.args):
                    arg_node = node.args[index]
                    _check_node_not_observed(model, arg_node, node)

    # This test checks that the model gets prepared correct, doesn't have observers
    # on specific ops (see _check_not_observed) and that the prepared model runs
    def _test_dtype_propagation(self, model, node_info_to_non_tensor_args, *args):
        model.eval()
        qconfig_dict = {"": torch.ao.quantization.get_default_qconfig("fbgemm")}
        prepared_model = prepare_fx(model, qconfig_dict, example_inputs=tuple(args))
        self._check_not_observed(prepared_model, node_info_to_non_tensor_args)
        prepared_model(*args)

    def test_masked_fill_nontensor_args_not_observed(self):
        def func(x, y, z):
            return x.masked_fill(y, z)

        model = self._NonReferenceTestModel(func, 1176, 1)
        args = [torch.randn(5, 3, 32, 32), torch.randn(1176) > 0, 0.1]
        node_info_to_non_tensor_args = {NodeInfo("call_method", "masked_fill"): [1, 2]}
        self._test_dtype_propagation(model, node_info_to_non_tensor_args, *args)

    def test_permute_nontensor_args_not_observed(self):
        def func(x, y, z):
            return x.permute(y, z)

        model = self._NonReferenceTestModel(func, 1176, 1)
        args = [torch.randn(5, 3, 32, 32), 0, 1]
        node_info_to_non_tensor_args = {NodeInfo("call_method", "permute"): [1, 2]}
        self._test_dtype_propagation(model, node_info_to_non_tensor_args, *args)

    def test_repeat_nontensor_args_not_observed(self):
        def func(x, y, z):
            return x.repeat(y, z)

        model = self._NonReferenceTestModel(func, 1176, 1)
        args = [torch.randn(5, 3, 32, 32), 2, 1]
        node_info_to_non_tensor_args = {NodeInfo("call_method", "repeat"): [1, 2]}
        self._test_dtype_propagation(model, node_info_to_non_tensor_args, *args)

    def test_reshape_nontensor_args_not_observed(self):
        def func(x, y, z):
            return x.reshape(-1, y)

        model = self._NonReferenceTestModel(func, 5, 1)
        args = [torch.randn(5, 3, 32, 32), 5, None]
        node_info_to_non_tensor_args = {NodeInfo("call_method", "reshape"): [2]}
        self._test_dtype_propagation(model, node_info_to_non_tensor_args, *args)

    def test_size_nontensor_args_not_observed(self):
        def func(x, y, z):
            return x.reshape((-1, x.size(y)))

        model = self._NonReferenceTestModel(func, 5, 1)
        args = [torch.randn(5, 3, 32, 32), 0, None]
        node_info_to_non_tensor_args = {NodeInfo("call_method", "size"): [1]}
        self._test_dtype_propagation(model, node_info_to_non_tensor_args, *args)

    def test_transpose_nontensor_args_not_observed(self):
        def func(x, y, z):
            return x.transpose(y, z)

        model = self._NonReferenceTestModel(func, 5, 1)
        args = [torch.randn(5, 3, 32, 32), 0, 1]
        node_info_to_non_tensor_args = {NodeInfo("call_method", "transpose"): [1, 2]}
        self._test_dtype_propagation(model, node_info_to_non_tensor_args, *args)

    def test_torch_transpose_nontensor_args_not_observed(self):
        # TODO: make torch.transpose traceable by fx when using
        # variable nontensor arguments
        # func = lambda x, y, z: torch.transpose(x, y, z) # error
        def func(x, y, z):
            return torch.transpose(x, 0, 1)

        model = self._NonReferenceTestModel(func, 5, 1)
        node_info_to_non_tensor_args = {
            NodeInfo("call_method", torch.transpose): [1, 2]
        }
        args = [torch.randn(5, 3, 32, 32), 0, 1]
        self._test_dtype_propagation(model, node_info_to_non_tensor_args, *args)

    def test_unsqueeze_nontensor_args_not_observed(self):
        def func(x, y, z):
            return x.unsqueeze(y)

        model = self._NonReferenceTestModel(func, 1176, 1)
        args = [torch.randn(5, 3, 32, 32), 1, None]
        node_info_to_non_tensor_args = {NodeInfo("call_method", "unsqueeze"): [1]}
        self._test_dtype_propagation(model, node_info_to_non_tensor_args, *args)

    def test_unsqueeze__nontensor_args_not_observed(self):
        def func(x, y, z):
            return x.unsqueeze_(y)

        model = self._NonReferenceTestModel(func, 1176, 1)
        args = [torch.randn(5, 3, 32, 32), 1, None]
        node_info_to_non_tensor_args = {NodeInfo("call_method", "unsqueeze_"): [1]}
        self._test_dtype_propagation(model, node_info_to_non_tensor_args, *args)

    def test_torch_unsqueeze_nontensor_args_not_observed(self):
        # TODO: make torch.unsqueeze scriptable by fx when using
        # variable nontensor arguments
        # func = lambda x, y, z: torch.unsqueeze(x, y) # error
        def func(x, y, z):
            return torch.unsqueeze(x, 1)

        model = self._NonReferenceTestModel(func, 1176, 1)
        args = [torch.randn(5, 3, 32, 32), 1, None]
        node_info_to_non_tensor_args = {NodeInfo("call_method", torch.unsqueeze): [1]}
        self._test_dtype_propagation(model, node_info_to_non_tensor_args, *args)

    def test_view_nontensor_args_not_observed(self):
        def func(x, y, z):
            return x.view(-1, y)

        model = self._NonReferenceTestModel(func, 5, 1)
        args = [torch.randn(5, 3, 32, 32), 5, None]
        node_info_to_non_tensor_args = {NodeInfo("call_method", "view"): [2]}
        self._test_dtype_propagation(model, node_info_to_non_tensor_args, *args)

    def test_propagate_dtypes_for_known_nodes_list_args(self):
        def func(x, y, z):
            return x.reshape(y)

        model = self._NonReferenceTestModel(func, 5, 1)
        args = [torch.randn(5, 3, 32, 32), [-1, 5], None]
        node_info_to_non_tensor_args = {NodeInfo("call_method", "reshape"): [1]}
        self._test_dtype_propagation(model, node_info_to_non_tensor_args, *args)

    def test_propagate_dtypes_for_known_nodes_split_list_args(self):
        def func(x, y, z):
            return x.reshape([y, z])

        model = self._NonReferenceTestModel(func, 5, 1)
        args = [torch.randn(5, 3, 32, 32), -1, 5]
        node_info_to_non_tensor_args = {NodeInfo("call_method", "reshape"): [1]}
        self._test_dtype_propagation(model, node_info_to_non_tensor_args, *args)

    def test_propagate_dtypes_for_known_nodes_tuple_args(self):
        def func(x, y, z):
            return x.reshape(y)

        model = self._NonReferenceTestModel(func, 5, 1)
        args = [torch.randn(5, 3, 32, 32), (-1, 5), None]
        node_info_to_non_tensor_args = {NodeInfo("call_method", "reshape"): [1]}
        self._test_dtype_propagation(model, node_info_to_non_tensor_args, *args)

    def test_propagate_dtypes_for_known_nodes_split_tuple_args(self):
        def func(x, y, z):
            return x.reshape((y, z))

        model = self._NonReferenceTestModel(func, 5, 1)
        args = [torch.randn(5, 3, 32, 32), -1, 5]
        node_info_to_non_tensor_args = {NodeInfo("call_method", "reshape"): [1]}
        self._test_dtype_propagation(model, node_info_to_non_tensor_args, *args)

    def test_propagate_dtypes_for_known_nodes_dict_args(self):
        def func(x, y, z):
            return x.transpose(y["first"], y["second"])

        model = self._NonReferenceTestModel(func, 5, 1)
        args = [torch.randn(5, 3, 32, 32), {"first": 0, "second": 1}, None]
        node_info_to_non_tensor_args = {NodeInfo("call_method", "transpose"): [1, 2]}
        self._test_dtype_propagation(model, node_info_to_non_tensor_args, *args)

    def test_propagate_dtypes_for_known_nodes_dict_tuple_args(self):
        class reshape_module(nn.Module):
            def __init__(self):
                super().__init__()

            def forward(self, x, y, z):
                return x.reshape(y["shape"])

        model = self._NonReferenceTestModel(reshape_module(), 5, 1)
        args = [torch.randn(5, 3, 32, 32), {"shape": (-1, 5)}, None]
        node_info_to_non_tensor_args = {NodeInfo("call_method", "reshape"): [1]}
        self._test_dtype_propagation(model, node_info_to_non_tensor_args, *args)

    def test_propagate_dtypes_for_known_nodes_dict_split_tuple_args(self):
        def func(x, y, z):
            return x.reshape((y["first"], y["second"]))

        model = self._NonReferenceTestModel(func, 5, 1)
        args = [torch.randn(5, 3, 32, 32), {"first": -1, "second": 5}, None]
        node_info_to_non_tensor_args = {NodeInfo("call_method", "transpose"): [1]}
        self._test_dtype_propagation(model, node_info_to_non_tensor_args, *args)

    def test_assert_on_size_after_quant_layer(self):
        """
        Verifies that calculating a size of a quantized tensor works
        correctly in quantization passes.
        """
        class M(torch.nn.Module):
            def __init__(self):
                super().__init__()
                self.conv1 = nn.Conv2d(1, 1, 1)

            def forward(self, x):
                x = self.conv1(x)
                torch._assert(x.size(1) == 1, 'foobar')
                return x

        m = M().eval()
        example_inputs = (torch.rand(4, 1, 4, 4),)
        m(*example_inputs)
        qconfig_dict = {'': torch.ao.quantization.default_qconfig}
        mp = prepare_fx(m, qconfig_dict, example_inputs=example_inputs)
        mp(*example_inputs)
        mc = convert_fx(mp)
        mc(*example_inputs)

    def test_fp32_sum(self):
        """
        Verifies that fp32 sum works correctly if it's before or after
        quantized layers.
        """
        class M1(torch.nn.Module):
            def __init__(self):
                super().__init__()
                self.conv1 = nn.Conv2d(1, 1, 1)

            def forward(self, x):
                x = self.conv1(x)
                x = torch.stack([x])
                x = torch.sum(x)
                return x

        class M2(torch.nn.Module):
            def __init__(self):
                super().__init__()
                self.conv1 = nn.Conv2d(1, 1, 1)
                self.conv2 = nn.Conv2d(1, 1, 1)

            def forward(self, x):
                x = self.conv1(x)
                x1 = torch.stack([x])
                x1 = torch.sum(x1, dim=0)
                x2 = self.conv2(x1)
                return x2

        for cls in (M1, M2):
            m = cls().eval()
            example_inputs = (torch.rand(4, 1, 4, 4),)
            m(*example_inputs)
            qconfig_dict = {'': torch.ao.quantization.default_qconfig}
            mp = prepare_fx(m, qconfig_dict, example_inputs=example_inputs)
            mp(*example_inputs)
            mc = convert_fx(mp)
            mc(*example_inputs)

    def test_fusion_pattern_unquantized(self):
        """
        Ensure that leaving a possible fusion pattern of multiple nodes
        unquantized runs through the APIs without errors.
        """
        class Child(torch.nn.Module):
            def __init__(self):
                super().__init__()
                self.relu = nn.ReLU()

            def forward(self, x):
                x = torch.add(x, 1.0)
                x = torch.nn.functional.relu(x)
                return x

        class Parent(torch.nn.Module):
            def __init__(self):
                super().__init__()
                self.child = Child()
                self.conv = nn.Conv2d(1, 1, 1)

            def forward(self, x):
                x = self.child(x)
                x = self.conv(x)
                return x

        m = Parent().eval()
        qconfig_dict = {
            '': torch.ao.quantization.default_qconfig,
            'module_name': [
                ('child', None),
            ],
        }
        example_inputs = (torch.rand(1, 1, 1, 1),)
        mp = prepare_fx(m, qconfig_dict, example_inputs=example_inputs)
        mp(*example_inputs)
        mc = convert_fx(mp)

    def test_state_dict(self):
        """ Make sure packed params appear in state_dict
        """

        # test linear packed weight
        class M1(torch.nn.Module):
            def __init__(self):
                super().__init__()
                self.w = torch.rand(4, 30)
                self.b = torch.rand(4)

            def forward(self, x):
                return F.linear(x, self.w, self.b)

        m = M1().eval()
        qconfig_dict = {"": default_qconfig}
        m = prepare_fx(m, qconfig_dict, example_inputs=(torch.randn(1, 30),))
        m = convert_fx(m)
        state_dict = m.state_dict()
        self.assertTrue("_packed_weight_0" in state_dict)

        # test conv packed weight
        class M2(torch.nn.Module):
            def __init__(self):
                super().__init__()
                self.w = torch.rand(3, 3, 3, 3)
                self.b = torch.rand(3)
                self.stride = (1, 1)
                self.padding = (0, 0)
                self.dilation = (1, 1)
                self.groups = 1

            def forward(self, x):
                return F.conv2d(x, self.w, self.b, self.stride, self.padding, self.dilation, self.groups)

        m = M2().eval()
        qconfig_dict = {"": default_qconfig}
        m = prepare_fx(m, qconfig_dict, example_inputs=(torch.randn(1, 3, 3, 3),))
        m = convert_fx(m)
        state_dict = m.state_dict()
        self.assertTrue("_packed_weight_0" in state_dict)

        # test load
        ref_weight, ref_bias = torch.ops.quantized.conv2d_unpack(state_dict["_packed_weight_0"])
        data = torch.rand(1, 3, 5, 5)
        ref_res = m(data)
        m = M2().eval()
        m = prepare_fx(m, qconfig_dict, (data,))
        m = convert_fx(m)
        res = m(data)
        weight, bias = m._packed_weight_0.unpack()
        # check that random model weight/bias does not match ref weight/bias
        self.assertNotEqual(weight, ref_weight)
        self.assertNotEqual(bias, ref_bias)
        self.assertNotEqual(res, ref_res)
        m.load_state_dict(state_dict)

        def checkModel(m, data, ref_weight, ref_bias, ref_res):
            res = m(data)
            weight, bias = m._packed_weight_0.unpack()
            # check that weight/bias matches after load the state_dict
            self.assertEqual(weight, ref_weight)
            self.assertEqual(bias, ref_bias)
            self.assertEqual(res, ref_res)

        checkModel(m, data, ref_weight, ref_bias, ref_res)

        # Test save to disk and load back
        m = M2().eval()
        m = prepare_fx(m, qconfig_dict, example_inputs=(data,))
        m = convert_fx(m)
        m.load_state_dict(state_dict)
        with TemporaryFileName() as fname:
            torch.save(m.state_dict(), fname)
            m.load_state_dict(torch.load(fname))

        checkModel(m, data, ref_weight, ref_bias, ref_res)

    def test_preserve_qconfig(self):
        """
        Test to make sure the temporary config option to preserve qconfig attributes
        in the model works
        """
        class Linear(torch.nn.Module):
            def __init__(self):
                super().__init__()
                self.w = torch.ones(5, 5)
                self.b = torch.zeros(5)

            def forward(self, x):
                return torch.nn.functional.linear(x, self.w, self.b)

        class M(torch.nn.Module):
            def __init__(self):
                super().__init__()
                self.mods1 = torch.nn.Sequential(
                    Linear(),
                    Linear()
                )
                self.mods2 = torch.nn.Sigmoid()

            def forward(self, x):
                x = self.mods1(x)
                x = self.mods2(x)
                return x

        model = M().eval()
        qconfig_dict = {
            "object_type": [
                (torch.nn.functional.linear, float16_dynamic_qconfig),
            ],
        }
        example_inputs = (torch.rand(5, 5),)
        m = prepare_fx(model, qconfig_dict, example_inputs=example_inputs)
        m(*example_inputs)
        m = convert_fx(m, _remove_qconfig=False)

        self.assertTrue(hasattr(m.mods2, 'qconfig'))

    def test_not_used(self):
        """ Test quantizing a not used value"""

        class M(torch.nn.Module):
            def __init__(self):
                super().__init__()

            def forward(self, x):
                x = x + x
                x.sigmoid_()
                return x

        m = M().eval()
        qconfig_dict = {"": float16_static_qconfig}
        # make sure quantization runs
        m = prepare_fx(m, qconfig_dict, example_inputs=(torch.randn(1),))
        m = convert_fx(m)

    def test_qparams_fqn(self):
        """ Test that the FQN of input_scale/zero_point is set
        to that of first linear use. """
        class Linear(torch.nn.Module):
            def __init__(self):
                super().__init__()
                self.w = torch.ones(5, 5)
                self.b = torch.zeros(5)

            def forward(self, x):
                return torch.nn.functional.linear(x, self.w, self.b)

        class M(torch.nn.Module):
            def __init__(self):
                super().__init__()
                self.mods1 = torch.nn.Sequential(
                    Linear(),
                    Linear()
                )

            def forward(self, x):
                x = torch.cat((x,), 1)
                tmp = x.size()
                x = self.mods1(x)
                y = x * tmp[0]
                return y

        model = M().eval()
        qconfig_dict = {
            "": None,
            "object_type": [
                (torch.nn.functional.linear, default_qconfig),
                (torch.nn.functional.relu, default_qconfig),
            ],
        }
        example_inputs = (torch.rand(5, 5),)
        m = prepare_fx(model, qconfig_dict, example_inputs=example_inputs)
        m(*example_inputs)
        m = convert_fx(m)
        keys = m.state_dict().keys()
        m(torch.randn(5, 5))
        # TODO: probably don't want to hardcode the attribute names, since they are generated
        for attr_name in [
                "mods1_0_input_scale_0", "mods1_0_input_zero_point_0",
                "mods1_0_scale_0", "mods1_0_zero_point_0",
                "mods1_1_scale_0", "mods1_1_zero_point_0"]:
            self.assertTrue(hasattr(m, attr_name), attr_name + " not found.")

    def test_no_obs_between_unmatched_node_and_copy_node(self):
        """
        Verifies that an observer is not inserted between an unmatched
        node and a node matched to CopyNodeQuantizeHandler.  This is done
        because observers require activations to be Tensors, and there is
        no guarantee that an output of an unmatched node is a Tensor.
        """

        class M(nn.Module):
            def __init__(self):
                super().__init__()
                self.relu = nn.ReLU()

            def forward(self, x):
                x = _user_func_with_complex_return_type(x)
                x1 = x[0] + 1
                return x1, x[1]

        m = M().eval()

        qconfig_dict = {'': torch.ao.quantization.default_qconfig}
        example_inputs = (torch.randn(4, 4, 4, 4),)
        mp = prepare_fx(m, qconfig_dict, example_inputs=example_inputs)
        # if an observer is inserted after _user_func_with_complex_return_type,
        # the following call will fail
        mp(*example_inputs)
        mc = convert_fx(mp)
        mc(*example_inputs)

    def test_fold_quant_dequant(self):
        """ Test that the sequence of quant-dequant nodes in the
            graph, get folded and we erase the extra dequant nodes.
        """
        class M(torch.nn.Module):
            def __init__(self):
                super().__init__()
                self.w = torch.ones(5, 5)
                self.b = torch.zeros(5)

            def forward(self, x):
                x = torch.cat((x,), 1)
                tmp = x.size()
                x = torch.nn.functional.linear(x, self.w, self.b)
                y = x * tmp[0]
                return y

        model = M().eval()
        qconfig_dict = {
            "": None,
            "object_type": [
                (torch.nn.functional.linear, default_qconfig),
            ],
        }
        example_inputs = (torch.rand(5, 5),)
        m = prepare_fx(model, qconfig_dict, example_inputs=example_inputs)
        m(*example_inputs)
        m = convert_fx(m)
        keys = m.state_dict().keys()
        m(*example_inputs)
        dequant = 0
        quant = 0
        for n in m.graph.nodes:
            if n.op == "call_method" and n.target == "dequantize":
                dequant = dequant + 1
            if n.op == "call_function" and n.target == torch.quantize_per_tensor:
                quant = quant + 1
        self.assertEqual(dequant, 1)
        self.assertEqual(quant, 1)

    def test_quant_output_always_observed(self):
        """
        If the output is hardcoded to be quantized, ensure that
        there is always an observer, even if the last non-output node is not
        quantizeable.
        """
        qconfig_dict = {'': torch.ao.quantization.get_default_qat_qconfig('fbgemm')}
        prepare_custom_config_dict = {'output_quantized_idxs': [0]}
        example_inputs = (torch.randn(4, 1, 4, 4),)

        # non-quantizeable node, quantized output
        class M1(torch.nn.Module):
            def __init__(self):
                super().__init__()
                self.identity = torch.nn.Identity()

            def forward(self, x):
                x = self.identity(x)
                return x

        m1 = M1()
        self.checkGraphModeFxOp(
            m1, example_inputs, QuantType.QAT,
            prepare_expected_node_occurrence={
                ns.call_module(torch.ao.quantization.FusedMovingAvgObsFakeQuantize): 2,
            },
            expected_node_occurrence={
                ns.call_function(torch.quantize_per_tensor): 1,
            },
            prepare_custom_config_dict=prepare_custom_config_dict)

        # quantizeable node, quantized output
        class M2(torch.nn.Module):
            def __init__(self):
                super().__init__()
                self.conv = torch.nn.Conv2d(1, 1, 1)

            def forward(self, x):
                x = self.conv(x)
                return x

        m2 = M2()
        self.checkGraphModeFxOp(
            m2, example_inputs, QuantType.QAT,
            prepare_expected_node_occurrence={
                # one for weights, one for activations
                ns.call_module(torch.ao.quantization.FusedMovingAvgObsFakeQuantize): 2,
            },
            expected_node_occurrence={
                ns.call_function(torch.quantize_per_tensor): 1,
            },
            prepare_custom_config_dict=prepare_custom_config_dict)

        # quantizeable node, quantized dictionary output
        class M3(torch.nn.Module):
            def __init__(self):
                super().__init__()
                self.conv = torch.nn.Conv2d(1, 1, 1)

            def forward(self, x):
                x = self.conv(x)
                return {"output": x}

        m3 = M3()
        self.checkGraphModeFxOp(
            m3, example_inputs, QuantType.QAT,
            prepare_expected_node_occurrence={
                # one for weights, one for activations
                ns.call_module(torch.ao.quantization.FusedMovingAvgObsFakeQuantize): 2,
            },
            expected_node_occurrence={
                ns.call_function(torch.quantize_per_tensor): 1,
            },
            prepare_custom_config_dict=prepare_custom_config_dict)

    def test_deepcopy_preserve_attributes(self):
        class M(torch.nn.Module):
            def __init__(self):
                super().__init__()
                self.attr = 3

            def forward(self, x):
                return x

        m = M().eval()
        m = prepare_fx(
            m,
            {"": default_qconfig},
            example_inputs=(torch.randn(1),),
            prepare_custom_config_dict={"preserved_attributes": ["attr"]})
        self.assertTrue(hasattr(m, "attr"))
        m2 = copy.deepcopy(m)
        self.assertTrue(hasattr(m2, "attr"))
        m = convert_fx(m, convert_custom_config_dict={"preserved_attributes": ["attr"]})
        self.assertTrue(hasattr(m, "attr"))
        m2 = copy.deepcopy(m)
        self.assertTrue(hasattr(m2, "attr"))

    def test_output_lists_and_dicts(self):
        """Verify that specifying complicated output types does not crash.
        """
        class M(torch.nn.Module):
            def __init__(self):
                super().__init__()
                self.conv = nn.Conv2d(1, 1, 1)

            def forward(self, x):
                x = self.conv(x)
                return {'foo': [x]}, [{'foo': [[x]]}]

        m = M().eval()
        qconfig_dict = {'': torch.ao.quantization.default_qconfig}
        mp = prepare_fx(m, qconfig_dict, example_inputs=(torch.randn(1, 1, 1, 1),))
        mc = convert_fx(mp)

    def test_shape_followed_by_quantized_op(self):
        """ Make sure that shape does not dequantize
        the Tensor before the next operator
        """
        class M(torch.nn.Module):
            def __init__(self):
                super().__init__()
                self.conv1 = torch.nn.Conv2d(2, 2, 2)
                self.conv2 = torch.nn.Conv2d(2, 2, 2)

            def forward(self, x):
                x = self.conv1(x)
                s = x.shape
                torch._assert(s == x.shape, "")
                x = self.conv2(x)
                return x

        # make sure quantization runs
        m = M().eval()
        example_inputs = (torch.randn(2, 2, 4, 4),)
        m = prepare_fx(m, {"": default_qconfig}, example_inputs=example_inputs)
        m = convert_fx(m)
        m(*example_inputs)
        node_occurrence = {
            ns.call_function(torch.quantize_per_tensor): 1,
            ns.call_method("dequantize"): 1
        }
        self.checkGraphModuleNodes(m, expected_node_occurrence=node_occurrence)

    def test_trace_quantize_per_tensor(self):
        class M(torch.nn.Module):
            def __init__(self):
                super().__init__()
                self.conv = torch.nn.Conv2d(1, 1, 1)

            def forward(self, x):
                x = self.conv(x)
                return x

        m = M().eval()
        m = prepare_fx(m, {"": default_qconfig}, example_inputs=(torch.randn(1, 1, 3, 3),))
        m = convert_fx(m)
        # Make sure this runs without error
        m = torch.fx.Transformer(m).transform()

    def test_copy_node_has_shared_actpp_instance(self):
        """ Test the output of CopyNode to have the same
        observer/fake_quant instance as the input
        """

        class M(torch.nn.Module):
            def __init__(self):
                super().__init__()
                self.avgpool2d = torch.nn.AvgPool2d(kernel_size=3)

            def forward(self, x):
                x = self.avgpool2d(x)
                return x

        for quant_type in self.static_quant_types:
            m = M()
            # Checks that we have an observer for both input and output
            occurrence_map = {
                QuantType.STATIC: {
                    ns.call_module(torch.ao.quantization.MinMaxObserver): 2
                },
                QuantType.QAT: {
                    ns.call_module(torch.ao.quantization.FakeQuantize): 2
                }
            }
            if quant_type == QuantType.QAT:
                m.train()
                prepare = prepare_qat_fx
                qconfig = default_qat_qconfig
                actpp_module_class = torch.ao.quantization.FakeQuantize
            else:
                m.eval()
                prepare = prepare_fx
                qconfig = default_qconfig
                actpp_module_class = torch.ao.quantization.MinMaxObserver

            example_inputs = (torch.randn(1, 3, 3, 3),)
            m = prepare(m, {"": qconfig}, example_inputs=example_inputs)
            # check that there is a duplicated observer instance
            actpp_module_count = 0
            for name, module in m.named_modules(remove_duplicate=False):
                if isinstance(module, actpp_module_class):
                    actpp_module_count += 1
            self.assertEqual(actpp_module_count, 2)

            actpp_module_count = 0
            for name, module in m.named_modules():
                if isinstance(module, actpp_module_class):
                    actpp_module_count += 1
            self.assertEqual(actpp_module_count, 1)

            m_copy = copy.deepcopy(m)
            m = convert_fx(m)
            m_reference = convert_fx(m_copy, is_reference=True)

            # checks for non-reference quantized model
            node_occurrence = {
                ns.call_function(torch.quantize_per_tensor): 1,
                ns.call_method("dequantize"): 1
            }
            node_list = [
                ns.call_function(torch.quantize_per_tensor),
                ns.call_module(torch.nn.AvgPool2d),
                ns.call_method("dequantize"),
            ]
            self.checkGraphModuleNodes(m, expected_node_occurrence=node_occurrence, expected_node_list=node_list)

            # checks for reference quantized model, for copy nodes we'll have
            # dequant - copy_node - quant patterns which will be fused later
            # in the backend lowering step
            node_occurrence = {
                ns.call_function(torch.quantize_per_tensor): 2,
                ns.call_method("dequantize"): 2
            }
            node_list = [
                ns.call_function(torch.quantize_per_tensor),
                ns.call_method("dequantize"),
                ns.call_module(torch.nn.AvgPool2d),
                ns.call_function(torch.quantize_per_tensor),
                ns.call_method("dequantize"),
            ]
            self.checkGraphModuleNodes(m_reference, expected_node_occurrence=node_occurrence, expected_node_list=node_list)

    def test_linear_qint8_activation(self):
        """Test support for qint8 activation in reference pattern
        """
        class M(torch.nn.Module):
            def __init__(self):
                super().__init__()
                self.conv = torch.nn.Conv2d(1, 2, 2, 2)
                self.linear = torch.nn.Linear(8, 5)

            def forward(self, x):
                x = self.conv(x)
                x = torch.flatten(x, 1)
                x = self.linear(x)
                return x

        m = M().eval()
        example_inputs = (torch.rand(2, 1, 5, 5),)
        m = prepare_fx(
            m,
            {"": torch.ao.quantization.QConfig(
                activation=torch.ao.quantization.HistogramObserver.with_args(
                    qscheme=torch.per_tensor_symmetric, dtype=torch.qint8
                ), weight=torch.ao.quantization.default_per_channel_weight_observer)},
            example_inputs=example_inputs)
        m = convert_fx(m, is_reference=True)
        m(*example_inputs)

    def test_preserve_tuple(self):
        """ Test tuple input type is preserved
        """

        class LSTM(nn.Module):
            def __init__(self):
                super().__init__()
                self.lstm = nn.LSTM(50, 50, 1)

            def forward(self, inputs: torch.Tensor, state: List[torch.Tensor]):
                h = state[0]
                c = state[1]
                return self.lstm(inputs, (h, c))

        m = LSTM().eval()
        example_inputs = (torch.randn(5, 3, 50), torch.randn(2, 3, 50), torch.randn(2, 3, 50))
        m = prepare_fx(m, {"": default_qconfig}, example_inputs=example_inputs)
        # make sure the arg[1] of lstm module is a tuple
        for n in m.graph.nodes:
            if n.target == "lstm":
                self.assertEqual(type(n.args[1]), tuple)

    def test_relu_lowering(self):
        class M(torch.nn.Module):
            def forward(self, x):
                return torch.nn.functional.relu(x)

        m = M().eval()
        m = prepare_fx(m, {"": default_qconfig}, example_inputs=(torch.randn(1),))
        m_copy = copy.deepcopy(m)
        m = convert_fx(m)
        m_ref = convert_fx(m_copy, is_reference=True)
        node_occurrence = {
            ns.call_function(torch.quantize_per_tensor): 1,
            ns.call_method("dequantize"): 1
        }
        node_occurrence_ref = {
            ns.call_function(torch.quantize_per_tensor): 2,
            ns.call_method("dequantize"): 2
        }

        self.checkGraphModuleNodes(m, expected_node_occurrence=node_occurrence)
        self.checkGraphModuleNodes(m_ref, expected_node_occurrence=node_occurrence_ref)

    @skipIfNoFBGEMM
    def test_dynamic_with_fusion(self):
        """
        Tests that dynamic quantization APIs work with Linear + Relu fusion
        """
        class LinearRelu(torch.nn.Module):
            def __init__(self):
                super().__init__()
                self.linear = torch.nn.Linear(5, 5)
                self.relu = torch.nn.ReLU()

            def forward(self, x):
                x = self.linear(x)
                return self.relu(x)

        class Linear(torch.nn.Module):
            def __init__(self):
                super().__init__()
                self.w = torch.ones(5, 5)
                self.b = torch.zeros(5)

            def forward(self, x):
                return torch.nn.functional.linear(x, self.w, self.b)

        class M(torch.nn.Module):
            def __init__(self):
                super().__init__()
                self.mods1 = torch.nn.Sequential(LinearRelu(), LinearRelu())
                self.mods2 = Linear()
                self.relu = F.relu

            def forward(self, x):
                x = self.mods1(x)
                x = self.mods2(x)
                x = self.relu(x)
                return x

        dynamic_quantized_ops = {
            float16_dynamic_qconfig: torch.ops.quantized.linear_relu_dynamic_fp16,
            default_dynamic_qconfig: torch.ops.quantized.linear_relu_dynamic
        }
        for qconfig in [float16_dynamic_qconfig, default_dynamic_qconfig]:
            model = M().eval()
            qconfig_dict = {
                "": qconfig
            }
            example_inputs = (torch.rand(5, 5),)
            m = prepare_fx(model, qconfig_dict, example_inputs=example_inputs)
            m = convert_fx(m)
            m(*example_inputs)
            node_list = [
                ns.call_module(nniqd.LinearReLU),
                ns.call_module(nniqd.LinearReLU),
                ns.call_function(dynamic_quantized_ops[qconfig]),
            ]
            self.checkGraphModuleNodes(m, expected_node_list=node_list)

    @skipIfNoFBGEMM
    def test_dynamic_with_fusion_multiple_uses(self):
        """
        Tests that dynamic quantization APIs work with Linear + Relu fusion
        """
        class LinearRelu(torch.nn.Module):
            def __init__(self):
                super().__init__()
                self.linear = torch.nn.Linear(5, 5)
                self.relu = torch.nn.ReLU()

            def forward(self, x):
                x = self.linear(x)
                return self.relu(x)

        class M(torch.nn.Module):
            def __init__(self):
                super().__init__()
                self.linear_relu = LinearRelu()

            def forward(self, x):
                x = self.linear_relu(x)
                x = self.linear_relu(x)
                return x

        for qconfig in [float16_dynamic_qconfig, default_dynamic_qconfig]:
            model = M().eval()
            qconfig_dict = {
                "": qconfig
            }
            example_inputs = (torch.randn(5, 5),)
            m = prepare_fx(model, qconfig_dict, example_inputs=example_inputs)
            m = convert_fx(m)
            m(*example_inputs)
            node_list = [
                ns.call_module(nniqd.LinearReLU),
                ns.call_module(nniqd.LinearReLU),
            ]
            self.checkGraphModuleNodes(m, expected_node_list=node_list)

    @skipIfNoFBGEMM
    def test_dynamic_linear_input_multiple_use(self):
        """
        Tests input for dynamic linear being used by multiple ops
        """
        class LinearRelu(torch.nn.Module):
            def __init__(self):
                super().__init__()
                self.linear = torch.nn.Linear(5, 5)
                self.relu = torch.nn.ReLU()

            def forward(self, x):
                x = self.linear(x)
                return self.relu(x)

        class M(torch.nn.Module):
            def __init__(self):
                super().__init__()
                self.mod1 = LinearRelu()
                self.mod2 = LinearRelu()

            def forward(self, x):
                y1 = self.mod1(x)
                y2 = self.mod2(x)
                return y1 + y2

        for qconfig in [float16_dynamic_qconfig, default_dynamic_qconfig]:
            model = M().eval()
            qconfig_dict = {
                "": qconfig
            }
            example_inputs = (torch.rand(5, 5, 5),)
            m = prepare_fx(model, qconfig_dict, example_inputs=example_inputs)
            m = convert_fx(m)
            m(*example_inputs)
            node_list = [
                ns.call_module(nniqd.LinearReLU),
                ns.call_module(nniqd.LinearReLU),
            ]
            self.checkGraphModuleNodes(m, expected_node_list=node_list)

    def test_ref_linear_module(self):
        """ Make sure the numerics for models with ref linear module
        matches models with fbgemm/qnnpack module
        """
        class M1(torch.nn.Module):
            def __init__(self):
                super().__init__()
                self.linear = torch.nn.Linear(10, 5)

            def forward(self, x):
                return self.linear(x)

        class M2(torch.nn.Module):
            def __init__(self):
                super().__init__()
                self.linear = torch.nn.Linear(10, 5)
                self.relu = torch.nn.ReLU()

            def forward(self, x):
                return self.relu(self.linear(x))

        for M in [M1, M2]:
            m = M().eval()
            example_inputs = (torch.randn(5, 10),)
            m = prepare_fx(m, {"": default_qconfig}, example_inputs=example_inputs)
            m_copy = copy.deepcopy(m)
            m = convert_fx(m, is_reference=False)
            m_ref = convert_fx(m_copy, is_reference=True)
            result = m(*example_inputs)
            result_ref = m_ref(*example_inputs)
            self.assertTrue(torch.equal(result, result_ref))

    def test_ref_conv_module(self):
        """ Make sure the numerics for models with ref conv module
        matches models with fbgemm/qnnpack module
        """
        convs = {
            1: nn.Conv1d,
            2: nn.Conv2d,
            3: nn.Conv3d,
        }

        class M1(torch.nn.Module):
            def __init__(self, dim):
                super().__init__()
                self.conv = convs[dim](3, 3, 3)

            def forward(self, x):
                return self.conv(x)

        class M2(torch.nn.Module):
            def __init__(self, dim):
                super().__init__()
                self.conv = convs[dim](3, 3, 3)
                self.relu = torch.nn.ReLU()

            def forward(self, x):
                return self.relu(self.conv(x))

        for dim, M in itertools.product([1, 2, 3], [M1, M2]):
            m = M(dim).eval()
            data = self.img_data_dict[dim][0][0]
            m = prepare_fx(m, {"": default_qconfig}, example_inputs=(data,))
            m_copy = copy.deepcopy(m)
            m = convert_fx(m, is_reference=False)
            m_ref = convert_fx(m_copy, is_reference=True)
            result = m(data)
            result_ref = m_ref(data)
            self.assertTrue(torch.equal(result, result_ref))

    def test_sub_scalar(self):
        class M(torch.nn.Module):
            def forward(self, x):
                x = x + 1
                x = x - 1
                x = x + 3
                x = x - 4
                return x

        m = M().eval()
        m = prepare_fx(m, {"": default_qconfig}, example_inputs=(torch.rand(3),))
        m = convert_fx(m)
        occurrence = {
            ns.call_function(torch.quantize_per_tensor): 2,
            ns.call_method("dequantize"): 2
        }
        self.checkGraphModuleNodes(m, expected_node_occurrence=occurrence)

    def test_observer_fqn(self):
        """
        Test to make sure the observer FQN is based on the quantizable op/module that it is observing
        and uses the modules FQN to determine the observer name.
        """
        class Linear(torch.nn.Module):
            def __init__(self):
                super().__init__()
                self.w = torch.ones(5, 5)
                self.b = torch.zeros(5)


            def forward(self, x):
                return torch.nn.functional.linear(x, self.w, self.b)


        class M(torch.nn.Module):
            def __init__(self):
                super().__init__()
                self.mods1 = torch.nn.Sequential(
                    Linear(),
                    Linear()
                )
                self.mods2 = Linear()
                self.mods3 = torch.nn.Linear(5, 5)

            def forward(self, x):
                x = self.mods1(x)
                x = torch.add(x, 4)
                x = self.mods2(x)
                y = torch.add(x, 2)
                z = torch.mul(x, 5)
                a = self.mods3(y)
                return a, z

        model = M().eval()

        prepared = prepare_fx(model, {"": default_qconfig}, example_inputs=(torch.randn(1, 5)))
        name_list = []
        for name, mod in prepared.named_modules():
            if isinstance(mod, torch.ao.quantization.observer.MinMaxObserver):
                name_list.append(name)
        expected_name_list = ['activation_post_process_0',
                              'activation_post_process_1',
                              'activation_post_process_2',
                              'activation_post_process_3',
                              'activation_post_process_4',
                              'activation_post_process_6',
                              'activation_post_process_7',
                              'activation_post_process_10']
        assert name_list == expected_name_list

    def test_conv_lowering(self):
        convs = {1: nn.Conv1d, 2: nn.Conv2d, 3: nn.Conv3d}
        qconvs = {1: nn.quantized.Conv1d, 2: nn.quantized.Conv2d, 3: nn.quantized.Conv3d}

        class M(torch.nn.Module):
            def __init__(self, dim):
                super().__init__()
                self.conv = convs[dim](3, 3, 3)

            def forward(self, x):
                return self.conv(x)

        for dim in range(1, len(convs) + 1):
            m = M(dim).eval()
            data = self.img_data_dict[dim][0][0]
            m = prepare_fx(m, {"": default_qconfig}, example_inputs=(data,))
            m_ref = copy.deepcopy(m)
            m_ref = convert_fx(m_ref, is_reference=True)
            m = convert_fx(m)
            out_ref = m_ref(data)
            out = m(data)
            # check that reference pattern for quantized conv module is fused
            expected_node_occurrence = {
                ns.call_function(torch.quantize_per_tensor): 1,
                ns.call_module(qconvs[dim]): 1,
                ns.call_method("dequantize"): 1
            }
            self.checkGraphModuleNodes(m, expected_node_occurrence=expected_node_occurrence)
            # checking result match
            self.assertTrue(torch.equal(out_ref, out))

    def test_convert_qconfig_mapping(self):
        class Linear(torch.nn.Module):
            def __init__(self):
                super().__init__()
                self.w = torch.ones(5, 5)
                self.b = torch.zeros(5)

            def forward(self, x):
                return torch.nn.functional.linear(x, self.w, self.b)


        class M(torch.nn.Module):
            def __init__(self):
                super().__init__()
                self.mods1 = torch.nn.Sequential(
                    Linear(),
                    Linear()
                )
                self.mods3 = torch.nn.Linear(5, 5)

            def forward(self, x):
                x = self.mods1(x)
                x = torch.add(x, 4)
                z = torch.mul(x, 5)
                x = self.mods3(z)
                return x

        model = M().train()

        for check in ["module_name", "object_type"]:
            qconfig_dict = {"": None,
                            "object_type": [
                                (nn.functional.linear, get_default_qat_qconfig("fbgemm")),
                                (torch.add, get_default_qat_qconfig("fbgemm")),
                                (nn.Linear, get_default_qat_qconfig("fbgemm")),
                            ],
                            }
            example_inputs = (torch.rand(5, 5),)
            prepared = prepare_qat_fx(model, qconfig_dict, example_inputs=example_inputs)
            prepared(*example_inputs)
            if check == "module_name":
                convert_qconfig_dict = {"": None,
                                        "object_type": [
                                            (nn.functional.linear, get_default_qat_qconfig("fbgemm")),
                                            (torch.add, get_default_qat_qconfig("fbgemm")),
                                            (nn.Linear, get_default_qat_qconfig("fbgemm")),
                                        ],
                                        "module_name": [("mods1.0", None)]}

                node_occurrence = {
                    ns.call_function(torch.quantize_per_tensor): 2,
                    ns.call_function(torch.nn.functional.linear): 1,
                    ns.call_function(torch.ops.quantized.linear): 1,
                    ns.call_function(torch.ops.quantized.add): 1,
                    ns.call_method("dequantize"): 2
                }
                order_check = [
                    ns.call_function(torch.nn.functional.linear),
                    ns.call_function(torch.quantize_per_tensor),
                    ns.call_function(torch.ops.quantized.linear),
                    ns.call_function(torch.ops.quantized.add),
                    ns.call_method("dequantize"),
                    ns.call_function(torch.quantize_per_tensor),
                    ns.call_module(nnq.Linear),
                    ns.call_method("dequantize"),
                ]
            elif check == "object_type":
                convert_qconfig_dict = {"": None,
                                        "object_type": [
                                            (nn.functional.linear, get_default_qat_qconfig("fbgemm")),
                                            (torch.add, get_default_qat_qconfig("fbgemm")),
                                            (nn.Linear, None),
                                        ]}

                node_occurrence = {
                    ns.call_function(torch.quantize_per_tensor): 1,
                    ns.call_function(torch.ops.quantized.linear): 2,
                    ns.call_function(torch.ops.quantized.add): 1,
                    ns.call_function(torch.mul): 1,
                    ns.call_method("dequantize"): 1
                }
                order_check = [
                    ns.call_function(torch.quantize_per_tensor),
                    ns.call_function(torch.ops.quantized.linear),
                    ns.call_function(torch.ops.quantized.linear),
                    ns.call_function(torch.ops.quantized.add),
                    ns.call_method("dequantize"),
                    ns.call_function(torch.mul),
                    ns.call_module(nn.Linear),
                ]

            converted = convert_fx(prepared, qconfig_mapping=convert_qconfig_dict)
            converted(torch.rand(5, 5))
            self.checkGraphModuleNodes(
                converted,
                expected_node_occurrence=node_occurrence,
                expected_node_list=order_check)

    def _assertFixedQParamsFakeQuantizeEqual(self, fq1, fq2):
        self.assertEqual(fq1()._observer_ctr, fq2()._observer_ctr)

    def test_register_patterns(self):
        @register_fusion_pattern("dummy_fusion")
        class DummyFusion():
            pass

        @register_quant_pattern("dummy_quant")
        class DummyQuant():
            pass

        @register_quant_pattern("dummy_quant2", default_fixed_qparams_range_0to1_observer)
        class DummyQuant2():
            pass

        @register_quant_pattern("dummy_quant3", default_fixed_qparams_range_neg1to1_observer)
        class DummyQuant3():
            pass

        self.assertEqual(DEFAULT_FUSION_PATTERNS["dummy_fusion"], DummyFusion)
        self.assertEqual(DEFAULT_QUANTIZATION_PATTERNS["dummy_quant"], DummyQuant)
        self.assertEqual(DEFAULT_QUANTIZATION_PATTERNS["dummy_quant2"], DummyQuant2)
        self.assertEqual(DEFAULT_QUANTIZATION_PATTERNS["dummy_quant3"], DummyQuant3)
        self.assertEqual(DEFAULT_OUTPUT_OBSERVER_MAP["dummy_quant2"], default_fixed_qparams_range_0to1_observer)
        self.assertEqual(DEFAULT_OUTPUT_OBSERVER_MAP["dummy_quant3"], default_fixed_qparams_range_neg1to1_observer)
        self._assertFixedQParamsFakeQuantizeEqual(DEFAULT_OUTPUT_FAKE_QUANTIZE_MAP["dummy_quant2"],
                                                  default_fixed_qparams_range_0to1_fake_quant)
        self._assertFixedQParamsFakeQuantizeEqual(DEFAULT_OUTPUT_FAKE_QUANTIZE_MAP["dummy_quant3"],
                                                  default_fixed_qparams_range_neg1to1_fake_quant)
        output_fake_quantize_map = get_default_output_activation_post_process_map(is_training=True)
        output_observer_map = get_default_output_activation_post_process_map(is_training=False)
        self.assertEqual(output_observer_map.get("dummy_quant3"), default_fixed_qparams_range_neg1to1_observer)
        self._assertFixedQParamsFakeQuantizeEqual(output_fake_quantize_map.get("dummy_quant3"),
                                                  default_fixed_qparams_range_neg1to1_fake_quant)



    def test_reuse_input_qconfig(self):
        class M1(torch.nn.Module):
            def __init__(self):
                super().__init__()
                self.conv = torch.nn.Conv2d(3, 3, 3)

            def forward(self, x):
                x = self.conv(x)
                x = x.reshape()
                return x

        class M2(torch.nn.Module):
            def __init__(self):
                super().__init__()

            def forward(self, x):
                x = x.reshape()
                return x

        options = itertools.product([M1, M2], [True, False])
        for M, is_qat in options:
            m = M1().eval()
            example_inputs = (torch.randn(1, 3, 3, 3),)
            m = prepare_fx(m, get_default_qconfig_dict(), example_inputs=example_inputs)
            m = convert_fx(m)
            node_list = [
                ns.call_function(torch.quantize_per_tensor),
                ns.call_module(nnq.Conv2d),
                ns.call_method("reshape"),
                ns.call_method("dequantize"),
            ]
            self.checkGraphModuleNodes(
                m,
                expected_node_list=node_list)

            m = M2().eval()
            m = prepare_fx(m, get_default_qconfig_dict(), example_inputs=example_inputs)
            m = convert_fx(m)
            node_occurrence = {
                ns.call_function(torch.quantize_per_tensor): 0,
                ns.call_method("dequnatize"): 0,
            }
            node_list = [
                ns.call_method("reshape"),
            ]
            self.checkGraphModuleNodes(
                m,
                expected_node_occurrence=node_occurrence,
                expected_node_list=node_list)

    def test_stack_trace_preserved_linear(self):
        class M(nn.Module):
            def __init__(self):
                super().__init__()
                self.linear = nn.Linear(1, 1)

            def forward(self, x):
                x = self.linear(x)
                return x

        m = M().eval()
        mp = prepare_fx(m, get_default_qconfig_dict(), example_inputs=(torch.randn(1, 1),))

        found_stack_trace = False
        for n in mp.graph.nodes:
            if n.op == 'call_module' and n.target == 'linear':
                found_stack_trace = n.stack_trace is not None
                break
        self.assertTrue(found_stack_trace)

        # test is_reference == True
        mq = convert_fx(copy.deepcopy(mp), is_reference=True)
        found_stack_trace = False
        for n in mq.graph.nodes:
            if n.op == 'call_module' and n.target == 'linear':
                found_stack_trace = n.stack_trace is not None
                break
        self.assertTrue(found_stack_trace, f"stack trace not found, node: {n.format_node()}, is_reference: True")

        # test is_reference == False
        mq = convert_fx(mp, is_reference=False)
        found_stack_trace = False
        for n in mq.graph.nodes:
            if n.op == 'call_module' and n.target == 'linear':
                found_stack_trace = n.stack_trace is not None
                break
        self.assertTrue(found_stack_trace, f"stack trace not found, node: {n.format_node()}, is_reference: False")

    def test_qat_skip_untraced(self):
        class UnTraceableModuleClass(nn.Module):
            def __init__(self):
                super().__init__()
                self.linear = nn.Linear(2, 2)

            def forward(self, x):
                return self.linear(x)

        class UnTraceableModuleName(nn.Module):
            def __init__(self):
                super().__init__()
                self.linear = nn.Linear(2, 2)

            def forward(self, x):
                return self.linear(x)

        class M(nn.Module):
            def __init__(self):
                super().__init__()
                self.untraceable_module_class = UnTraceableModuleClass()
                self.untraceable_module_name = UnTraceableModuleClass()

            def forward(self, x):
                x = self.untraceable_module_class(x)
                x = self.untraceable_module_name(x)
                return x

        mod = M()

        qconfig_dict = {"": torch.quantization.get_default_qat_qconfig()}
        prepare_custom_config_dict = {
            "non_traceable_module_class": [UnTraceableModuleClass],
            "non_traceable_module_name": ["untraceable_module_name"],
        }
        example_inputs = (torch.randn(2, 2),)
        mod_prep = torch.ao.quantization.quantize_fx.prepare_qat_fx(
            mod.train(), qconfig_dict, example_inputs=example_inputs,
            prepare_custom_config_dict=prepare_custom_config_dict
        )
        mod_prep = torch.ao.quantization.quantize_fx.prepare_qat_fx(
            mod.train(), qconfig_dict, example_inputs=example_inputs,
            prepare_custom_config_dict=prepare_custom_config_dict
        )
        self.assertTrue(
            isinstance(mod_prep.untraceable_module_class.linear, torch.nn.Linear)
        )
        self.assertTrue(
            isinstance(mod_prep.untraceable_module_name.linear, torch.nn.Linear)
        )
        self.assertTrue(
            type(mod_prep.untraceable_module_class.linear)
            is not torch.nn.qat.modules.linear.Linear,
            "prepare_qat_fx shold not convert anything inside untraced module classes",
        )
        self.assertTrue(
            type(mod_prep.untraceable_module_name.linear)
            is not torch.nn.qat.modules.linear.Linear,
            "prepare_qat_fx shold not convert anything inside modules named in untraced_module_names",
        )

    def test_qconfig_dict_setup(self):
        class M(torch.nn.Module):
            def __init__(self):
                super(M, self).__init__()
                self.Conv1d = torch.nn.Conv1d(1, 1, 1)
                self.Conv2d = torch.nn.Conv2d(1, 1, 1)
                self.Conv3d = torch.nn.Conv3d(1, 1, 1)
                self.ConvTranspose1d = torch.nn.ConvTranspose1d(1, 1, 1)
                self.ConvTranspose2d = torch.nn.ConvTranspose2d(1, 1, 1)
                self.ConvTranspose3d = torch.nn.ConvTranspose3d(1, 1, 1)
                self.Linear = torch.nn.Linear(1, 1, 1)

            def forward(self, x):
                x = self.Conv1d(x)
                x = self.Conv2d(x)
                x = self.Conv3d(x)
                x = self.ConvTranspose1d(x)
                x = self.ConvTranspose2d(x)
                x = self.ConvTranspose3d(x)
                x = self.Linear(x)
                x = torch.nn.functional.conv1d(x, torch.rand(2, 2))
                x = torch.nn.functional.conv2d(x, torch.rand(2, 2))
                x = torch.nn.functional.conv3d(x, torch.rand(2, 2))
                x = torch.nn.functional.linear(x, torch.rand(2, 2))
                return x

        backends = ["qnnpack", "fbgemm"]
        for func in [get_default_qconfig_dict, get_default_qat_qconfig_dict]:
            for backend in backends:
                m = M().eval()
                qconfig_dict = func(backend)
                m = prepare_fx(m, qconfig_dict, example_inputs=(torch.randn(1, 1, 1, 1)))
                for name, mod in m.named_modules():
                    if is_activation_post_process(mod) and mod.dtype == torch.quint8:
                        if backend == "fbgemm":
                            lower_bnd = 0
                            upper_bnd = 127
                        else:
                            lower_bnd = 0
                            upper_bnd = 255
                        if issubclass(type(mod), FakeQuantize):
                            self.assertEqual(mod.activation_post_process.quant_min, lower_bnd)
                            self.assertEqual(mod.activation_post_process.quant_max, upper_bnd)
                        else:
                            self.assertEqual(mod.quant_min, lower_bnd)
                            self.assertEqual(mod.quant_max, upper_bnd)

    def test_prepare_mode(self):
        class LinearModel(torch.nn.Module):
            def __init__(self):
                super().__init__()
                self.linear = torch.nn.Linear(5, 10)

            def forward(self, x):
                return self.linear(x)

        def _test(prepare_fn, qconfig_dict):
            m = LinearModel()
            m1 = copy.deepcopy(m)
            m1.train()
            example_inputs = (torch.randn(1, 5),)
            prepare_fn(m1, qconfig_dict, example_inputs=example_inputs)
            m2 = copy.deepcopy(m)
            m2.eval()
            prepare_fn(m2, qconfig_dict, example_inputs=example_inputs)

        # Ensure prepare_fx and prepare_qat_fx work in both training and eval modes
        _test(prepare_fx, get_default_qconfig_dict())
        _test(prepare_qat_fx, get_default_qat_qconfig_dict())

@skipIfNoFBGEMM
class TestQuantizeFxOps(QuantizationTestCase):
    def setUp(self):
        super().setUp()
        self.custom_qconfig = torch.ao.quantization.QConfig(
            activation=torch.ao.quantization.observer.HistogramObserver.with_args(
                qscheme=torch.per_tensor_symmetric, dtype=torch.qint8
            ),
            weight=torch.ao.quantization.default_per_channel_weight_observer
        )
        self.common_quant_patterns = {
            torch.nn.ConvTranspose1d: CommonQuantizeHandler,
            torch.nn.ConvTranspose2d: CommonQuantizeHandler,
            torch.nn.ELU: CommonQuantizeHandler,
            torch.nn.LeakyReLU: CommonQuantizeHandler,
            torch.nn.Hardswish: CommonQuantizeHandler,
            torch.nn.InstanceNorm1d: CommonQuantizeHandler,
            torch.nn.InstanceNorm2d: CommonQuantizeHandler,
            torch.nn.InstanceNorm3d: CommonQuantizeHandler,
            torch.nn.LayerNorm: CommonQuantizeHandler,
            torch.nn.SiLU: CommonQuantizeHandler,
            torch.nn.Mish: CommonQuantizeHandler,
            torch.nn.GELU: CommonQuantizeHandler,
            torch.nn.Softmax: CommonQuantizeHandler,
            torch.nn.functional.elu: CommonQuantizeHandler,
            torch.nn.functional.hardswish: CommonQuantizeHandler,
            torch.nn.functional.instance_norm: CommonQuantizeHandler,
            torch.nn.functional.layer_norm: CommonQuantizeHandler,
            torch.nn.functional.leaky_relu: CommonQuantizeHandler,
            torch.nn.functional.silu: CommonQuantizeHandler,
            torch.nn.functional.mish: CommonQuantizeHandler,
            torch.nn.functional.gelu: CommonQuantizeHandler,
            torch.nn.functional.softmax: CommonQuantizeHandler,
            torch.sum: CommonQuantizeHandler
        }

    """Unit tests for individual ops
    """
    @skipIfNoFBGEMM
    def test_linear_module(self):
        class LinearModel(torch.nn.Module):
            def __init__(self):
                super(LinearModel, self).__init__()
                self.linear = torch.nn.Linear(30, 4).float()

            def forward(self, x):
                return self.linear(x)

        class LinearReLUModel(torch.nn.Module):
            def __init__(self, f_relu=False):
                super(LinearReLUModel, self).__init__()
                self.linear = torch.nn.Linear(30, 4).float()
                if f_relu:
                    self.relu = F.relu
                else:
                    self.relu = torch.nn.ReLU()

            def forward(self, x):
                x = self.linear(x)
                x = self.relu(x)
                return x

        class LinearBnModel(torch.nn.Module):
            def __init__(self):
                super(LinearBnModel, self).__init__()
                self.linear = torch.nn.Linear(4, 4).float()
                self.bn = torch.nn.BatchNorm1d(4)

            def forward(self, x):
                x = self.linear(x)
                x = self.bn(x)
                return x

        # Test linear
        data = (torch.rand((1, 30), dtype=torch.float),)
        for quant_type in self.all_quant_types:
            model = LinearModel()
            quantized_module = nnqd.Linear if quant_type == QuantType.DYNAMIC else nnq.Linear
            quantized_node = ns.call_module(quantized_module)
            result_dict = self.checkGraphModeFxOp(model, data, quant_type, quantized_node)
            if quant_type in self.static_quant_types:
                self.assertEqual(result_dict["quantized_output"], result_dict["quantized_reference_output"])

        # TODO: enable test for dynamic quant
        # Test linear-relu
        for f_relu, quant_type in itertools.product([True, False], [QuantType.STATIC, QuantType.QAT]):
            model = LinearReLUModel(f_relu)
            quantized_node = ns.call_module(nniq.LinearReLU)
            result_dict = self.checkGraphModeFxOp(model, data, quant_type, quantized_node)
            self.assertEqual(result_dict["quantized_output"], result_dict["quantized_reference_output"])

        # Test linear-bn
        data = (torch.rand((4, 4), dtype=torch.float),)
        for quant_type in self.static_quant_types:
            model = LinearBnModel()
            quantized_node = ns.call_module(nnq.Linear)
            result_dict = self.checkGraphModeFxOp(model, data, quant_type, quantized_node)
            self.assertEqual(result_dict["quantized_output"], result_dict["quantized_reference_output"])

    @skipIfNoFBGEMM
    def test_functional_linear(self):
        class FuncLinear(torch.nn.Module):
            def __init__(self, use_bias, has_relu, f_relu):
                super(FuncLinear, self).__init__()
                self.w = torch.randn(4, 30)
                self.b = torch.randn(4)
                self.use_bias = use_bias
                if has_relu:
                    if f_relu:
                        self.relu_or_id = F.relu
                    else:
                        self.relu_or_id = torch.nn.ReLU()
                else:
                    self.relu_or_id = torch.nn.Identity()

            def forward(self, x):
                if self.use_bias:
                    x = F.linear(x, self.w, self.b)
                else:
                    x = F.linear(x, self.w)
                x = self.relu_or_id(x)
                return x

        data = (torch.rand((1, 30), dtype=torch.float),)
        quant_type_to_qlinear_fun = {
            QuantType.DYNAMIC: ns.call_function(torch.ops.quantized.linear_dynamic),
            QuantType.STATIC: ns.call_function(torch.ops.quantized.linear),
            QuantType.QAT: ns.call_function(torch.ops.quantized.linear),
        }
        quant_type_to_qlinear_relu_fun = {
            # we don't have linear_relu_dynamic
            QuantType.DYNAMIC: ns.call_function(torch.ops.quantized.linear_relu_dynamic),
            QuantType.STATIC: ns.call_function(torch.ops.quantized.linear_relu),
            QuantType.QAT: ns.call_function(torch.ops.quantized.linear_relu),
        }

        options = itertools.product(
            self.all_quant_types,
            (True, False),  # use_bias
            (True, False),  # has_relu
            (True, False),  # functional relu
        )
        for quant_type, use_bias, has_relu, f_relu in options:
            # when has_relu is False, we are using an nn.Identity and
            # we will insert observer/fake_quant for the output of nn.Identity since
            # it is a copy node, that's why we have extra observer/fake_quant
            # when has_relu is False
            quant_type_to_prepare_expected_node_occurrence = {
                QuantType.DYNAMIC: {
                    ns.call_module(torch.ao.quantization.PlaceholderObserver): 1,
                    ns.call_module(torch.ao.quantization.MinMaxObserver): 1,
                },
                # There should be 3 observers: after input, weight and activation.
                # one more observer for torch.nn.Identity when there is no relu
                QuantType.STATIC: {
                    ns.call_module(torch.ao.quantization.HistogramObserver): 2 if has_relu else 3,
                    ns.call_module(torch.ao.quantization.PerChannelMinMaxObserver): 1,
                },
                # There should be 3 observers: after input, weight and activation.
                QuantType.QAT: {
                    ns.call_module(torch.ao.quantization.FusedMovingAvgObsFakeQuantize): 3 if has_relu else 4,
                },
            }
            model = FuncLinear(use_bias, has_relu, f_relu)
            if has_relu:
                qlinear_fun = quant_type_to_qlinear_relu_fun[quant_type]
            else:
                qlinear_fun = quant_type_to_qlinear_fun[quant_type]

            if quant_type != QuantType.DYNAMIC:
                num_dequantize = 1
            else:
                # we will have an extra quantize_per_tensor_dynamic + dequantize for
                # nn.Identity right now, but it will be fixed after we use
                # backend_config_dict to configure the default pt backend
                num_dequantize = int(not has_relu)

            convert_node_occurrence = {
                ns.call_function(torch.quantize_per_tensor): 1 if quant_type != QuantType.DYNAMIC else 0,
                qlinear_fun: 1,
                ns.call_method("dequantize"): num_dequantize if quant_type != QuantType.DYNAMIC else 0,
            }
            prepare_expected_node_occurrence = \
                quant_type_to_prepare_expected_node_occurrence[quant_type]
            result_dict = self.checkGraphModeFxOp(
                model, data, quant_type, qlinear_fun,
                prepare_expected_node_occurrence=prepare_expected_node_occurrence,
                expected_node_occurrence=convert_node_occurrence)
            if quant_type != QuantType.DYNAMIC:
                self.assertEqual(result_dict["quantized_output"], result_dict["quantized_reference_output"])
                # Ensure packed weights in lowered models are folded
                self.assertIn("_packed_weight_0", result_dict["quantized"].state_dict().keys())

    def test_linear_dynamic_fp16(self):
        class FuncLinear(torch.nn.Module):
            def __init__(self, use_bias, has_relu, f_relu):
                super(FuncLinear, self).__init__()
                self.w = torch.randn(4, 30)
                self.b = torch.randn(4)
                self.use_bias = use_bias
                if has_relu:
                    if f_relu:
                        self.relu = F.relu
                    else:
                        self.relu = torch.nn.ReLU()
                else:
                    self.relu = torch.nn.Identity()

            def forward(self, x):
                if self.use_bias:
                    x = F.linear(x, self.w, self.b)
                else:
                    x = F.linear(x, self.w)
                x = self.relu(x)
                return x

        data = (torch.rand((1, 30), dtype=torch.float),)
        options = itertools.product(
            (True, False),  # use_bias
            (True, False),  # has_relu
            (True, False),  # functional relu
            (True, False),  # is_reference
        )
        for use_bias, has_relu, f_relu, is_reference in options:
            model = FuncLinear(use_bias, has_relu, f_relu)
            if is_reference:
                qlinear_fun = ns.call_function(torch.nn.functional.linear)
            else:
                if has_relu:
                    qlinear_fun = ns.call_function(torch.ops.quantized.linear_relu_dynamic_fp16)
                else:
                    qlinear_fun = ns.call_function(torch.ops.quantized.linear_dynamic_fp16)
            prepare_node_occurrence = {
                # activation and weight
                ns.call_module(torch.ao.quantization.PlaceholderObserver): 2
            }
            convert_node_occurrence = {
                qlinear_fun: 1,
                # weight
                ns.call_method("to"): 1 if is_reference else 0
            }
            self.checkGraphModeFxOp(
                model, data, QuantType.DYNAMIC, qlinear_fun,
                is_reference=is_reference,
                custom_qconfig_dict={"": float16_dynamic_qconfig},
                prepare_expected_node_occurrence=prepare_node_occurrence,
                expected_node_occurrence=convert_node_occurrence)

    # TODO: maybe remove this support
    def test_linear_static_fp16(self):
        class FuncLinear(torch.nn.Module):
            def __init__(self, use_bias, has_relu, f_relu):
                super(FuncLinear, self).__init__()
                self.w = torch.randn(4, 30)
                self.b = torch.randn(4)
                self.use_bias = use_bias
                if has_relu:
                    if f_relu:
                        self.relu = F.relu
                    else:
                        self.relu = torch.nn.ReLU()
                else:
                    self.relu = torch.nn.Identity()

            def forward(self, x):
                if self.use_bias:
                    x = F.linear(x, self.w, self.b)
                else:
                    x = F.linear(x, self.w)
                x = self.relu(x)
                return x

        data = (torch.rand((1, 30), dtype=torch.float),)
        options = itertools.product(
            (True, False),  # use_bias
            (True, False),  # has_relu
            (True, False),  # functional relu
            (True, False),  # is_reference
        )
        for use_bias, has_relu, f_relu, is_reference in options:
            model = FuncLinear(use_bias, has_relu, f_relu)
            linear_fun = ns.call_function(torch.nn.functional.linear)
            # when has_relu is False, we are using an nn.Identity and
            # we will insert observer/fake_quant for the output of nn.Identity since
            # it is a copy node, that's why we have extra observer/fake_quant
            # when has_relu is False
            prepare_node_occurrence = {
                # activation, weight, bias and output
                ns.call_module(torch.ao.quantization.PlaceholderObserver): 3 + int(use_bias) + int(not has_relu),
            }
            # We have extra to and dequantize when is_reference is True
            # and has_relu is False since when has_relu is False, we
            # have an nn.Identity in the model, which is a CopyNode
            # and we would add extra quant - dequant for CopyNode in
            # reference patterns
            convert_node_occurrence = {
                # we don't support static fp16 ops, so the linear function
                # is unfused
                linear_fun: 1,
                # activation, weight, bias and output
                ns.call_method("to"): 3 + int(use_bias) + int(not has_relu and is_reference),
                ns.call_method("dequantize"): 3 + int(use_bias) + int(not has_relu and is_reference)
            }
            self.checkGraphModeFxOp(
                model, data, QuantType.DYNAMIC, linear_fun,
                is_reference=is_reference,
                custom_qconfig_dict={"": float16_static_qconfig},
                prepare_expected_node_occurrence=prepare_node_occurrence,
                expected_node_occurrence=convert_node_occurrence)

    @skipIfNoFBGEMM
    def test_conv_module(self):
        conv_module = {1 : torch.nn.Conv1d, 2 : torch.nn.Conv2d, 3 : torch.nn.Conv3d}

        class ConvWrapper(torch.nn.Module):
            def __init__(self, dim):
                super(ConvWrapper, self).__init__()
                self.conv = conv_module[dim](3, 3, 3).float()

            def forward(self, x):
                return self.conv(x)

        options = itertools.product([1, 2, 3], self.static_quant_types)
        quantized_nodes = {
            # dim
            1: ns.call_module(nnq.Conv1d),
            2: ns.call_module(nnq.Conv2d),
            3: ns.call_module(nnq.Conv3d),
        }
        for dim, quant_type in options:
            self.checkGraphModeFxOp(
                ConvWrapper(dim), self.img_data_dict[dim], quant_type,
                quantized_nodes[dim])

    @skipIfNoFBGEMM
    def test_functional_conv(self):
        """ Test for function conv and functional conv + relu
        """
        convs = {
            1: torch.nn.functional.conv1d,
            2: torch.nn.functional.conv2d,
            3: torch.nn.functional.conv3d,
        }

        class FuncConv(torch.nn.Module):
            def __init__(self, dim, use_bias, has_relu, f_relu):
                super().__init__()
                self.dim = dim
                self.w = torch.randn(tuple([3] * (dim + 2)))
                self.b = torch.randn(3) if use_bias else None
                self.stride = tuple([1] * dim)
                self.padding = tuple([0] * dim)
                self.dilation = tuple([1] * dim)
                self.groups = 1
                self.use_bias = use_bias
                if has_relu:
                    if f_relu:
                        self.relu = F.relu
                    else:
                        self.relu = torch.nn.ReLU()
                else:
                    self.relu = torch.nn.Identity()

            def forward(self, x):
                x = convs[self.dim](x, self.w, self.b, self.stride, self.padding, self.dilation, self.groups)
                x = self.relu(x)
                return x

        quant_type_to_qconv_fun = {
            QuantType.STATIC: {
                1: ns.call_function(torch.ops.quantized.conv1d),
                2: ns.call_function(torch.ops.quantized.conv2d),
                3: ns.call_function(torch.ops.quantized.conv3d)
            },
            QuantType.QAT: {
                1: ns.call_function(torch.ops.quantized.conv1d),
                2: ns.call_function(torch.ops.quantized.conv2d),
                3: ns.call_function(torch.ops.quantized.conv3d)
            },
        }
        quant_type_to_qconv_relu_fun = {
            QuantType.STATIC: {
                1: ns.call_function(torch.ops.quantized.conv1d_relu),
                2: ns.call_function(torch.ops.quantized.conv2d_relu),
                3: ns.call_function(torch.ops.quantized.conv3d_relu)
            },
            QuantType.QAT: {
                1: ns.call_function(torch.ops.quantized.conv1d_relu),
                2: ns.call_function(torch.ops.quantized.conv2d_relu),
                3: ns.call_function(torch.ops.quantized.conv3d_relu)
            },
        }

        options = itertools.product(
            [1, 2, 3],  # dims
            self.static_quant_types,
            (True, False),  # use_bias
            (True, False),  # has_relu
            (True, False),  # functional relu
        )
        for dim, quant_type, use_bias, has_relu, f_relu in options:
            # when has_relu is False, we are using an nn.Identity and
            # we will insert observer/fake_quant for the output of nn.Identity since
            # it is a copy node, that's why we have extra observer/fake_quant
            # when has_relu is False
            quant_type_to_prepare_expected_node_occurrence = {
                QuantType.DYNAMIC: {},
                # There should be 3 observers: after input, weight and activation.
                QuantType.STATIC: {
                    ns.call_module(torch.ao.quantization.HistogramObserver): 2 if has_relu else 3,
                    ns.call_module(torch.ao.quantization.PerChannelMinMaxObserver): 1,
                },
                # There should be 3 observers: after input, weight and activation.
                QuantType.QAT: {
                    ns.call_module(torch.ao.quantization.FusedMovingAvgObsFakeQuantize): 3 if has_relu else 4,
                },
            }
            data_dims = [2, 3] + [4] * dim
            data = (torch.randn(tuple(data_dims), dtype=torch.float),)
            model = FuncConv(dim, use_bias, has_relu, f_relu)
            if has_relu:
                qconv_fun = quant_type_to_qconv_relu_fun[quant_type][dim]
            else:
                qconv_fun = quant_type_to_qconv_fun[quant_type][dim]

            convert_node_occurrence = {
                ns.call_function(torch.quantize_per_tensor): 1,
                qconv_fun: 1,
                ns.call_method("dequantize"): 1
            }
            prepare_expected_node_occurrence = \
                quant_type_to_prepare_expected_node_occurrence[quant_type]
            result_dict = self.checkGraphModeFxOp(
                model, data, quant_type, qconv_fun,
                prepare_expected_node_occurrence=prepare_expected_node_occurrence,
                expected_node_occurrence=convert_node_occurrence)
            if quant_type != QuantType.DYNAMIC:
                self.assertEqual(result_dict["quantized_output"], result_dict["quantized_reference_output"])
                # Ensure packed weights in lowered models are folded
                self.assertIn("_packed_weight_0", result_dict["quantized"].state_dict().keys())

    @skipIfNoFBGEMM
    def test_quantized_conv_relu(self):
        """tests for conv1d_relu/conv2d_relu/conv3d_relu"""
        conv_module = {1 : torch.nn.Conv1d, 2 : torch.nn.Conv2d, 3 : torch.nn.Conv3d}

        class ConvNdRelu(torch.nn.Module):
            def __init__(self, dim, inplace):
                super(ConvNdRelu, self).__init__()
                self.conv = conv_module[dim](3, 3, 3).float()
                self.relu = torch.nn.ReLU(inplace)

            def forward(self, x):
                return self.relu(self.conv(x))

        class ConvNdFunctionalRelu(torch.nn.Module):
            def __init__(self, dim):
                super(ConvNdFunctionalRelu, self).__init__()
                self.conv = conv_module[dim](3, 3, 3).float()

            def forward(self, x):
                return F.relu(self.conv(x))

        class ConvNdInplaceFunctionalRelu(torch.nn.Module):
            def __init__(self, dim):
                super(ConvNdInplaceFunctionalRelu, self).__init__()
                self.conv = conv_module[dim](3, 3, 3).float()

            def forward(self, x):
                return F.relu(self.conv(x), True)

        options = itertools.product([1, 2, 3], self.static_quant_types)
        quantized_nodes = {
            # dim
            1: ns.call_module(nniq.ConvReLU1d),
            2: ns.call_module(nniq.ConvReLU2d),
            3: ns.call_module(nniq.ConvReLU3d),
        }
        for dim, quant_type in options:
            for m in [ConvNdRelu(dim, True),
                      ConvNdRelu(dim, False),
                      ConvNdFunctionalRelu(dim),
                      ConvNdInplaceFunctionalRelu(dim)]:
                self.checkGraphModeFxOp(
                    m, self.img_data_dict[dim], quant_type,
                    quantized_nodes[dim])


    def _test_binary_op_int8_impl(self, binary_op, ibinary_op, quantized_op):
        data = (torch.randn(1, 1, 1, 1, dtype=torch.float),
                torch.randn(1, 1, 1, 1, dtype=torch.float))
        options = itertools.product([True, False], [True, False], [True, False])
        quant_type = QuantType.STATIC
        # testing for default int8 static quant
        for is_inplace, is_scalar, is_reference in options:
            if is_reference:
                node_list = [
                    ns.call_method("dequantize"),
                    ns.call_function(binary_op),
                    ns.call_function(torch.quantize_per_tensor)
                ]
                quantized_node = None
            else:
                node_list = None
                quantized_node = ns.call_function(quantized_op)

            self.checkGraphModeFxOp(
                BinaryOp(binary_op, ibinary_op, is_inplace, is_scalar), data, quant_type,
                quantized_node, expected_node_list=node_list, is_reference=is_reference)
            # This tests the binary op should be quantized even when it is not feed with a
            # quantized input
            self.checkGraphModeFxOp(
                BinaryOpNonQuantizedInput(binary_op, ibinary_op, is_inplace, is_scalar),
                data, quant_type, quantized_node,
                expected_node_list=node_list, is_reference=is_reference)


    def _test_binary_op_float16_impl(self, binary_op, ibinary_op):
        data = (torch.randn(1, 1, 1, 1, dtype=torch.float),
                torch.randn(1, 1, 1, 1, dtype=torch.float))
        quant_type = QuantType.STATIC
        # testing for fp16 static quant
        # we are producing fp16 patterns
        options = itertools.product([True, False], [True, False])
        custom_qconfig_dict = {
            "object_type": [(binary_op, float16_static_qconfig)]
        }
        for is_inplace, is_scalar in options:
            node_occurrence = {
                # output_conv1, output_add1, output_add2 for scalar
                # output_conv1, output_conv2, output_add1, output_add2 for non-scalar
                ns.call_method("to"): 3 if is_scalar else 4
            }
            self.checkGraphModeFxOp(
                BinaryOp(binary_op, ibinary_op, is_inplace, is_scalar), data, quant_type,
                expected_node_occurrence=node_occurrence,
                custom_qconfig_dict=custom_qconfig_dict)

            node_occurrence = {
                # input_add, output_add for scalar
                # input_add1, input_add2, output_add for non-scalar
                ns.call_method("to"): 2 if is_scalar else 3
            }
            self.checkGraphModeFxOp(
                BinaryOpNonQuantizedInput(binary_op, ibinary_op, is_inplace, is_scalar), data, quant_type,
                expected_node_occurrence=node_occurrence,
                custom_qconfig_dict=custom_qconfig_dict)

    def _test_binary_op_relu_int8_impl(self, binary_op, ibinary_op, quantized_op):
        data = (torch.rand((1, 1, 1, 1), dtype=torch.float),
                torch.rand((1, 1, 1, 1), dtype=torch.float))
        quant_type = QuantType.STATIC
        quantized_node = ns.call_function(quantized_op)
        options = itertools.product(
            [True, False], [nn.ReLU, F.relu, torch.relu], [True, False])
        for is_inplace_op, relu_callable, is_scalar in options:
            model = BinaryOpRelu(
                binary_op, ibinary_op, is_inplace_op, relu_callable, is_scalar)
            self.checkGraphModeFxOp(
                model, data, quant_type, quantized_node)

    def _test_binary_op_relu_float16_impl(self, binary_op, ibinary_op):
        data = (torch.rand((1, 1, 1, 1), dtype=torch.float),
                torch.rand((1, 1, 1, 1), dtype=torch.float))
        quant_type = QuantType.STATIC
        options = itertools.product(
            [True, False], [nn.ReLU, F.relu, torch.relu], [True, False])
        custom_qconfig_dict = {
            "": float16_static_qconfig,
            "object_type": [(torch.nn.Conv2d, None)]
        }
        for is_inplace_op, is_functional_relu, is_scalar in options:
            node_occurrence = {
                ns.call_method("to"): 3 if is_scalar else 4
            }
            model = BinaryOpRelu(
                binary_op, ibinary_op, is_inplace_op, is_functional_relu, is_scalar)
            self.checkGraphModeFxOp(
                model, data, quant_type, custom_qconfig_dict=custom_qconfig_dict,
                expected_node_occurrence=node_occurrence)


    @skipIfNoFBGEMM
    def test_add(self):
        self._test_binary_op_int8_impl(
            operator.add, operator.iadd, torch.ops.quantized.add)
        self._test_binary_op_float16_impl(
            operator.add, operator.iadd)

    @unittest.skip("This is no longer needed right now, can enable later with new api")
    def test_sub(self):
        self._test_binary_op_float16_impl(operator.sub, operator.isub)
        self._test_binary_op_float16_impl(torch.sub, None)

    @unittest.skip("This is no longer needed right now, can enable later with new api")
    def test_div(self):
        self._test_binary_op_float16_impl(operator.truediv, operator.itruediv)
        self._test_binary_op_float16_impl(torch.div, None)

    @skipIfNoFBGEMM
    def test_mul(self):
        self._test_binary_op_int8_impl(
            operator.mul, operator.imul, torch.ops.quantized.mul)
        self._test_binary_op_float16_impl(operator.mul, operator.imul)

    @unittest.skip("This is no longer needed right now, can enable later with new api")
    def test_sum(self):
        class Sum(torch.nn.Module):
            def forward(self, x):
                x = torch.sum(x, [1], keepdim=True)
                x = torch.sum(x, [1])
                return x

        data = torch.randn(1, 2, 3, 4, dtype=torch.float)
        quant_type = QuantType.STATIC
        # testing for fp16 static quant
        # we are producing fp16 patterns
        custom_qconfig_dict = {
            "object_type": [(torch.sum, float16_static_qconfig)]
        }
        node_occurrence = {
            # input_sum1, output_sum1, output_sum2
            ns.call_method("to"): 3
        }
        self.checkGraphModeFxOp(
            Sum(), data, quant_type,
            expected_node_occurrence=node_occurrence,
            custom_qconfig_dict=custom_qconfig_dict)

    @unittest.skip("This is no longer needed right now, can enable later with new api")
    def test_bmm(self):
        class BMMMethod(torch.nn.Module):
            def __init__(self):
                super().__init__()

            def forward(self, x, y):
                return x.bmm(y)

        data = (torch.randn(1, 1, 1, dtype=torch.float),
                torch.randn(1, 1, 1, dtype=torch.float))
        quant_type = QuantType.STATIC
        # testing for fp16 static quant
        # we are producing fp16 patterns
        custom_qconfig_dict = {
            "object_type": [(torch.bmm, float16_static_qconfig),
                            ("bmm", float16_static_qconfig)]
        }
        node_occurrence = {
            # input_bmm1, input_bmm2, output_bmm
            ns.call_method("to"): 3
        }
        self.checkGraphModeFxOp(
            BinaryOpNonQuantizedInput(torch.bmm, None, False, False), data, quant_type,
            expected_node_occurrence=node_occurrence,
            custom_qconfig_dict=custom_qconfig_dict)

        # TODO: support call_method("bmm")
        # we can transform call_method("bmm") to call_function(torch.bmm)
        # self.checkGraphModeFxOp(
        #     BMMMethod(), data, quant_type,
        #     expected_node_occurrence=node_occurrence,
        #     custom_qconfig_dict=custom_qconfig_dict,
        #     print_debug_info=True)

    @skipIfNoFBGEMM
    def test_add_relu(self):
        self._test_binary_op_relu_int8_impl(
            operator.add, operator.iadd, torch.ops.quantized.add_relu)
        self._test_binary_op_relu_float16_impl(
            operator.add, operator.iadd)

    @skipIfNoFBGEMM
    def test_add_relu_multiple_uses_of_relu(self):
        class Sub(torch.nn.Module):
            def __init__(self):
                super().__init__()
                self.relu = torch.nn.ReLU(inplace=True)

        class M(torch.nn.Module):
            def __init__(self):
                super().__init__()
                self.sub = Sub()

            def forward(self, x, y):
                x = x + y
                x = self.sub.relu(x)
                x = x + y
                x = self.sub.relu(x)
                return x

        m = M().eval()
        example_inputs = (torch.randn(3), torch.randn(3))
        m = prepare_fx(m, {"": default_qconfig}, example_inputs=example_inputs)
        m = convert_fx(m)
        node_occurrence = {
            ns.call_function(torch.quantize_per_tensor): 2,
            ns.call_function(torch.ops.quantized.add_relu): 2,
            ns.call_method("dequantize"): 1,
        }
        self.checkGraphModuleNodes(m, expected_node_occurrence=node_occurrence)
        # check the model is scriptable
        m = torch.jit.script(m)
        # check the model is runnable
        m(*example_inputs)

    @skipIfNoFBGEMM
    def test_mul_relu(self):
        self._test_binary_op_relu_int8_impl(
            operator.mul, operator.imul, torch.ops.quantized.mul_relu)
        self._test_binary_op_relu_float16_impl(
            operator.mul, operator.imul)

    # TODO(future PR): make more generic
    def _test_quantized_add_mul_qat(self, model, example_inputs, expected_node_occurrence):
        qconfig_dict = {'': torch.ao.quantization.get_default_qat_qconfig('fbgemm')}
        mp = prepare_qat_fx(model, qconfig_dict, example_inputs=example_inputs)
        self.checkGraphModuleNodes(
            mp, expected_node_occurrence=expected_node_occurrence)

    @skipIfNoFBGEMM
    def test_quantized_add_qat(self):
        class M(torch.nn.Module):
            def __init__(self):
                super().__init__()
                self.conv1 = torch.nn.Conv2d(1, 1, 1)
                self.conv2 = torch.nn.Conv2d(1, 1, 1)

            def forward(self, x):
                x = torch.add(x, 1.0)
                x = self.conv1(x)
                x = torch.add(x, 1.0)
                x = torch.relu(x)
                x = self.conv2(x)
                return x

        m = M()
        example_inputs = (torch.randn(1, 1, 1, 1),)
        expected_node_occurrence = {
            ns.call_module(torch.ao.quantization.FusedMovingAvgObsFakeQuantize): 5,
        }
        self._test_quantized_add_mul_qat(m, example_inputs, expected_node_occurrence)

    @skipIfNoFBGEMM
    def test_quantized_mul_qat(self):
        class M(torch.nn.Module):
            def __init__(self):
                super().__init__()
                self.conv1 = torch.nn.Conv2d(1, 1, 1)
                self.conv2 = torch.nn.Conv2d(1, 1, 1)

            def forward(self, x):
                x = torch.mul(x, 1.0)
                x = self.conv1(x)
                x = torch.mul(x, 1.0)
                x = torch.relu(x)
                x = self.conv2(x)
                return x

        m = M()
        example_inputs = (torch.randn(1, 1, 1, 1),)
        expected_node_occurrence = {
            ns.call_module(torch.ao.quantization.FusedMovingAvgObsFakeQuantize): 5,
        }
        self._test_quantized_add_mul_qat(m, example_inputs, expected_node_occurrence)

    def test_int8_input_no_unnecessary_fq(self):
        """
        If the inputs to the graph are quantized and the only node
        does not need an activation observer, verifies that the
        activation observer is not inserted.
        """
        class M(nn.Module):
            def __init__(self, scalar):
                super().__init__()
                self.scalar = scalar
                self.add_func = torch.nn.quantized.FloatFunctional()

            def forward(self, x):
                return self.add_func.add_scalar(x, self.scalar)

        m = M(0.5)
        mp = torch.ao.quantization.quantize_fx.prepare_qat_fx(
            m, {'': torch.ao.quantization.get_default_qat_qconfig('fbgemm')},
            example_inputs=(torch.randn(1),),
            prepare_custom_config_dict={"input_quantized_idxs": [0]})
        expected_node_occurrence = {
            ns.call_module(torch.ao.quantization.FusedMovingAvgObsFakeQuantize): 1,
        }
        self.checkGraphModuleNodes(
            mp, expected_node_occurrence=expected_node_occurrence)

    @skipIfNoFBGEMM
    def test_cat(self):
        """ quantization of the output of cat will depend on the
        input of cat. we only quantize the output of cat when its inputs are quantized.
        """
        class M(torch.nn.Module):
            def __init__(self):
                super().__init__()
                self.conv1 = torch.nn.Conv2d(2, 2, 2).float()
                self.conv2 = torch.nn.Conv2d(2, 2, 2).float()

            def forward(self, x, y):
                x = self.conv1(x)
                y = self.conv2(y)
                return torch.cat([x, y], 1)

        example_inputs = (torch.randn(1, 2, 5, 5, dtype=torch.float),
                          torch.randn(1, 2, 5, 5, dtype=torch.float))
        quantized_node = ns.call_function(torch.cat)
        options = itertools.product(self.static_quant_types, [True, False])
        for quant_type, is_reference in options:
            if is_reference:
                converted_node_list = [
                    ns.call_method("dequantize"),
                    ns.call_function(torch.cat),
                    ns.call_function(torch.quantize_per_tensor)
                ]
                converted_node_occurrence = {
                    # inputs and outputs of the two conv, and output of cat
                    ns.call_method("dequantize"): 5,
                    ns.call_function(torch.cat): 1,
                    # inputs and outputs of the two conv, and output of cat
                    ns.call_function(torch.quantize_per_tensor): 5,
                }
            else:
                converted_node_list = None
                converted_node_occurrence = {
                    # output of cat
                    ns.call_method("dequantize"): 1,
                    ns.call_function(torch.cat): 1,
                    # for two inputs
                    ns.call_function(torch.quantize_per_tensor): 2,
                }

            self.checkGraphModeFxOp(
                M(),
                example_inputs,
                quant_type,
                quantized_node,
                expected_node_list=converted_node_list,
                expected_node_occurrence=converted_node_occurrence,
                is_reference=is_reference)

        # check cat is using the same observer for input and output
        m = M().eval()
        m = prepare_fx(m, {"": default_qconfig}, example_inputs=example_inputs)
        # two inputs and one output of torch.cat are using same observer, so we have
        # 2 observers that's replicated
        all_observers = len(dict(m.named_modules(remove_duplicate=False)))
        distinct_observers = len(dict(m.named_modules()))
        self.assertEqual(all_observers, distinct_observers + 2)
        # make sure the converted model runs
        m = convert_fx(m)
        m(*example_inputs)

    @skipIfNoFBGEMM
    def test_qbatch_norm(self):
        bn_module = {
            # TODO: quantized batchnorm 1d module is missing
            # 1 : torch.nn.BatchNorm1d,
            2 : torch.nn.BatchNorm2d,
            3 : torch.nn.BatchNorm3d,
        }

        class M(torch.nn.Module):
            def __init__(self, dim):
                super(M, self).__init__()
                self.bn = bn_module[dim](3).to(torch.float)

            def forward(self, x):
                return self.bn(x)

        options = itertools.product(self.static_quant_types, [2, 3], [True, False])
        quantized_nodes = {
            False: {
                # 1: ns.call_module(nnq.BatchNorm1d),
                2: ns.call_module(nnq.BatchNorm2d),
                3: ns.call_module(nnq.BatchNorm3d),
            },
            True: {
                # 1: ns.call_module(nn.BatchNorm1d),
                2: ns.call_module(nn.BatchNorm2d),
                3: ns.call_module(nn.BatchNorm3d),
            }
        }
        for quant_type, dim, is_reference in options:
            self.checkGraphModeFxOp(
                M(dim), self.img_data_dict[dim], quant_type, quantized_nodes[is_reference][dim], is_reference=is_reference)

    @skipIfNoFBGEMM
    def test_qbatch_norm_relu(self):
        bn_module = {2 : torch.nn.BatchNorm2d, 3 : torch.nn.BatchNorm3d}

        class BNRelu(torch.nn.Module):
            def __init__(self, dim, inplace):
                super(BNRelu, self).__init__()
                self.bn = bn_module[dim](3).to(torch.float)
                self.relu = torch.nn.ReLU(inplace=inplace)

            def forward(self, x):
                return self.relu(self.bn(x))

        class BNFuncRelu(torch.nn.Module):
            def __init__(self, dim):
                super(BNFuncRelu, self).__init__()
                self.bn = bn_module[dim](3).to(torch.float)

            def forward(self, x):
                return F.relu(self.bn(x), False)

        class BNFuncInplaceRelu(torch.nn.Module):
            def __init__(self, dim):
                super(BNFuncInplaceRelu, self).__init__()
                self.bn = bn_module[dim](3).to(torch.float)

            def forward(self, x):
                return F.relu(self.bn(x), True)

        options = itertools.product(self.static_quant_types, [2, 3], [True, False])
        quantized_nodes = {
            True: {
                2: ns.call_module(nni.BNReLU2d),
                3: ns.call_module(nni.BNReLU3d),
            },
            False: {
                2: ns.call_module(nniq.BNReLU2d),
                3: ns.call_module(nniq.BNReLU3d),
            }
        }
        for quant_type, dim, is_reference in options:
            for instance in [BNRelu(dim, True), BNRelu(dim, False),
                             BNFuncRelu(dim), BNFuncInplaceRelu(dim)]:
                self.checkGraphModeFxOp(
                    instance, self.img_data_dict[dim], quant_type,
                    quantized_nodes[is_reference][dim], is_reference=is_reference)

    def _test_activation_impl(
            self, float_module, float_op, quantized_module, quantized_op):
        ''' Test for activation op(with inplace options), float_op can be
        torch op or functional op
        '''
        class M(torch.nn.Module):
            def __init__(self, is_module, inplace):
                super(M, self).__init__()
                self.is_module = is_module
                self.inplace = inplace
                if self.is_module:
                    self.op = float_module(self.inplace)
                else:
                    self.op = float_op

            def forward(self, input):
                if self.is_module:
                    return self.op(input)
                else:
                    return self.op(input, self.inplace)

        options = itertools.product([True, False], [True, False], self.static_quant_types, [True, False])
        quantized_nodes = {
            # is_module
            True: {
                # is_reference
                True: ns.call_module(float_module),
                False: ns.call_module(quantized_module),
            },
            False: {
                True: ns.call_function(float_op),
                False: ns.call_function(quantized_op),
            }
        }

        for is_module, is_inplace, quant_type, is_reference in options:
            self.checkGraphModeFxOp(
                M(is_module, is_inplace), self.img_data_2d,
                quant_type, quantized_nodes[is_module][is_reference], is_reference=is_reference)

    def test_hardswish(self):
        self._test_activation_impl(nn.Hardswish, F.hardswish, nnq.Hardswish, torch.ops.quantized.hardswish)

    def test_elu(self):
        self._test_activation_impl(nn.ELU, F.elu, nnq.ELU, torch.ops.quantized.elu)

    def test_leaky_relu(self):
        self._test_activation_impl(nn.LeakyReLU, F.leaky_relu, nnq.LeakyReLU, torch.ops.quantized.leaky_relu)

    def _test_norm_impl(
            self, float_module, float_op, op_args, data, quantized_module, quantized_op,
            skip_op_arg_for_functional=False):
        ''' Test for normalization op, float_op can be torch op or functional op,
        op_args is a list of positional argument for the module/op
        '''
        class M(torch.nn.Module):
            def __init__(self, is_module):
                super(M, self).__init__()
                self.is_module = is_module
                if self.is_module:
                    self.op = float_module(*op_args)
                else:
                    self.op = float_op

            def forward(self, input):
                if self.is_module:
                    return self.op(input)
                else:
                    args = [input]
                    if not skip_op_arg_for_functional:
                        args += op_args
                    return self.op(*args)

        options = itertools.product([True, False], self.static_quant_types)
        quantized_nodes = {
            # is_module
            True: ns.call_module(quantized_module),
            False: ns.call_function(quantized_op),
        }

        for is_module, quant_type in options:
            self.checkGraphModeFxOp(
                M(is_module), data, quant_type, quantized_nodes[is_module])

    def _test_norm_float16_impl(
            self, float_module, float_op, op_args, data,
            skip_op_arg_for_functional=False):
        ''' Test for normalization op, float_op can be torch op or functional op,
        op_args is a list of positional argument for the module/op
        '''
        class M(torch.nn.Module):
            def __init__(self, is_module):
                super(M, self).__init__()
                self.is_module = is_module
                if self.is_module:
                    self.op = float_module(*op_args)
                else:
                    self.op = float_op

            def forward(self, input):
                if self.is_module:
                    return self.op(input)
                else:
                    args = [input]
                    if not skip_op_arg_for_functional:
                        args += op_args
                    return self.op(*args)

        options = itertools.product([True, False], self.static_quant_types)
        qconfig_dict = {
            "object_type": [
                (float_module, float16_static_qconfig),
                (float_op, float16_static_qconfig)
            ]
        }
        node_occurrence = {
            ns.call_method("to"): 2
        }
        for is_module, quant_type in options:
            self.checkGraphModeFxOp(
                M(is_module), data, quant_type, custom_qconfig_dict=qconfig_dict, expected_node_occurrence=node_occurrence)

    def test_layer_norm(self):
        data = (torch.rand((1, 2, 5, 5), dtype=torch.float),)
        self._test_norm_impl(
            nn.LayerNorm, F.layer_norm, [[2, 5, 5]], data, nnq.LayerNorm, torch.ops.quantized.layer_norm)

    def test_instance_norm(self):
        data_1d = (torch.rand((1, 4, 5), dtype=torch.float),)
        data_2d = (torch.rand((1, 4, 5, 1), dtype=torch.float),)
        data_3d = (torch.rand((1, 4, 5, 1, 1), dtype=torch.float),)
        data_dict = {1 : data_1d, 2 : data_2d, 3 : data_3d}
        instance_norm_modules = {1 : nn.InstanceNorm1d,
                                 2 : nn.InstanceNorm2d,
                                 3 : nn.InstanceNorm3d}
        quantized_instance_norm_modules = {
            1 : nnq.InstanceNorm1d,
            2 : nnq.InstanceNorm2d,
            3 : nnq.InstanceNorm3d
        }
        for dim in [1, 2, 3]:
            data = data_dict[dim]
            module = instance_norm_modules[dim]
            quantized_module = quantized_instance_norm_modules[dim]
            self._test_norm_impl(
                module, F.instance_norm, [4], data,
                quantized_module, torch.ops.quantized.instance_norm,
                skip_op_arg_for_functional=True)

    def test_norm_weight_bias(self):
        class Linear(torch.nn.Module):
            def __init__(self):
                super().__init__()
                self.w = torch.ones(5, 5)
                self.b = torch.zeros(5)

            def forward(self, x):
                return torch.nn.functional.linear(x, self.w, self.b)

        class M(torch.nn.Module):
            def __init__(self):
                super().__init__()
                self.mods1 = Linear()
                self.scale = torch.randn(5, 5)
                self.bias = torch.randn(5, 5)

            def forward(self, x):
                x1 = self.mods1(x)
                y = F.layer_norm(x1, [5, 5], weight=self.scale, bias=self.bias)
                return y

        model = M()
        expected_occurrence = {
            ns.call_function(torch.quantize_per_tensor): 1,
            ns.call_function(torch.ops.quantized.linear): 1,
            ns.call_function(torch.ops.quantized.layer_norm): 1,
            ns.call_method("dequantize"): 1,
        }

        self.checkGraphModeFxOp(
            model,
            (torch.rand(5, 5),),
            QuantType.STATIC,
            expected_node_occurrence=expected_occurrence
        )

    def _test_default_node_quant_handler_ops(
            self, module, functional, qconfig, is_reference=True, node_list=None, additional_quant_pattern_dict=None
    ):
        class M(torch.nn.Module):
            def __init__(self, mod, func):
                super().__init__()
                self.module = mod()
                self.functional = func

            def forward(self, x):
                x = self.module(x)
                x = self.functional(x)
                return x

        if node_list is None:
            node_list = []
        if additional_quant_pattern_dict is None:
            additional_quant_pattern_dict = {}

        data = torch.randn((2, 2, 2, 2))
        quant_type = QuantType.STATIC
        prepare_custom_qconfig_dict = {"additional_quant_pattern": additional_quant_pattern_dict}
        qconfig_dict = {"": qconfig}

        m = M(module, functional).eval()
        m_prep = torch.ao.quantization.quantize_fx.prepare_fx(m, qconfig_dict, prepare_custom_qconfig_dict)
        m_prep(data)
        m_quant = torch.ao.quantization.quantize_fx.convert_fx(m_prep, is_reference=is_reference)
        m_quant(data)

        self.checkGraphModuleNodes(m_quant, expected_node_list=node_list)

    @unittest.skip("TODO: reenable with backend_config_dict api")
    def test_gelu_normal(self):
        module = torch.nn.GELU
        functional = torch.nn.functional.gelu
        qconfig = torch.ao.quantization.get_default_qconfig("fbgemm")
        is_reference = False
        node_list = [
            ns.call_module(module),
            ns.call_function(functional),
        ]
        self._test_default_node_quant_handler_ops(
            module, functional, qconfig, is_reference, node_list)

    @unittest.skip("TODO: reenable with backend_config_dict api")
    def test_softmax_normal(self):
        module = torch.nn.Softmax
        functional = torch.nn.functional.softmax
        qconfig = torch.ao.quantization.get_default_qconfig("fbgemm")
        is_reference = False
        node_list = [
            ns.call_module(torch.nn.quantized.Softmax),
            ns.call_function(functional),
        ]
        self._test_default_node_quant_handler_ops(
            module, functional, qconfig, is_reference, node_list)

    @unittest.skip("This is no longer needed right now, can enable later with new api")
    def test_gelu_reference(self):
        module = torch.nn.GELU
        functional = torch.nn.functional.gelu
        qconfig = torch.ao.quantization.get_default_qconfig("fbgemm")
        is_reference = True
        node_list = [
            ns.call_function(torch.quantize_per_tensor),
            ns.call_method("dequantize"),
            ns.call_module(module),
            ns.call_function(torch.quantize_per_tensor),
            ns.call_method('dequantize'),
            ns.call_function(functional),
            ns.call_function(torch.quantize_per_tensor),
            ns.call_method('dequantize')
        ]
        # TODO: change these to use backend_config_dict
        additional_patterns = {torch.nn.GELU: DefaultNodeQuantizeHandler,
                               torch.nn.functional.gelu: DefaultNodeQuantizeHandler}
        self._test_default_node_quant_handler_ops(
            module, functional, qconfig, is_reference, node_list, additional_patterns)

        self._test_default_node_quant_handler_ops(module, functional, self.custom_qconfig, is_reference, node_list,
                                                  additional_quant_pattern_dict=self.common_quant_patterns)

    @unittest.skip("This is no longer needed right now, can enable later with new api")
    def test_softmax_reference(self):
        module = torch.nn.Softmax
        functional = torch.nn.functional.softmax
        qconfig = torch.ao.quantization.get_default_qconfig("fbgemm")
        is_reference = True
        node_list = [
            ns.call_function(torch.quantize_per_tensor),
            ns.call_method("dequantize"),
            ns.call_module(module),
            ns.call_function(torch.quantize_per_tensor),
            ns.call_method('dequantize'),
            ns.call_function(functional),
            ns.call_function(torch.quantize_per_tensor),
            ns.call_method('dequantize')
        ]
        additional_patterns = {torch.nn.Softmax: DefaultNodeQuantizeHandler,
                               torch.nn.functional.softmax: DefaultNodeQuantizeHandler}
        self._test_default_node_quant_handler_ops(
            module, functional, qconfig, is_reference, node_list, additional_patterns)

        self._test_default_node_quant_handler_ops(module, functional, self.custom_qconfig, is_reference, node_list,
                                                  additional_quant_pattern_dict=self.common_quant_patterns)

    @unittest.skip("This is no longer needed right now, can enable later with new api")
    def test_silu_reference(self):
        module = torch.nn.SiLU
        functional = torch.nn.functional.silu
        qconfig = float16_static_qconfig
        is_reference = True
        node_list = [
            ns.call_method("to"),
            ns.call_method("dequantize"),
            ns.call_module(module),
            ns.call_method("to"),
            ns.call_method('dequantize'),
            ns.call_function(functional),
            ns.call_method("to"),
            ns.call_method('dequantize')
        ]
        self._test_default_node_quant_handler_ops(
            module, functional, qconfig, is_reference, node_list)

        node_list = [
            ns.call_function(torch.quantize_per_tensor),
            ns.call_method("dequantize"),
            ns.call_module(module),
            ns.call_function(torch.quantize_per_tensor),
            ns.call_method("dequantize"),
            ns.call_function(functional),
            ns.call_function(torch.quantize_per_tensor),
            ns.call_method("dequantize")
        ]
        self._test_default_node_quant_handler_ops(module, functional, self.custom_qconfig, is_reference, node_list,
                                                  additional_quant_pattern_dict=self.common_quant_patterns)

    @unittest.skip("This is no longer needed right now, can enable later with new api")
    def test_mish_reference(self):
        module = torch.nn.Mish
        functional = torch.nn.functional.mish
        qconfig = float16_static_qconfig
        is_reference = True
        node_list = [
            ns.call_method("to"),
            ns.call_method("dequantize"),
            ns.call_module(module),
            ns.call_method("to"),
            ns.call_method('dequantize'),
            ns.call_function(functional),
            ns.call_method("to"),
            ns.call_method('dequantize')
        ]
        self._test_default_node_quant_handler_ops(
            module, functional, qconfig, is_reference, node_list)

        node_list = [
            ns.call_function(torch.quantize_per_tensor),
            ns.call_method("dequantize"),
            ns.call_module(module),
            ns.call_function(torch.quantize_per_tensor),
            ns.call_method("dequantize"),
            ns.call_function(functional),
            ns.call_function(torch.quantize_per_tensor),
            ns.call_method("dequantize")
        ]
        self._test_default_node_quant_handler_ops(module, functional, self.custom_qconfig, is_reference, node_list,
                                                  additional_quant_pattern_dict=self.common_quant_patterns)

    def test_bmm_int_reference(self):
        """ int8 is not supported for bmm so we won't produce reference
            pattern for it
        """
        class M(torch.nn.Module):
            def __init__(self):
                super().__init__()
                self.bmm = torch.bmm

            def forward(self, x, y):
                out = self.bmm(x, y)
                return out

        data_x = torch.randn((2, 2, 2,))
        data_y = torch.randn((2, 2, 2,))
        example_inputs = (data_x, data_y)
        qconfig_dict = {"": torch.ao.quantization.get_default_qconfig("fbgemm")}
        is_reference = True
        node_list = [
            ns.call_function(torch.bmm),
        ]

        m = M().eval()
        m_prep = torch.ao.quantization.quantize_fx.prepare_fx(m, qconfig_dict, example_inputs=example_inputs)
        m_prep(*example_inputs)
        m_quant = torch.ao.quantization.quantize_fx.convert_fx(m_prep, is_reference=is_reference)
        m_quant(*example_inputs)

        self.checkGraphModuleNodes(m_quant, expected_node_list=node_list)

    @skipIfNoFBGEMM
    def test_clamp(self):
        class M(torch.nn.Module):
            def __init__(self):
                super(M, self).__init__()
                self.conv = torch.nn.Conv2d(2, 2, 2).float()
                self.relu6 = torch.nn.ReLU6()
                self.relu6_ = torch.nn.ReLU6(True)
                self.hardtanh = torch.nn.Hardtanh()
                self.hardtanh_ = torch.nn.Hardtanh(inplace=True)

            def forward(self, x):
                x = self.conv(x)
                x = self.relu6(x)
                self.relu6_(x)
                x = F.relu6(x)
                x = torch.clamp(x, -3, 3)
                x = x.clamp(-2.5, 2.5)
                # x = x.clamp_(-2, 2)  # Enable when quantized `clamp_` is ready
                x = self.hardtanh(x)
                self.hardtanh_(x)
                x = F.hardtanh(x)
                return x

        data = (torch.rand((1, 2, 5, 5), dtype=torch.float),)
        # list of node that should occur in order
        node_list = [
            ns.call_function(torch.quantize_per_tensor),
            ns.call_module(nnq.Conv2d),
            ns.call_method('dequantize')
        ]
        for quant_type in self.static_quant_types:
            self.checkGraphModeFxOp(
                M(), data, quant_type, expected_node_list=node_list)

    def test_fixed_qparams_ops_fp16(self):
        class M(torch.nn.Module):
            def __init__(self):
                super().__init__()
                self.sigmoid = torch.nn.Sigmoid()
                self.tanh = torch.nn.Tanh()

            def forward(self, x):
                x = self.sigmoid(x)
                x = torch.sigmoid(x)
                x = x.sigmoid()
                x = self.tanh(x)
                x = torch.tanh(x)
                x = x.tanh()
                return x

        data = (torch.randn((2, 2, 2, 2), dtype=torch.float),)
        quant_type = QuantType.STATIC
        qconfig_dict = {
            "": float16_static_qconfig
        }
        node_occurrence = {
            ns.call_method("to"): 7
        }
        self.checkGraphModeFxOp(
            M(), data, quant_type, custom_qconfig_dict=qconfig_dict,
            expected_node_occurrence=node_occurrence)

    def test_fixed_qparams_ops_qint8(self):
        class M(torch.nn.Module):
            def __init__(self):
                super().__init__()
                self.sigmoid = torch.nn.Sigmoid()
                self.tanh = torch.nn.Tanh()

            def forward(self, x):
                x = self.sigmoid(x)
                x = torch.sigmoid(x)
                x = x.sigmoid()
                x = self.tanh(x)
                x = torch.tanh(x)
                x = x.tanh()
                return x

        data = (torch.randn((2, 2, 2, 2), dtype=torch.float),)
        quant_type = QuantType.STATIC
        qconfig = torch.ao.quantization.QConfig(
            activation=HistogramObserver.with_args(qscheme=torch.per_tensor_symmetric, dtype=torch.quint8),
            weight=default_weight_observer)
        qconfig_dict = {"": qconfig}
        node_occurrence = {
            ns.call_function(torch.quantize_per_tensor): 7,
            ns.call_method("dequantize"): 7
        }
        self.checkGraphModeFxOp(
            M(), data, quant_type, custom_qconfig_dict=qconfig_dict,
            expected_node_occurrence=node_occurrence, is_reference=True)

    @skipIfNoFBGEMM
    def test_general_shape_ops(self):
        """ A test that checks dequantize will be swapped for
        all supported general shape ops like aten::flatten
        without actually checking for execution of these ops
        """
        class M(torch.nn.Module):
            def __init__(self):
                super(M, self).__init__()
                self.maxpool1d = torch.nn.MaxPool1d(kernel_size=3)
                self.maxpool2d = torch.nn.MaxPool2d(kernel_size=3)
                self.maxpool3d = torch.nn.MaxPool3d(kernel_size=3)
                self.dropout = torch.nn.Dropout()
                self.conv1 = torch.nn.Conv2d(3, 3, 3)
                self.conv2 = torch.nn.Conv2d(3, 3, 3)
                self.relu = torch.nn.ReLU()

            def forward(self, x):
                x = self.conv1(x)
                # add_scalar
                x = x + 3
                # mul_scalar
                x = x * 3
                # add_scalar_out
                x += 3
                # mul_scalar_out
                x *= 3
                # add_scalar_relu
                x = x + 3
                x = F.relu(x)
                # add_scalar_relu_out
                x += 3
                x = F.relu(x)
                # mul_scalar_relu
                x = x * 3
                x = F.relu(x)
                # mul_scalar_relu_out
                x *= 3
                x = F.relu(x)
                x = self.maxpool1d(x)
                x = self.maxpool2d(x)
                x = self.maxpool3d(x)
                x = torch.flatten(x)
                x = x.reshape([-1])
                x = x.resize_(1, 1, x)
                x = x.view(-1)
                # prim::ListConstruct
                xs = [x, x]
                # prim::ListUnpack
                x, y = xs
                # prim::TupleConstruct
                xs = (x, x)
                # prim::TupleUnpack
                x, y = xs
                x = x.transpose(1, 2)
                x = x.contiguous()
                # chunk is not supported since observer only supports
                # observing single Tensor currently
                x, y = torch.chunk(x, 2)
                x = F.dropout(x)
                x = self.dropout(x)
                x = x.permute(0, 2, 3, 1)
                x = x.repeat_interleave(3, 1)
                x = torch.repeat_interleave(x, 3, 1)
                x = self.relu(x)
                x = F.relu(x)
                x = F.relu(x, inplace=True)
                x = x.relu()
                x.relu_()
                x = x.squeeze(0)
                x.squeeze_(0)
                x = torch.squeeze(x, 0)
                x = x.unsqueeze(0)
                x.unsqueeze_(0)
                x = torch.unsqueeze(x, 0)
                x = x.detach()
                x.detach_()
                x = x.repeat(4, 2)
                y = []
                y.append(x)
                z = torch.stack(y, 0)
                z = [z, z]
                x, _ = z
                x = self.conv2(x)
                return x

        example_inputs = (torch.rand(1, 3, 10, 10),)
        # This model is not executable since we just put all ops
        # in the same forward
        m = M().eval()
        qconfig_dict = {'': default_qconfig}
        prepared = prepare_fx(m, qconfig_dict, example_inputs=example_inputs)
        # not runnable
        quantized = convert_fx(prepared)

        # This checks that the dequantize from the output of first conv
        # is being propagated to the end, so that we don't insert extra
        # observers and also successfully fused two quantized::conv2d
        # patterns
        # one quantize_per_tensor for input
        # check exact counts of quantize and dequantize
        count_check = {
            # input of conv and two outputs of getitem
            ns.call_function(torch.quantize_per_tensor) : 2,
            # output of the model and two outputs of getitem
            ns.call_method('dequantize') : 2
        }
        order_check = [
            ns.call_function(torch.quantize_per_tensor),
            ns.call_module(nnq.Conv2d),
            ns.call_module(nnq.Conv2d),
            ns.call_method('dequantize'),
        ]
        self.checkGraphModuleNodes(
            quantized,
            expected_node_occurrence=count_check,
            expected_node_list=order_check)


        # Checking the is_reference output
        m = M().eval()
        qconfig_dict = {'': default_qconfig}
        prepared = prepare_fx(m, qconfig_dict, example_inputs=example_inputs)
        # not runnable
        quantized = convert_fx(prepared, is_reference=True)


    @skipIfNoFBGEMM
    def test_ave_pool_with_custom_cfg(self):
        """ A test that checks correct patterns are produced for
        avg_pool2d with customized config
        """
        class M(torch.nn.Module):
            def __init__(self):
                super().__init__()
                self.avg_pool2d = torch.nn.AvgPool2d(3)


            def forward(self, x):
                x = self.avg_pool2d(x)
                return x

        # This model is not executable since we just put all ops
        # in the same forward
        m = M().eval()
        # nothing to fuse so skipping the fuse step
        qconfig_dict = {'': default_qconfig}
        example_inputs = (torch.randn(1, 3, 3, 3),)
        prepared = prepare_fx(
            m, qconfig_dict, example_inputs=example_inputs,
            prepare_custom_config_dict={"input_quantized_idxs": [0]})

        # not runnable
        quantized = convert_fx(prepared)

        # This checks that the dequantize from the output of first conv
        # is being propagated to the end, so that we don't insert extra
        # observers
        # check exact counts of quantize and dequantize
        count_check = {
            ns.call_method('dequantize') : 1
        }
        order_check = [
            ns.call_module(nn.AvgPool2d),
            ns.call_method('dequantize'),
        ]
        self.checkGraphModuleNodes(
            quantized,
            expected_node_occurrence=count_check,
            expected_node_list=order_check)

    @skipIfNoFBGEMM
    def test_general_value_ops(self):
        """ A test that checks correct patterns are produced for
        all supported general value ops like aten::avg_pool2d \
        without actually checking for execution of these ops
        """
        class M(torch.nn.Module):
            def __init__(self):
                super().__init__()
                self.conv = torch.nn.Conv2d(3, 3, 3)
                self.avg_pool1d = torch.nn.AvgPool1d(3)
                self.avg_pool2d = torch.nn.AvgPool2d(3)
                self.avg_pool3d = torch.nn.AvgPool3d(3)
                self.adaptive_avg_pool1d = torch.nn.AdaptiveAvgPool1d((1))
                self.adaptive_avg_pool2d = torch.nn.AdaptiveAvgPool2d((1, 1))
                self.adaptive_avg_pool3d = torch.nn.AdaptiveAvgPool3d((1, 1, 1))

            def forward(self, x):
                x = self.conv(x)
                x = self.avg_pool1d(x)
                x = self.avg_pool2d(x)
                x = self.avg_pool3d(x)
                x = self.adaptive_avg_pool1d(x)
                x = self.adaptive_avg_pool2d(x)
                x = self.adaptive_avg_pool3d(x)
                x = F.avg_pool1d(x, 3)
                x = F.avg_pool2d(x, 3)
                x = F.avg_pool3d(x, 3)
                x = F.adaptive_avg_pool1d(x, (1))
                x = F.adaptive_avg_pool2d(x, (1, 1))
                x = F.adaptive_avg_pool3d(x, (1, 1, 1))
                x = torch.mean(x)
                x = torch.mean(x, [2, 3], False)
                x = x.mean()
                x = x.mean([2, 3], True)
                x = F.interpolate(x, 4, mode='nearest')
                x = F.interpolate(x, 4, mode='linear')
                x = self.conv(x)
                return x

        # This model is not executable since we just put all ops
        # in the same forward
        m = M().eval()
        # nothing to fuse so skipping the fuse step
        qconfig_dict = {'': default_qconfig}
        example_inputs = (torch.randn(1, 3, 3, 3),)
        prepared = prepare_fx(m, qconfig_dict, example_inputs=example_inputs)
        # not runnable
        quantized = convert_fx(prepared)

        # This checks that the dequantize from the output of first conv
        # is being propagated to the end, so that we don't insert extra
        # observers
        # check exact counts of quantize and dequantize
        count_check = {
            ns.call_function(torch.quantize_per_tensor) : 1,
            ns.call_method('dequantize') : 1
        }
        order_check = [
            ns.call_function(torch.quantize_per_tensor),
            ns.call_module(nnq.Conv2d),
            ns.call_module(nnq.Conv2d),
            ns.call_method('dequantize'),
        ]
        self.checkGraphModuleNodes(
            quantized,
            expected_node_occurrence=count_check,
            expected_node_list=order_check)

    def test_copy_node_fp32_input(self):
        """ CopyNode works for both fp32 and int8 inputs, this is a test to make
        sure that a CopyNode can be successfully quantized in both cases
        """
        class M(torch.nn.Module):
            def forward(self, x):
                x = x.relu()
                return x

        m = M().eval()
        m = prepare_fx(m, {"": default_reuse_input_qconfig}, example_inputs=(torch.randn(1),))
        m = convert_fx(m)
        # make sure it runs
        m(torch.rand(1))

    def test_getitem(self):
        """ Make sure we only insert observer for getitem if the following node is matched
        or needs to be quantized
        """
        class M(torch.nn.Module):
            def forward(self, xs):
                x = xs[0]
                return x

        m = M().eval()
        example_inputs = (torch.rand(1, 2),)
        m = prepare_fx(m, {"": default_qconfig}, example_inputs=example_inputs)
        self.checkGraphModuleNodes(m, expected_node_occurrence={
            ns.call_module(torch.ao.quantization.MinMaxObserver): 0
        })
        m = convert_fx(m)
        m(*example_inputs)

        class M2(torch.nn.Module):
            def forward(self, xs):
                x = xs[0]
                x = torch.sigmoid(x)
                return x

        m2 = M2().eval()
        example_inputs = ([torch.rand(1, 2)],)
        m2 = prepare_fx(m2, {"": default_qconfig}, example_inputs=example_inputs)
        self.checkGraphModuleNodes(m2, expected_node_occurrence={
            ns.call_module(torch.ao.quantization.MinMaxObserver): 1
        })
        m2 = convert_fx(m2)
        self.checkGraphModuleNodes(m2, expected_node_list=[
            ns.call_function(torch.quantize_per_tensor),
            ns.call_method("dequantize")
        ])
        m2(*example_inputs)

        # testing prepare recognizes non-Tensor input for getitem
        class M3(torch.nn.Module):
            def forward(self, x):
                s = x.shape
                n, c = s[:2]
                x = torch.sigmoid(x)
                return x

        m3 = M3().eval()
        example_inputs = (torch.rand(1, 2, 3, 4),)
        m3 = prepare_fx(m3, {"": default_qconfig}, example_inputs=example_inputs)
        self.checkGraphModuleNodes(m3, expected_node_occurrence={
            ns.call_module(torch.ao.quantization.MinMaxObserver): 1
        })
        m3 = convert_fx(m3)
        self.checkGraphModuleNodes(m3, expected_node_list=[
            ns.call_function(torch.quantize_per_tensor),
            ns.call_method("dequantize")
        ])
        m3(*example_inputs)


    @skipIfNoFBGEMM
    def test_fixed_qparams_ops(self):
        class M(torch.nn.Module):
            def __init__(self):
                super().__init__()
                self.conv = torch.nn.Conv2d(3, 3, 3)
                self.sigmoid = torch.nn.Sigmoid()
                self.hardsigmoid = torch.nn.Hardsigmoid()
                self.tanh = torch.nn.Tanh()
                self.softmax = torch.nn.Softmax(dim=0)

            def forward(self, x):
                x = self.conv(x)
                # F.sigmoid is deprecated
                x = self.sigmoid(x)
                x = torch.sigmoid(x)
                x = x.sigmoid()
                x = self.hardsigmoid(x)
                x = F.hardsigmoid(x)
                x = F.hardsigmoid(x, inplace=True)
                x = self.tanh(x)
                # F.tanh is deprecated
                x = torch.tanh(x)
                x = x.tanh()
                # TODO(future PR): handle F.softmax
                x = self.softmax(x)
                return x

        for eval_mode in [True, False]:
            # This model is not executable since we just put all ops
            # in the same forward
            m = M()
            if eval_mode:
                m.eval()
                qconfig = default_qconfig
                prepare = prepare_fx
                fq_count = 10
            else:
                m.train()
                qconfig = default_qat_qconfig
                prepare = prepare_qat_fx
                fq_count = 10

            # nothing to fuse so skipping the fuse step
            m_copy = copy.deepcopy(m)
            qconfig_dict = {'': qconfig}
            example_inputs = (torch.rand(3, 3, 3, 3),)
            prepared = prepare(m, qconfig_dict, example_inputs=example_inputs)
            prepared_copy = copy.deepcopy(prepared)
            # check that prepare does not change model result
            if eval_mode:
                self.assertEqual(m_copy(*example_inputs), prepared_copy(*example_inputs))
            # check the correct number of activation_post_process is inserted
            expected_activation_post_process = FixedQParamsObserver if eval_mode else FixedQParamsFakeQuantize
            count_check = {
                ns.call_module(expected_activation_post_process) : fq_count,
            }
            self.checkGraphModuleNodes(
                prepared,
                expected_node_occurrence=count_check)
            # not runnable
            quantized = convert_fx(prepared)
            quantized_reference = convert_fx(prepared_copy, is_reference=True)

            # This checks that the dequantize from the output of first conv
            # is being propagated to the end, so that we don't insert extra
            # observers
            # check exact counts of quantize and dequantize
            count_check = {
                ns.call_function(torch.quantize_per_tensor) : 1,
                ns.call_method('dequantize') : 1
            }
            order_check = [
                ns.call_function(torch.quantize_per_tensor),
                ns.call_module(nnq.Conv2d),
                ns.call_module(nn.Sigmoid),
                ns.call_module(nnq.Softmax),
                ns.call_method('dequantize'),
            ]
            self.checkGraphModuleNodes(
                quantized,
                expected_node_occurrence=count_check,
                expected_node_list=order_check)

            reference_count_check = {
                ns.call_function(torch.quantize_per_tensor) : 12,
                ns.call_method('dequantize') : 12
            }
            reference_order_check = [
                ns.call_function(torch.quantize_per_tensor),
                ns.call_method('dequantize'),
                ns.call_module(nnqr.Conv2d),
                ns.call_function(torch.quantize_per_tensor),
                ns.call_method('dequantize'),
                ns.call_module(nn.Sigmoid),
                ns.call_function(torch.quantize_per_tensor),
                ns.call_method('dequantize'),
                ns.call_module(nn.Softmax),
                ns.call_function(torch.quantize_per_tensor),
                ns.call_method('dequantize'),
            ]
            self.checkGraphModuleNodes(
                quantized_reference,
                expected_node_occurrence=reference_count_check,
                expected_node_list=reference_order_check)

            # Verify that softmax scale and zero_point are correct
            self.assertTrue(quantized.softmax.scale - (1.0 / 256) <= 1e-8)
            self.assertTrue(quantized.softmax.zero_point == 0)

    def test_float_functional(self):
        class TorchAdd(nn.Module):
            """Wrapper around torch.add so that all ops can be found at build"""
            def __init__(self):
                super().__init__()
                self.add_func = nnq.FloatFunctional()

            def forward(self, x, y):
                return self.add_func.add(x, y)

        class M(torch.nn.Module):
            def __init__(self):
                super().__init__()
                self.ff1 = TorchAdd()
                self.ff2 = nnq.FloatFunctional()
                self.ff3 = nnq.FloatFunctional()
                self.ff4 = nnq.FloatFunctional()
                self.ff5 = nnq.FloatFunctional()
                self.ff6 = nnq.FloatFunctional()

            def forward(self, x):
                x = self.ff1(x, x)
                x = self.ff2.add_scalar(x, 3)
                x = self.ff3.mul(x, x)
                x = self.ff4.mul_scalar(x, 3)
                x = self.ff5.add_relu(x, x)
                x = self.ff6.cat([x])
                return x

        example_inputs = (torch.rand(3, 3),)
        # Note: QAT test succeeded by chance, to make it actually work
        # we need to fix eager mode FloatFunctional by removing
        # activation_post_process in add_scalar and mul_scalar
        for quant_type in self.static_quant_types:
            m = M()
            ref_m = torch.ao.quantization.QuantWrapper(M())
            is_qat = quant_type == QuantType.QAT
            if is_qat:
                m.train()
                ref_m.train()
                qconfig = default_qat_qconfig
                expected_act_post_process = torch.ao.quantization.FakeQuantize
            else:
                m.eval()
                ref_m.eval()
                qconfig = default_qconfig
                expected_act_post_process = torch.ao.quantization.MinMaxObserver

            prepare_fx_function = prepare_qat_fx if is_qat else prepare_fx
            qconfig_dict = {"": qconfig}
            m = prepare_fx_function(m, qconfig_dict, example_inputs=example_inputs)
            node_occurrence = {
                ns.call_module(expected_act_post_process): 7,
                ns.call_module(torch.nn.quantized.FloatFunctional): 0
            }
            self.checkGraphModuleNodes(m, expected_node_occurrence=node_occurrence)
            m(*example_inputs)
            node_list = [
                ns.call_function(torch.quantize_per_tensor),
                ns.call_function(torch.ops.quantized.add),
                ns.call_function(torch.ops.quantized.add),
                ns.call_function(torch.ops.quantized.mul),
                ns.call_function(torch.ops.quantized.mul),
                ns.call_function(torch.ops.quantized.add_relu),
                ns.call_function(torch.cat),
                ns.call_method('dequantize')
            ]
            m = convert_fx(m)
            self.checkGraphModuleNodes(m, expected_node_list=node_list)

            # make sure numerics match with eager mode
            ref_m.qconfig = qconfig
            prepare_function = prepare_qat if is_qat else prepare
            ref_m = prepare_function(ref_m)
            ref_m(*example_inputs)
            ref_m = convert(ref_m)
            # FX Graph Mode and Eager Mode now diverages in numerics of add_scalar and mul_scalar
            # self.assertEqual(m(data), ref_m(data))

    def test_embedding(self):
        class M(torch.nn.Module):
            def __init__(self):
                super().__init__()
                self.emb = torch.nn.Embedding(num_embeddings=10, embedding_dim=12)

            def forward(self, indices):
                return self.emb(indices)

        for qconfig_type in [float_qparams_weight_only_qconfig, float_qparams_weight_only_qconfig_4bit]:
            model = M().eval()
            indices = torch.tensor([9, 6, 5, 7, 8, 8, 9, 2, 8, 6, 6, 9, 1, 6, 8, 8, 3, 2, 3, 6, 3, 6, 5, 7, 0, 8, 4, 6, 5, 8, 2, 3])
            example_inputs = (indices,)
            quantized_node = ns.call_module(nnq.Embedding)
            configs = [
                (qconfig_type, ns.call_module(nnq.Embedding)),
                (None, ns.call_module(nn.Embedding)),
                (default_qconfig, ns.call_module(nn.Embedding)),
            ]

            for qconfig, node in configs:
                qconfig_dict = {"": qconfig}
                m = prepare_fx(model, qconfig_dict, example_inputs=example_inputs)
                self.checkGraphModuleNodes(m, expected_node_occurrence={
                    ns.call_module(torch.ao.quantization.MinMaxObserver): 0
                })
                m = convert_fx(m)
                self.checkGraphModuleNodes(m, expected_node=node)
                # make sure it runs
                m(*example_inputs)

    def test_embedding_bag(self):
        class M(torch.nn.Module):
            def __init__(self):
                super().__init__()
                self.emb = torch.nn.EmbeddingBag(num_embeddings=10, embedding_dim=12, include_last_offset=True)

            def forward(self, indices, offsets):
                return self.emb(indices, offsets)

        indices = torch.tensor([9, 6, 5, 7, 8, 8, 9, 2, 8, 6, 6, 9, 1, 6, 8, 8, 3, 2, 3, 6, 3, 6, 5, 7, 0, 8, 4, 6, 5, 8, 2, 3])
        offsets = torch.tensor([0, 19, 20, 28, 28, 32])
        quantized_node = ns.call_module(nnq.EmbeddingBag)
        example_inputs = (indices, offsets)

        for dtype in [torch.quint8, torch.quint4x2]:
            model = M().eval()
            float_qparams_observer = PerChannelMinMaxObserver.with_args(dtype=dtype,
                                                                        qscheme=torch.per_channel_affine_float_qparams,
                                                                        ch_axis=0)
            float_qparams_qconfig = QConfig(activation=default_placeholder_observer,
                                            weight=float_qparams_observer)
            self.checkGraphModeFxOp(
                model,
                example_inputs,
                QuantType.DYNAMIC,
                quantized_node,
                custom_qconfig_dict={"": float_qparams_qconfig}
            )

        # check it works in None and static qconfig
        for qconfig in [None, default_qconfig]:
            qconfig_dict = {"": default_qconfig}
            m = M().eval()
            m = prepare_fx(model, qconfig_dict, example_inputs=example_inputs)
            self.checkGraphModuleNodes(m, expected_node_occurrence={
                ns.call_module(torch.ao.quantization.MinMaxObserver): 0
            })
            m = convert_fx(m)
            self.checkGraphModuleNodes(m, expected_node=ns.call_module(nn.EmbeddingBag))
            # make sure it runs
            m(*example_inputs)

    def _test_rnn_impl(self, qconfigs, M, module_type_strs, module_types, sample_input):
        options = itertools.product(qconfigs, module_type_strs)
        for qconfig, module_type_str in options:
            model_eager = M(module_type_str).eval()
            model_graph = copy.deepcopy(model_eager)
            if torch.backends.quantized.engine == 'qnnpack' and \
               qconfig is float16_dynamic_qconfig:
                continue
                # fp16 dynamic quant is not supported for qnnpack

            eager_qconfig_dict = {x : qconfig for x in module_types}
            model_eager = quantize_dynamic(model_eager, qconfig_spec=eager_qconfig_dict)

            graph_qconfig_dict = {
                "object_type": [
                    (x, qconfig) for x in module_types
                ]
            }
            model_graph = prepare_fx(model_graph, graph_qconfig_dict, example_inputs=(sample_input,))
            model_graph = convert_fx(model_graph)
            self.assertEqual(model_eager(sample_input), model_graph(sample_input))
            self.checkScriptable(model_graph, [[sample_input]], True)

    def test_rnn_cell(self):
        qconfigs = [per_channel_dynamic_qconfig, default_dynamic_qconfig, float16_dynamic_qconfig]
        module_type_strs = ['LSTMCell', 'GRUCell', 'RNNTanh', 'RNNReLU']
        module_types = [torch.nn.LSTMCell, torch.nn.GRUCell, torch.nn.RNNCell]
        sample_input = torch.tensor([[100, -155],
                                     [-155, 100],
                                     [100, -155]], dtype=torch.float)
        self._test_rnn_impl(qconfigs, RNNCellDynamicModel, module_type_strs, module_types, sample_input)

    def test_rnn(self):
        qconfigs = [per_channel_dynamic_qconfig, default_dynamic_qconfig, float16_dynamic_qconfig]
        module_type_strs = ['LSTM']
        module_types = [torch.nn.LSTM]
        niter = 10
        sample_input = torch.tensor([[100, -155],
                                     [-155, 100],
                                     [100, -155]], dtype=torch.float).unsqueeze(0).repeat(niter, 1, 1)
        self._test_rnn_impl(qconfigs, RNNDynamicModel, module_type_strs, module_types, sample_input)

    def _test_conv_transpose_impl(
            self, float_cls: Callable, q_cls: Callable, data: torch.Tensor):
        with override_quantized_engine('qnnpack'):
            # Create fp32 versions of FX and Eager models
            m1 = torch.nn.Sequential(float_cls(1, 1, 1))
            m2 = torch.nn.Sequential(float_cls(1, 1, 1))
            m2.load_state_dict(m1.state_dict())
            m2 = torch.ao.quantization.QuantWrapper(m2)
            # FX graph
            result_dict = self.checkGraphModeFxOp(
                m1, (data,), QuantType.STATIC,
                expected_node_occurrence={
                    ns.call_module(q_cls): 1,
                })
            q_result1 = result_dict["quantized_output"]
            # Eager
            m2.qconfig = get_default_qconfig(torch.backends.quantized.engine)
            m2.eval()
            m2p = torch.ao.quantization.prepare(m2)
            m2p(data)
            m2q = torch.ao.quantization.convert(m2p)
            q_result2 = m2q(data)
            # verify results match
            self.assertEqual(q_result1, q_result2)

    @unittest.skipUnless('qnnpack' in supported_qengines,
                         "This Pytorch Build has not been built with or does not support QNNPACK")
    def test_conv_transpose_1d(self):
        self._test_conv_transpose_impl(
            torch.nn.ConvTranspose1d, nnq.ConvTranspose1d, torch.randn(4, 1, 4))

    @unittest.skipUnless('qnnpack' in supported_qengines,
                         "This Pytorch Build has not been built with or does not support QNNPACK")
    def test_conv_transpose_2d(self):
        self._test_conv_transpose_impl(
            torch.nn.ConvTranspose2d, nnq.ConvTranspose2d, torch.randn(4, 1, 4, 4))

    def test_reshape_fp16(self):
        class M(torch.nn.Module):
            def __init__(self, w, b):
                super().__init__()
                self.w = w
                self.b = b

            def forward(self, x):
                x = torch.nn.functional.linear(x, self.w)
                x = x.reshape(-1, 4)
                x = torch.nn.functional.linear(x, self.w)
                return x

        w = torch.randn(4, 4)
        b = torch.randn(4)
        m = M(w, b).eval()
        qconfig_dict = {
            # reshape will be quantized to fp16 as requested by this qconfig
            "": float16_static_qconfig,
            "object_type": [
                (torch.nn.functional.linear, default_qconfig)
            ]
        }
        example_inputs = (torch.randn(1, 4),)
        m = prepare_fx(m, qconfig_dict, example_inputs=example_inputs)
        expected_occurrence = {
            # input and weight of first and second linear, output of first and second linear
            ns.call_module(torch.ao.quantization.MinMaxObserver): 6,
            # we insert placeholder observer for both input and output of reshape
            ns.call_module(torch.ao.quantization.PlaceholderObserver): 2
        }
        self.checkGraphModuleNodes(
            m,
            expected_node_occurrence=expected_occurrence
        )
        m = convert_fx(m)
        expected_occurrence = {
            ns.call_function(torch.quantize_per_tensor): 2,
            # dequantize after first linear, before reshape and before output
            ns.call_method("dequantize"): 3,
            # before reshape, to(fp16)
            ns.call_method("to"): 1,
            ns.call_function(torch.ops.quantized.linear): 2
        }
        self.checkGraphModuleNodes(
            m,
            expected_node_occurrence=expected_occurrence
        )
        # make sure it runs
        m(torch.randn(2, 4))

    def test_multiple_qconfigs_for_single_value(self):
        """ Test multiple qconfigs for a single value"""
        class M(torch.nn.Module):
            def __init__(self, w, b):
                super().__init__()
                self.w = w
                self.b = b

            def forward(self, x):
                x = torch.nn.functional.linear(x, self.w)
                x = torch.sigmoid(x)
                return x

        w = torch.randn(4, 4)
        b = torch.randn(4)
        m = M(w, b).eval()
        qconfig_dict = {
            "": float16_static_qconfig,
            "object_type": [
                (torch.nn.functional.linear, default_qconfig)
            ]
        }
        example_inputs = (torch.randn(1, 4),)
        m = prepare_fx(m, qconfig_dict, example_inputs=example_inputs)
        expected_occurrence = {
            # input and weight of linear, output of linear
            ns.call_module(torch.ao.quantization.MinMaxObserver): 3,
            # input and output of sigmoid
            ns.call_module(torch.ao.quantization.PlaceholderObserver): 2,
        }
        self.checkGraphModuleNodes(
            m,
            expected_node_occurrence=expected_occurrence
        )
        # make sure it runs
        m = convert_fx(m)
        expected_occurrence = {
            ns.call_function(torch.quantize_per_tensor): 1,
            ns.call_method("dequantize"): 3,
            ns.call_method("to"): 2
        }
        self.checkGraphModuleNodes(
            m,
            expected_node_occurrence=expected_occurrence
        )

    def test_boolean_tensor(self):
        """ Make sure we don't insert observer for boolean Tensors """
        class M(torch.nn.Module):
            def forward(self, x, mask):
                mask = mask.unsqueeze(0)
                mask = mask.unsqueeze(1)
                x = x.masked_fill(mask, 1)
                return x

        m = M().eval()
        example_inputs = (torch.rand(1, 2, 3, 4), torch.rand(3, 4).bool())
        m = prepare_fx(m, {"": default_qconfig}, example_inputs=example_inputs)
        expected_occurrence = {
            ns.call_module(torch.ao.quantization.MinMaxObserver): 0
        }
        self.checkGraphModuleNodes(
            m,
            expected_node_occurrence=expected_occurrence)
        m = convert_fx(m)
        m(*example_inputs)

    def test_chunk(self):
        class M(torch.nn.Module):
            def forward(self, x):
                x, y = torch.chunk(x, 2)
                x = x + y
                return x
        m = M().eval()
        example_inputs = (torch.rand(2, 2, 2, 2),)
        m = prepare_fx(m, {"": default_qconfig}, example_inputs=example_inputs)
        m(*example_inputs)
        m = convert_fx(m)
        m(*example_inputs)
        # make sure everything runs

    def test_ref_pattern_multi_use(self):
        class M(torch.nn.Module):
            def __init__(self):
                super().__init__()
                self.linear = torch.nn.Linear(5, 5)
                self.linear1 = torch.nn.Linear(5, 5)

            def forward(self, x):
                y = self.linear(x)
                z = self.linear1(x)
                a = torch.mul(z, 5)
                b = torch.add(z, 5)
                return (y, a, b)

        m = M().eval()
        qconfig_dict = {
            "": None,
            "object_type": [
                (torch.nn.Linear, get_default_qconfig("fbgemm")),
                (torch.nn.ReLU, get_default_qconfig("fbgemm")),
            ],
        }
        example_inputs = (torch.randn(1, 5),)
        m = prepare_fx(m, qconfig_dict, example_inputs=example_inputs)
        m = convert_fx(m)
        expected_occurrence = {
            ns.call_function(torch.quantize_per_tensor): 1,
            ns.call_module(nnq.Linear): 2,
            ns.call_method("dequantize"): 2,
            ns.call_function(torch.add): 1,
            ns.call_function(torch.mul): 1,
        }
        self.checkGraphModuleNodes(
            m,
            expected_node_occurrence=expected_occurrence)

    @unittest.skip("This is no longer needed right now, can enable later with new api")
    def test_qmatmul(self):
        class M(torch.nn.Module):
            def forward(self, x, y):
                z = torch.matmul(x, y)
                return z

        m = M().eval()
        example_inputs = (torch.randn(2, 2), torch.randn(2, 2))
        qconfig_dict = {"": torch.ao.quantization.default_qconfig}
        mp = prepare_fx(m, qconfig_dict, example_inputs=example_inputs)
        mp(*example_inputs)
        mq = convert_fx(mp)
        expected_occurrence = {
            ns.call_function(torch.matmul): 0,
            ns.call_function(torch.ops.quantized.matmul): 1,
        }
        self.checkGraphModuleNodes(
            mq,
            expected_node_occurrence=expected_occurrence)
        # verify no crash
        res = mq(*example_inputs)

class TestQuantizeFxModels(QuantizationTestCase):
    @skipIfNoFBGEMM
    @unittest.skipIf(not TEST_CUDA, "gpu is not available.")
    def test_static_gpu_convert_basic(self):

        class Net(nn.Module):
            def __init__(self):
                super(Net, self).__init__()
                self.relu1 = nn.ReLU()
                self.conv1 = nn.Conv2d(1, 6, 5)
                self.linear1 = nn.Linear(120, 1)

            def forward(self, x):
                x = self.relu1(self.conv1(x))
                y = self.linear1(x.view(-1))
                return y

        input = torch.randn((5, 1, 6, 6)).to('cuda')
        example_inputs = (input,)
        model = Net().to('cuda').eval()
        qconfig_dict = {"": torch.ao.quantization.get_default_qconfig('fbgemm')}
        model_prepared = prepare_fx(model, qconfig_dict, example_inputs=example_inputs)
        model_prepared(*example_inputs)
        model_quantized = convert_fx(model_prepared, is_reference=True)
        out = model_quantized(*example_inputs)
        self.assertEqual(out.device.type, 'cuda')

    @skipIfNoFBGEMM
    @unittest.skipIf(not TEST_CUDA, "gpu is not available.")
    def test_switch_device_prepare_convert(self):

        class Net(nn.Module):
            def __init__(self):
                super(Net, self).__init__()
                self.relu1 = nn.ReLU()
                self.conv1 = nn.Conv2d(1, 6, 5)
                self.linear1 = nn.Linear(120, 1)

            def forward(self, x):
                x = self.relu1(self.conv1(x))
                y = self.linear1(x.view(-1))
                return y

        for device in ['cuda', 'cpu']:
            device_after = 'cuda' if device == 'cpu' else 'cpu'
            input = torch.randn((5, 1, 6, 6)).to(device)
            model = Net().to(device).eval()
            qconfig_dict = {"": torch.ao.quantization.get_default_qconfig('fbgemm')}
            model_prepared = prepare_fx(model, qconfig_dict, example_inputs=(input,))
            model_prepared(input)
            model_prepared.to(device_after)
            model_quantized = convert_fx(model_prepared, is_reference=True)
            out = model_quantized(input.to(device_after))
            self.assertEqual(out.device.type, device_after)

    @skipIfNoFBGEMM
    @unittest.skipIf(not TEST_CUDA, "gpu is not available.")
    def test_prepare_serialize_switch_device_convert(self):
        class Net(nn.Module):
            def __init__(self):
                super(Net, self).__init__()
                self.conv1 = nn.Conv2d(1, 6, 5)
                self.linear1 = nn.Linear(120, 1)

            def forward(self, x):
                x = self.conv1(x)
                y = self.linear1(x.view(-1))
                return y

        for device in ['cuda', 'cpu']:
            for device_after in ['cuda', 'cpu']:
                input = torch.randn((5, 1, 6, 6)).to(device)
                model = Net().to(device).eval()
                qconfig_dict = {"": torch.ao.quantization.get_default_qconfig('fbgemm')}
                model_prepared_first = prepare_fx(model, qconfig_dict, example_inputs=(input,))
                model_prepared_second = prepare_fx(model, qconfig_dict, example_inputs=(input,))
                model_prepared_first(input)
                state_dict = model_prepared_first.state_dict()
                del model_prepared_first
                model_prepared_second.load_state_dict(state_dict)
                model_prepared_second.to(device_after)
                model_quantized = convert_fx(model_prepared_second, is_reference=True)
                out = model_quantized(input.to(device_after))
                self.assertEqual(out.device.type, device_after)

    @skip_if_no_torchvision
    def test_model_dropout(self):
        from torchvision import models
        m = models.mobilenet_v3_small()
        qconfig_dict = {'': torch.quantization.get_default_qat_qconfig('fbgemm')}
        example_inputs = (torch.randn(1, 3, 224, 224),)
        mp = prepare_qat_fx(m, qconfig_dict, example_inputs=example_inputs)
        mp(*example_inputs)
        mq = convert_fx(mp)
        res = mq(*example_inputs)

    def _test_model_impl(
            self, mode, name, model, eager_quantizable_model,
            check_with_eager=True,
            diff_of_quant=None,
            diff_from_eager=None):
        if diff_of_quant is None or diff_from_eager is None:
            diff_of_quant = {}
            diff_from_eager = {}

        if mode not in diff_of_quant or mode not in diff_from_eager:
            diff_of_quant[mode] = {}
            diff_from_eager[mode] = {}

        input_tensor = torch.rand(1, 3, 224, 224)
        input_tensor_inception = torch.rand(1, 3, 299, 299)
        output_value = torch.randint(0, 1, (1,))

        # print('quantizing:', name, ' mode:', mode)
        if name == 'inception_v3':
            input_value = input_tensor_inception
        else:
            input_value = input_tensor

        qconfig = default_qconfig if mode == 'static' else default_qat_qconfig
        qconfig_dict = {'': qconfig}
        script = torch.jit.script(model)

        # make sure graph module and script module are both runanble
        original_out = model(input_value)
        is_not_tuple_out = not isinstance(original_out, tuple)
        script_out = script(input_value)

        # set to train just before quantization
        prepare_fx_fn = prepare_fx
        if mode != 'static':
            model.train()
            prepare_fx_fn = prepare_qat_fx

        prepared = prepare_fx_fn(model, qconfig_dict)

        if mode == 'ddp':
            mp.spawn(run_ddp,
                     args=(world_size, prepared),
                     nprocs=world_size,
                     join=True)
        elif mode == 'qat':
            assert prepared.training, 'prepared must be in training mode for qat'
            optimizer = torch.optim.SGD(prepared.parameters(), lr=0.0001)
            criterion = nn.CrossEntropyLoss()
            train_one_epoch(prepared, criterion, optimizer, [(input_value, output_value)], torch.device('cpu'), 1)
        else:
            for i in range(10):
                prepared(input_value)

        # print('after observation root:', prepared.root)

        qgraph = convert_fx(prepared)
        # print('after quantization root:', qgraph.root)
        # print('after quantization code:', qgraph.src)
        qgraph.eval()
        qgraph_script = torch.jit.script(qgraph)
        # print('quantized and scripted:', qgraph_script.graph)

        qgraph_out = qgraph(input_value)
        qgraph_script = qgraph_script(input_value)

        if is_not_tuple_out:
            diff_of_quant[mode][name] = (original_out - qgraph_out).abs().max()
            assert torch.allclose(qgraph_out, qgraph_script), 'graph, scripted graph'
        else:
            print('tuple output')

        if eager_quantizable_model is not None:
            # comparing to eager mode quantization
            qeager = eager_quantizable_model
            ref_out = qeager(input_value)
            qeager.qconfig = qconfig
            if mode == 'static':
                qeager.fuse_model()
                prepare(qeager, inplace=True)
            else:
                qeager.train()
                qeager.fuse_model()
                prepare_qat(qeager, inplace=True)

            # calibration
            if mode == 'ddp':
                mp.spawn(run_ddp,
                         args=(world_size, qeager),
                         nprocs=world_size,
                         join=True)
            elif mode == 'qat':
                assert qeager.training, 'qeager should be in training mode for qat'
                optimizer = torch.optim.SGD(qeager.parameters(), lr=0.0001)
                train_one_epoch(qeager, criterion, optimizer, [(input_value, output_value)], torch.device('cpu'), 1)
            else:
                for i in range(10):
                    qeager(input_value)

            # print('ref after observation:', qeager)

            convert(qeager, inplace=True)
            qeager.eval()

            # print('ref after quantization:', qeager)
            qeager_out = qeager(input_value)
            qeager_script = torch.jit.script(qeager)
            qscript_out = qeager_script(input_value)
            if is_not_tuple_out:
                diff_from_eager[mode][name] = (qeager_out - qgraph_out).abs().max()
                if check_with_eager:
                    self.assertEqual(diff_from_eager[mode][name], 0,
                                     'Result of graph mode quantization and ' +
                                     'eager mode quantization on model: ' + name +
                                     ' should match. Mode: ' + mode +
                                     ' diff:' + str(diff_from_eager[mode][name]))

    def _test_building_block(self, quant_type, BB):
        eager = BB().float()
        graph = copy.deepcopy(eager)

        if quant_type == QuantType.STATIC:
            qconfig = default_qconfig
            eager_prepare = prepare
            graph_prepare = prepare_fx
            eager.eval()
            graph.eval()
            calibrate_or_train = test_only_eval_fn
            data = self.img_data_2d
            is_qat = False
        else:
            assert quant_type == QuantType.QAT
            qconfig = default_qat_qconfig
            eager_prepare = prepare_qat
            graph_prepare = prepare_qat_fx
            eager.train()
            graph.train()
            calibrate_or_train = test_only_train_fn
            data = self.img_data_2d_train
            is_qat = True

        if hasattr(eager, "fuse_model"):
            eager.fuse_model()
        eager = QuantWrapper(eager)
        eager.qconfig = qconfig
        eager = eager_prepare(eager)

        qconfig_dict = {"": qconfig}
        graph = graph_prepare(graph, qconfig_dict, example_inputs=(data[0][0],))

        eager_out = eager(data[0][0])
        graph_out = graph(data[0][0])
        # Eager Mode and FX Graph Mode QAT now differ in numerics both
        # in Post Training and QAT because FX Graph Mode uses same fake_quant instances
        # for input and output of CopyNode
        # self.assertEqual(eager_out, graph_out)

        calibrate_or_train(eager, data)
        calibrate_or_train(graph, data)

        eager = convert(eager)
        graph = convert_fx(graph)

        eager_out = eager(data[0][0])
        graph_out = graph(data[0][0])

    @override_qengines
    def test_resnet_base(self):
        models = [ResNetBase]
        options = itertools.product(self.static_quant_types, models)
        for quant_type, M in options:
            self._test_building_block(quant_type, M)

    @skip_if_no_torchvision
    @skipIfNoFBGEMM
    @unittest.skip("skip for now since tbb failed")
    def test_torchvision(self):
        from torchvision import models
        from torchvision.models import quantization as quantized_models
        from torchvision.models.quantization.utils import _replace_relu

        def get_available_classification_models(models):
            return [k for k, v in models.__dict__.items() if callable(v) and k[0].lower() == k[0] and k[0] != "_"]

        model_list = get_available_classification_models(models)
        quantized_model_list = get_available_classification_models(quantized_models)

        quantized_model_list = set(quantized_model_list)
        # test eager and graph consistency
        model_list = quantized_model_list
        # mobilenet/inception_v3/googlenet qat is not working due to AdaptiveAveragePool qat
        # we might observe the output of AdaptiveAveragePool in the future
        # and re-enable the test
        fx_eager_not_matching = [
            ("mobilenet_v2", "qat"),
            ("inception_v3", "qat"),
            ("googlenet", "qat")
        ]  # because relu6 is replaced as relu in mobilenetv2

        diff_of_quant = {}
        diff_from_eager = {}
        modes = ['static', 'qat']
        options = itertools.product(modes, model_list)
        for mode, name in options:
            pretrained = name in quantized_model_list  # load pretrained model to compare with quantized model
            kwargs = {}
            # turn off transform input for inception_v3 since
            # it's not quantized in eager mode and in fx graph
            # mode we can't skip quantizing a method right now
            # (might be supported in the future)
            if name in ["inception_v3", "googlenet"]:
                kwargs["transform_input"] = False
            eager_quantizable_model = None
            if name in quantized_model_list:
                eager_quantizable_model = quantized_models.__dict__[name](pretrained=False, quantize=False, **kwargs).eval().float()
            # compare with eager mode quantized model when it is available
            pretrained = eager_quantizable_model is not None
            model = models.__dict__[name](pretrained=pretrained, **kwargs).eval().float()
            if name == "mobilenet_v2":
                _replace_relu(model)
            # disable aux logits
            if hasattr(model, "aux_logits"):
                model.aux_logits = False
                model.AuxLogits = None
                if eager_quantizable_model:
                    eager_quantizable_model.aux_logits = False
                    eager_quantizable_model.AuxLogits = None

            check_with_eager = (name, mode) not in fx_eager_not_matching
            self._test_model_impl(
                mode, name, model, eager_quantizable_model,
                check_with_eager,
                diff_of_quant, diff_from_eager)

        def print_diffs(diffs):
            for mode, diffs_for_mode in diffs.items():
                print('mode:', mode)
                for name, diff in diffs_for_mode.items():
                    print(name, ':', diff)

        # print('differences between float and quantized')
        # print_diffs(diff_of_quant)
        # print('----------------------')
        # print('differences between graph mode and eager mode')
        # print_diffs(diff_from_eager)
        # print('----------------------')

    @skip_if_no_torchvision
    @skipIfNoFBGEMM
    @unittest.skip("TODO: Test is always failing - https://github.com/pytorch/pytorch/issues/54979")
    def test_resnet18_ddp(self):
        from torchvision import models
        from torchvision.models import quantization as quantized_models
        eager_quantizable_model = quantized_models.__dict__[name](pretrained=False, quantize=False).eval().float()
        model = models.__dict__[name](pretrained=False).eval().float()
        self._test_model_impl(
            'ddp', 'resnet18', model, eager_quantizable_model)

    @override_qengines
    def test_qat_embeddingbag_linear(self):
        for device in get_supported_device_types():
            class EmbeddingBagLinear(torch.nn.Module):
                def __init__(self):
                    super(EmbeddingBagLinear, self).__init__()
                    self.emb = torch.nn.EmbeddingBag(num_embeddings=10, embedding_dim=12, mode='sum')
                    self.linear = torch.nn.Linear(12, 1).to(dtype=torch.float)

                def forward(self, input: torch.Tensor, offsets: Optional[torch.Tensor] = None,
                            per_sample_weights: Optional[torch.Tensor] = None):
                    x = self.emb(input, offsets, per_sample_weights)
                    x = self.linear(x)
                    return x

            qengine = torch.backends.quantized.engine
            qconfig_dict = {"": get_default_qat_qconfig(qengine),
                            "object_type": [(torch.nn.EmbeddingBag, default_embedding_qat_qconfig)]}

            train_indices = [[torch.randint(0, 10, (12, 12)), torch.randn((12, 1))] for _ in range(2)]
            eval_output = [[torch.randint(0, 10, (12, 1))]]

            model = EmbeddingBagLinear().train()
            prepared_fx_model = prepare_qat_fx(model, qconfig_dict, example_inputs=(train_indices[0][0],))
            test_only_train_fn(prepared_fx_model, train_indices)
            quant_model = convert_fx(prepared_fx_model,
                                     qconfig_mapping=qconfig_dict)

            def checkQuantized(model):
                # Make sure EmbeddingBag is now a quantized EmbeddingBag.
                self.assertTrue(type(model.emb), nn.quantized.EmbeddingBag)
                # Also test that Linear has been quantized.
                self.assertTrue(type(model.linear), nnq.Linear)

                test_only_eval_fn(model, eval_output)
                self.checkScriptable(model, eval_output)
                self.checkNoQconfig(model)
            checkQuantized(quant_model)


    @override_qengines
    def test_qat_embedding_linear(self):
        for device in get_supported_device_types():
            class EmbeddingLinear(torch.nn.Module):
                def __init__(self):
                    super(EmbeddingLinear, self).__init__()
                    self.emb = torch.nn.Embedding(num_embeddings=10, embedding_dim=12)
                    self.linear = torch.nn.Linear(12, 1).to(dtype=torch.float)

                def forward(self, input: torch.Tensor):
                    x = torch.sum(self.emb(input), dim=1)
                    x = self.linear(x)
                    return x

            qengine = torch.backends.quantized.engine
            qconfig_dict = {"": get_default_qat_qconfig(qengine),
                            "object_type": [(torch.nn.Embedding, default_embedding_qat_qconfig)]}


            train_indices = [[torch.randint(0, 10, (12, 12)), torch.randn((12, 1))] for _ in range(2)]
            eval_output = [[torch.randint(0, 10, (12, 1))]]

            model = EmbeddingLinear().train()
            prepared_fx_model = prepare_qat_fx(model, qconfig_dict, example_inputs=(train_indices[0][0],))
            test_only_train_fn(prepared_fx_model, train_indices)
            quant_model = convert_fx(prepared_fx_model,
                                     qconfig_mapping=qconfig_dict)

            def checkQuantized(model):
                # Make sure EmbeddingBag is now a quantized EmbeddingBag.
                self.assertTrue(type(model.emb), nn.quantized.Embedding)
                # Also test that Linear has been quantized.
                self.assertTrue(type(model.linear), nnq.Linear)

                test_only_eval_fn(model, eval_output)
                self.checkScriptable(model, eval_output)
                self.checkNoQconfig(model)
            checkQuantized(quant_model)

    @given(
        device=st.sampled_from(
            ["cpu", "cuda"] if torch.cuda.is_available() else ["cpu"]
        )
    )
    @settings(deadline=None)
    def test_qat_functional_linear(self, device):
        class Linear(torch.nn.Module):
            def __init__(self):
                super().__init__()
                self.w = torch.ones(5, 5)
                self.b = torch.zeros(5)

            def forward(self, x):
                return torch.nn.functional.linear(x, self.w, self.b)

        class M(torch.nn.Module):
            def __init__(self):
                super().__init__()
                self.mods1 = torch.nn.Sequential(Linear(), Linear())
                self.mods2 = Linear()

            def forward(self, x):
                x = self.mods1(x)
                x = self.mods2(x)
                return x

        model = M().train()
        ref_fake_quant = FakeQuantize.with_args(
            observer=MovingAverageMinMaxObserver,
            quant_min=0,
            quant_max=255,
            dtype=torch.quint8,
            reduce_range=False,
        )
        ref_weight_fake_quant = FakeQuantize.with_args(
            observer=MovingAverageMinMaxObserver,
            quant_min=-128,
            quant_max=127,
            dtype=torch.qint8,
            reduce_range=False,
        )
        ref_qat_qconfig = QConfig(
            activation=ref_fake_quant, weight=ref_weight_fake_quant
        )
        qconfig_dict = {"": ref_qat_qconfig}
        example_inputs = (torch.randn(1, 5),)
        prepared_ref = prepare_qat_fx(model, qconfig_dict, example_inputs=example_inputs)

        custom_fake_quant = FusedMovingAvgObsFakeQuantize.with_args(
            observer=MovingAverageMinMaxObserver,
            quant_min=0,
            quant_max=255,
            dtype=torch.quint8,
            reduce_range=False,
        )
        custom_weight_fake_quant = FusedMovingAvgObsFakeQuantize.with_args(
            observer=MovingAverageMinMaxObserver,
            quant_min=-128,
            quant_max=127,
            dtype=torch.qint8,
            reduce_range=False,
        )
        custom_qconfig = QConfig(
            activation=custom_fake_quant, weight=custom_weight_fake_quant
        )
        custom_qconfig_dict = {"": custom_qconfig}
        prepared = prepare_qat_fx(model, custom_qconfig_dict, example_inputs=example_inputs)

        prepared.to(device)
        prepared_ref.to(device)

        prepared.apply(torch.ao.quantization.disable_fake_quant)
        prepared.apply(torch.ao.quantization.disable_observer)
        prepared_ref.apply(torch.ao.quantization.disable_fake_quant)
        prepared_ref.apply(torch.ao.quantization.disable_observer)

        inp = torch.randn(5, 5, device=device, requires_grad=True)
        for i in range(10):
            if i == 2:
                prepared.apply(torch.ao.quantization.enable_observer)
                prepared_ref.apply(torch.ao.quantization.enable_observer)
            if i == 4:
                prepared.apply(torch.ao.quantization.enable_fake_quant)
                prepared_ref.apply(torch.ao.quantization.enable_fake_quant)

            inp = torch.randn(5, 5, device=device, requires_grad=True)
            out_ref = prepared_ref(inp)
            out = prepared(inp)
            torch.testing.assert_allclose(out, out_ref)

            # try backward pass
            labels = torch.randn(5, 5, device=device)
            loss = (out - labels).sum()
            grad = torch.autograd.grad(loss, [inp])
            loss_ref = (out_ref - labels).sum()
            grad_ref = torch.autograd.grad(loss_ref, [inp])
            torch.testing.assert_allclose(grad[0], grad_ref[0])

        if 'fbgemm' in torch.backends.quantized.supported_engines:
            converted = convert_fx(prepared)
            converted_ref = convert_fx(prepared_ref)
            inp = torch.rand(5, 5)
            out = converted(inp)
            out_ref = converted_ref(inp)

            torch.testing.assert_allclose(out, out_ref)
if __name__ == '__main__':
    raise RuntimeError("This test file is not meant to be run directly, use:\n\n"
                       "\tpython test/test_quantization.py TESTNAME\n\n"
                       "instead.")<|MERGE_RESOLUTION|>--- conflicted
+++ resolved
@@ -2000,7 +2000,13 @@
             ],
         }
 
-<<<<<<< HEAD
+        with self.assertRaises(ValueError) as context:
+            m = prepare_fx(m, qconfig_dict, example_inputs=(torch.randn(1, 3, 3, 3),))
+        self.assertTrue(
+            'Expected qconfig_dict to have the following keys:' in str(context.exception)
+        )
+        self.assertTrue('But found \'object_typo\' instead.' in str(context.exception))
+
     def test_qconfig_mapping_from_dict(self):
         global_qconfig = QConfig(123, "global")
         qconfig1 = QConfig(1, "one")
@@ -2041,14 +2047,6 @@
             .set_module_name_object_type_order("foofoo", torch.nn.ReLU, 1, qconfig2)
         qconfig_dict = self._get_qconfig_dict_for_qconfig_mapping_test(global_qconfig, qconfig1, qconfig2)
         self.assertEqual(qconfig_mapping.to_dict(), qconfig_dict)
-=======
-        with self.assertRaises(ValueError) as context:
-            m = prepare_fx(m, qconfig_dict, example_inputs=(torch.randn(1, 3, 3, 3),))
-        self.assertTrue(
-            'Expected qconfig_dict to have the following keys:' in str(context.exception)
-        )
-        self.assertTrue('But found \'object_typo\' instead.' in str(context.exception))
->>>>>>> 52b8c32a
 
     def test_prepare_custom_config_dict_validity(self):
         r"""
