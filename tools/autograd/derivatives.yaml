--- conflicted
+++ resolved
@@ -2757,7 +2757,16 @@
   self, src: scatter_reduce_backward(grad, self, dim, index, src, reduce, include_self, result)
   index: non_differentiable
 
-<<<<<<< HEAD
+- name: special_chebyshev_polynomial_t(Tensor x, Tensor n) -> Tensor
+  x: non_differentiable
+  n: non_differentiable
+
+- name: special_chebyshev_polynomial_t.x_scalar(Scalar x, Tensor n) -> Tensor
+  n: non_differentiable
+
+- name: special_chebyshev_polynomial_t.n_scalar(Tensor x, Scalar n) -> Tensor
+  x: non_differentiable
+
 - name: special_chebyshev_polynomial_u(Tensor x, Tensor n) -> Tensor
   x: non_differentiable
   n: non_differentiable
@@ -2766,14 +2775,4 @@
   n: non_differentiable
 
 - name: special_chebyshev_polynomial_u.n_scalar(Tensor x, Scalar n) -> Tensor
-=======
-- name: special_chebyshev_polynomial_t(Tensor x, Tensor n) -> Tensor
-  x: non_differentiable
-  n: non_differentiable
-
-- name: special_chebyshev_polynomial_t.x_scalar(Scalar x, Tensor n) -> Tensor
-  n: non_differentiable
-
-- name: special_chebyshev_polynomial_t.n_scalar(Tensor x, Scalar n) -> Tensor
->>>>>>> 0b23fbca
   x: non_differentiable