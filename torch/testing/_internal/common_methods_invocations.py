from functools import wraps, partial
from itertools import product, chain
import itertools
import collections
import copy
import operator
import random
import numbers
import unittest

import torch
import numpy as np
from torch._six import inf
import collections.abc

from typing import Any, Callable, List, Optional, Sequence, Tuple, Union, Dict

from torch.testing import make_non_contiguous, make_tensor
from torch.testing._internal.common_dtype import (
    _dispatch_dtypes, floating_types, floating_types_and, complex_types, floating_and_complex_types,
    floating_and_complex_types_and, all_types_and_complex_and, all_types_and, all_types_and_complex, integral_types_and,
    all_types, double_types, empty_types
)
from torch.testing._internal.common_device_type import \
    (onlyCUDA, onlyOnCPUAndCUDA, disablecuDNN, skipCUDAIfNoMagma, skipCUDAIfNoMagmaAndNoCusolver,
     skipCUDAIfNoCusolver, skipCPUIfNoLapack, skipCPUIfNoFFT, skipCUDAIfRocm, precisionOverride,
     toleranceOverride, tol)
from torch.testing._internal.common_cuda import CUDA11OrLater, SM53OrLater, SM60OrLater
from torch.testing._internal.common_utils import \
    (is_iterable_of_tensors,
     random_symmetric_matrix, random_symmetric_psd_matrix,
     make_fullrank_matrices_with_distinct_singular_values,
     random_symmetric_pd_matrix, make_symmetric_matrices,
     make_symmetric_pd_matrices, random_square_matrix_of_rank,
     random_fullrank_matrix_distinct_singular_value,
     TEST_WITH_ROCM, IS_WINDOWS, IS_MACOS, TEST_SCIPY,
     torch_to_numpy_dtype_dict, TEST_WITH_ASAN,
     GRADCHECK_NONDET_TOL, skipIfTBB)
import torch.testing._internal.opinfo_helper as opinfo_helper

from setuptools import distutils

has_scipy_fft = False
if TEST_SCIPY:
    import scipy.special
    try:
        import scipy.fft
        has_scipy_fft = True
    except ModuleNotFoundError:
        pass


# Reasonable testing sizes for dimensions
L = 20
M = 10
S = 5

# Unique value to distinguish default from anything else
_NOTHING = object()


class DecorateInfo(object):
    """Describes which test, or type of tests, should be wrapped in the given
       decorators when testing an operator. Any test that matches all provided
       arguments will be decorated. The decorators will only be applied if the
       active_if argument is True."""

    __slots__ = ['decorators', 'cls_name', 'test_name', 'device_type', 'dtypes', 'active_if']

    def __init__(self, decorators, cls_name=None, test_name=None, *,
                 device_type=None, dtypes=None, active_if=True):
        self.decorators = list(decorators) if isinstance(decorators, collections.abc.Sequence) else [decorators]
        self.cls_name = cls_name
        self.test_name = test_name
        self.device_type = device_type
        self.dtypes = dtypes
        self.active_if = active_if

    def is_active(self, cls_name, test_name, device_type, dtype):
        return (
            self.active_if and
            (self.cls_name is None or self.cls_name == cls_name) and
            (self.test_name is None or self.test_name == test_name) and
            (self.device_type is None or self.device_type == device_type) and
            (self.dtypes is None or dtype in self.dtypes)
        )


class SampleInput(object):
    """Represents sample inputs to a function."""

    __slots__ = ['input', 'args', 'kwargs', 'output_process_fn_grad', 'broadcasts_input', 'name']

    def __init__(self, input, *, args=tuple(), kwargs=None, output_process_fn_grad=lambda x: x, broadcasts_input=False, name=""):
        # input is the first input to the op and must be either a Tensor or TensorList (Sequence[Tensor]).
        # This follows the typical pattern where for Tensor inputs op(t, ...) = t.op(...).
        # op with TensorList inputs do not support method or inplace variants.
        assert isinstance(input, torch.Tensor) or is_iterable_of_tensors(input)
        self.input: Union[torch.Tensor, Sequence[torch.Tensor]] = input
        self.args = args
        self.kwargs = kwargs if kwargs is not None else {}
        self.output_process_fn_grad = output_process_fn_grad
        self.name = name

        # Specifies if `self.input` is broadcasted or not,
        # given that the operator supports broadcasting.
        # This field is used to verify the behavior for inplace variant.
        #
        # If a SampleInput is marked with `broadcasts_input=True`,
        # it is verified that we get a `RuntimerError` with this sample,
        # and inplace variant. Also inplace grad{grad} tests are skipped,
        # for such inputs (as they will error out otherwise).
        self.broadcasts_input = broadcasts_input

    def _repr_helper(self, formatter):
        # Helper function to return the details of the SampleInput as `str`
        # It consolidates all the fields of SampleInput and allows,
        # formatting the fields like `input`, `args`, etc with `formatter`
        # callable to customize the representation.
        # Look at `summary` method for example.
        arguments = [
            f'input={formatter(self.input)}',
            f'args={formatter(self.args)}',
            f'kwargs={formatter(self.kwargs)}',
            f'output_process_fn_grad={self.output_process_fn_grad}',
            f'broadcasts_input={self.broadcasts_input}',
            f'name={repr(self.name)}']

        return f'SampleInput({", ".join(a for a in arguments if a is not None)})'

    def __repr__(self):
        return self._repr_helper(lambda x: x)

    def summary(self):
        # Returns the SampleInput details in a more
        # friendly format.
        # It formats `Tensor` and `TensorList`
        # in a more condensed representation.
        def formatter(arg):
            # Format any instance of `Tensor` (standalone, in list, or in dict)
            # by Tensor[TensorShape]
            # Eg. Tensor with shape (3, 4) is formatted as Tensor[3, 4]
            if isinstance(arg, torch.Tensor):
                shape = str(tuple(arg.shape)).replace('(', '').replace(')', '')
                return f"Tensor[{shape}]"
            elif isinstance(arg, dict):
                return {k: formatter(v) for k, v in arg.items()}
            elif is_iterable_of_tensors(arg):
                return "TensorList[" + ", ".join(map(formatter, arg)) + "]"
            elif isinstance(arg, (list, tuple)):  # Handle list, tuple
                return "(" + ",".join(map(formatter, arg)) + ")"

            return repr(arg)

        return self._repr_helper(formatter)

    # Returns the NumPy version of the sample input object in the form of a tuple: (input, args, kwargs)
    def numpy(self):
        # Converts tensors to ndarrays by calling .detach().cpu().numpy() on them
        # Numbers, strings, and bool are preserved as is
        # Lists, tuples and dicts are handled by calling this function recursively
        def to_numpy(x):
            def _np(t):
                return t.detach().cpu().numpy()

            if isinstance(x, torch.Tensor):
                return _np(x)
            elif isinstance(x, list):
                return list(map(to_numpy, x))
            elif isinstance(x, tuple):
                return tuple(map(to_numpy, x))
            elif isinstance(x, dict):
                return {k: to_numpy(v) for k, v in x.items()}
            elif isinstance(x, torch.dtype):
                return torch_to_numpy_dtype_dict[x]
            elif isinstance(x, (numbers.Number, bool, str)):
                return x

            raise ValueError("Unknown type {0}!".format(type(x)))

        sample_np_input, np_args, np_kwargs = to_numpy(self.input), to_numpy(self.args), to_numpy(self.kwargs)
        return (sample_np_input, np_args, np_kwargs)


class AliasInfo(object):
    """Class holds alias information. For example, torch.abs ->
    torch.absolute, torch.Tensor.absolute, torch.Tensor.absolute_
    """

    def __init__(self, alias_name):
        self.name = alias_name
        self.op = _getattr_qual(torch, alias_name)
        self.method_variant = getattr(torch.Tensor, alias_name, None)
        self.inplace_variant = getattr(torch.Tensor, alias_name + "_", None)

    def __call__(self, *args, **kwargs):
        return self.op(*args, **kwargs)


# Extension of getattr to support qualified names
# e.g. _getattr_qual(torch, 'linalg.norm') -> torch.linalg.norm
def _getattr_qual(obj, name, default=_NOTHING):
    try:
        for path in name.split('.'):
            obj = getattr(obj, path)
        return obj
    except AttributeError:
        if default is not _NOTHING:
            return default
        else:
            raise

# Note [OpInfos]
# ~~~~~~~~~~~~~~
#
# This note was written shortly after the PyTorch 1.9 release.
# If you notice it's out-of-date or think it could be improved then please
# file an issue.
#
# See also: the OpInfo tracker (https://github.com/pytorch/pytorch/issues/54261)
# See also: "Writing Test Templates" in common_device_type.py to learn how to
#   parametrize a test template using OpInfos.
#
# An OpInfo is a collection of metadata related to a PyTorch operator. This
#   metadata is used to generate tests that validate properties of the operator,
#   like if it implements the correct gradient formula.
#
# WHY OPINFOS?
# ~~~~~~~~~~~~
#
# OpInfos are principally intended to do two things:
#
#   1) to simplify testing an operator
#   2) to allow systems (like autograd, torchscript, fx, nnc...) to test
#        against every PyTorch operator
#
# Both these goals are still a work in progress. Not every operator has an
#   OpInfo, and some operator tests still have to be written manually.
#
# The utility of OpInfos can also be motivated from a different perspective.
#   PyTorch is a complicated framework with many interrelated systems, too
#   many for any one person to keep track of. An OpInfo can be thought of as the
#   interface between an operator implementer and those other systems. Instead of
#   requiring the implementer of torch.foo understand how to test its forward
#   mode AD or NNC support that's typically handled automatically just by
#   defining an OpInfo. This is a helpful perspective to have, because it's often
#   surprising to OpInfo writers that just implementing an OpInfo typically can't
#   verify an operator is actually implemented correctly. "If an OpInfo doesn't
#   validate my op works as expected, what's the point of it?" But the point of
#   it is that it lets engineers focus on testing their operator logic instead
#   of having to write tests for how the operator interacts with each of
#   PyTorch's many systems. And, OK, sometimes it validates your op works
#   the way you want and all you have to do is write an OpInfo and you're done
#   testing... more on that below.
#
# WHAT'S AN OPINFO?
# ~~~~~~~~~~~~~~~~~
#
# So what is an OpInfo? It's a Python class that describes an operator's properties,
#   like which dtypes it supports on the CPU and whether it has any aliases.
#   These properties can be divided into three categories:
#
#   1) Metadata describing the operator, like the operator's name and if it
#     "supports" the out kwarg.
#   2) Test directives, like "skips" that tell the test suite to skip some
#     tests.
#   3) A "sample inputs" function that generates valid inputs for the operator.
#
# OpInfo attributes are described in more detail below.
#
# THE SAMPLE INPUTS FUNCTION
# ~~~~~~~~~~~~~~~~~~~~~~~~~~
#
# The "sample inputs" function merits special elaboration. This function is
#   crucial to testing with OpInfos. A typical OpInfo test has to treat the operator
#   as a black box. There's no structure for the test to understand or exploit.
#   Without "sample inputs" it wouldn't even know how to call the OpInfo's
#   operator. The sample input function saves the day by providing different
#   "SampleInputs" that can be used to call the operator. A sample input
#   function should have the following signature:
#
#   def sample_inputs_foo(op_info, device, dtype, requires_grad, **kwargs):
#
#   And should return a list of SampleInputs (see the class description above).
#   Each SampleInput defines an "input", "args", "kwargs",
#   an "output_process_fn_grad" function, the "broadcasts_input" bool and
#   a "name".
#
# The "input" is the first argument to the operator, or the tensor that
#   the method or inplace variants of the operator should be called on, and
#   should be on the requested device, of the requested dtype, and its
#   requires_grad attribute should be set to the requires_grad argument.
#
# "args" should contain positional arguments, and "kwargs" keyword arguments.
#
# "output_process_fn_grad" has an interesting name. It's a function that maps
#   the operator's output (when given the input, args, and kwargs) to the
#   portion of the output to gradcheck. For example, consider an operator
#   like torch.linalg.slogdet
#   (https://pytorch.org/docs/master/generated/torch.linalg.slogdet.html).
#   This operator returns a tuple of two tensors, but the first tensor
#   cannot be backwarded through. Its "output_process_fn_grad" filters
#   this output tuple to just the second argument, which we can call backward
#   on. Functions that produce a single tensor can ignore this argument.
#
# "broadcasts_input" is a bool indicated if the SampleInput causes the operator
#   to broadcast the "input" argument. This is important for tests to understand
#   because inplace variants of operations throw a runtime error if they
#   would broadcast their input arguments, so tests that work with inplace
#   variants filter SampleInputs that broadcast their input.
#
# "name" is a string that's just used for debugging. It appears when printing
#   the SampleInput.
#
# OPINFO FILE ORGANIZATION
# ~~~~~~~~~~~~~~~~~~~~~~~~
#
# All OpInfos are currently defined in this file. Most OpInfo tests are defined
#   in test_ops.py, but some system-specific tests are defined in those
#   systems' test files, and subclass-specific tests are defined in the test
#   file that corresponds to that subclass (see the below).
#   Expect a reorganization in the future.
#
# WHAT'S TESTED?
# ~~~~~~~~~~~~~~
#
# Every OpInfo in the op_db sequence has the following properties validated in
# test_ops.py:
#
#   - that its supported dtypes are specified correctly
#   - that it supports the out= argument properly (if it allows out=),
#       see https://github.com/pytorch/pytorch/wiki/Developer-FAQ#how-does-out-work-in-pytorch
#   - that it works with the conjugate view bit properly
#   - that its function, method, and inplace variants perform the same operation
#       (that is, that torch.add, torch.Tensor.add, and torch.Tensor.add_ all
#       do the same thing).
#   - that its inplace variant preserves the input's storage
#   - that its gradient formula is implemented correctly, and that it supports
#       gradgrad and complex grad and gradgrad and forward mode AD properly for
#       the op's function and inplace variants (method variants are skipped
#       to reduce test time).
#   - that the operation performs the same operation when traced or scripted
#       using the jit
#   - that the operation is autodifferentiated by the jit as expected
#   - that the operator's aliases, if any, perform the same operation and that
#       the jit understands the alias
#
# Additional OpInfo tests are in test_jit_fuser_te.py, test_fx_experimental.py,
#   and test_fx.py. These tests validate that operators work with NNC and FX
#   as expected.
#
# For performance, some of the above tests may only run on the first
#   SampleInput returned by an OpInfo's sample input function.
#
# In addition to these tests, some subclasses (discussed in the next section)
#   define additional tests.
#
# Critically, as mentioned above, what's not tested is that the operator
#   works as expected. When implementing an OpInfo an engineer must still
#   typically write one or more tests validating the operator's behavior.
#
# OPINFO (SUB)CLASSES
# ~~~~~~~~~~~~~~~~~~~
#
# In addition to the OpInfo base class there are several specialized OpInfo
#   subclasses. For example, the UnaryUfuncInfo subclass is used for
#   unary elementwise operations. These operations have a common structure
#   that test_unary_ufuncs.py exploits with additional automated testing.
#   The automated testing in test_unary_ufuncs.py is so thorough, comparing
#   the operator to a NumPy reference function on a plethora of values, that
#   just implementing an OpInfo for a unary elementwise operation is often
#   sufficient testing.
#
# The ForeachFuncInfo is another OpInfo subclass that is hyper-specialized to a
#   very unique class of operations. These OpInfos aren't included in the
#   op_db sequence and have their own tests.
#
# Other OpInfo subclasses, like SpectralFuncInfo, are just for convenience
# when writing OpInfos.
#
# TESTING A NEW OPERATOR
# ~~~~~~~~~~~~~~~~~~~~~~
#
# If you're adding a new operator to the torch, torch.fft, torch.linalg,
#   or torch.special namespaces then you should add an OpInfo for it. As
#   mentioned a couple times above, implementing an OpInfo is not usually
#   sufficient testing (unless the operator is a unary elementwise operator).
#   The OpInfo will only test the properties described in the "WHAT'S TESTED"
#   section. It DOES NOT verify that the operator is implemented correctly.
#
# We are currently reviewing if operators in the torch.nn.functional namespace
#   will be added as OpInfos, but you are encouraged to add an OpInfo for
#   such operators, too.
#
# TIPS FOR WRITING AN OPINFO AND OPINFO TESTS
# ~~~~~~~~~~~~~~~~~~~~~~~~~~~~~~~~~~~~~~~~~~~
#
# Writing an OpInfo can be a little daunting. Since the point of an OpInfo is to
#   be consumed by a variety of systems it can be hard to understand how to
#   deal with test failures or how to set the OpInfo metadata properly.
#
# Before adding an OpInfo it helps to look at other OpInfos. A sample inputs
#   function must be defined, and the operator's dtypes must be specified.
#   Once that's done you should run the operator's tests in test_ops.py
#   (these can be filtered using the "-k" argument in pytest). Tests that
#   fail should provide an error message that describes what to change about
#   your OpInfo. You don't need to worry about changing an OpInfo's default
#   values unless a test yells at you.
#
# Similarly, if you're writing a test that consumes OpInfos then it's critical
#   your test provides a clear error message describing what to do when it
#   fails. You should not assume the OpInfo implementer is familiar with your
#   system.
#
# If you see a confusing error message while developing an OpInfo then please
#   file an issue describing what happened.
#
# This trial-and-error approach can be frustrating to writing an OpInfo can
#   be frustrating, but it's probably necessary as long as OpInfos don't require
#   learning about all the systems that consume them. One thing that can help
#   is the get_supported_dtypes() function defined in opinfo_helper.py. This
#   function can be used to programmatically specify the dtypes an operator
#   supports, and is especially useful if writing an OpInfo on a machine
#   without a CUDA device. See its documentation for more details.
#
# THE FUTURE OF OPINFOS AND OPINFO TESTING
# ~~~~~~~~~~~~~~~~~~~~~~~~~~~~~~~~~~~~~~~~
#
# In the future we expect OpInfo coverage to improve, particularly for the
#   torch, torch.fft, torch.linalg, and torch.special namespaces, and possibly
#   for the torch.nn.functional namespace, too. In addition an analogous class,
#   ModuleInfo, will be developed to improve module testing.
#
# We also expect at least two new OpInfo subclasses: BinaryUfuncInfo and
#   ReductionInfo. Both will have new automated tests for correctness, too,
#   which might make testing binary elementwise operations and reductions as
#   simple as testing unary elementwise operations today.

# Classes and methods for the operator database
class OpInfo(object):
    """Operator information and helper functions for acquiring it."""

    def __init__(self,
                 name,  # the string name of the function
                 *,
                 ref=None,  # An optional reference function that accepts ndarrays (AKA "NumPy arrays").
                            # If given, the op will be compared with its reference on each of its sample inputs.
                 # the following metadata describes the operator, its variants,
                 #   and its aliases, if any
                 aliases=None,  # iterable of aliases, e.g. ("absolute",) for torch.abs
                 variant_test_name='',  # additional string to include in the test name
                                        # this is useful when an op needs multiple OpInfos,
                                        # like divide does, often because it's really several
                                        # different ops behind the scenes
                 op=None,  # the function variant of the operation, populated as torch.<name> if None
                 method_variant=_NOTHING,  # explicitly specifies the method variant of the operator
                                           # if _NOTHING (default), the method variant will be autopopulated
                                           # if None, then the OpInfo specifies no method variant
                 inplace_variant=_NOTHING,  # explicitly specifies the inplace variant of the operator
                                            # if _NOTHING (default), the method variant will be autopopulated
                                            # if None, then the OpInfo specifies no method variant

                 # the following metadata are test directives for skipping or
                 # modifying tests and a pointer to the op's sample inputs function
                 # this function lets the OpInfo generate valid inputs
                 skips=tuple(),  # information about which tests to skip
                 decorators=tuple(),  # decorators to apply to generated tests
                 sample_inputs_func=None,  # function to generate sample inputs

                 # the following metadata relates to dtype support and is tested for correctness in test_ops.py
                 dtypes=floating_types(),  # dtypes this function is expected to work with
                 # the following dtypesIf... options override the dtypes value
                 # on their respective device types
                 dtypesIfCPU=None,  # dtypes this function is expected to work with on CPU
                 dtypesIfCUDA=None,  # dtypes this function is expected to work with on CUDA
                 dtypesIfROCM=None,  # dtypes this function is expected to work with on ROCM
                 backward_dtypes=None,  # backward dtypes this function is expected to work with
                 backward_dtypesIfCPU=None,  # backward dtypes this function is expected to work with on CPU
                 backward_dtypesIfCUDA=None,  # backward dtypes this function is expected to work with on CUDA
                 backward_dtypesIfROCM=None,  # backward dtypes this function is expected to work with on ROCM
                 default_test_dtypes=None,  # dtypes to test with by default. Tests are instantiated with
                                            # these dtypes for the op unless otherwise specified.
                                            # This is helpful in reducing the test matrix.
                 # the following metadata describes the operators out= support
                 supports_out=True,  # whether the op supports the out kwarg
                                     # defaults to True, if the op does not allow the out kwarg or
                                     # supports it incorrectly then test_out in test_ops.py should fail
                 safe_casts_outputs=False,  # whether op allows safe casting when writing to out arguments

                 # the following metadata relates to autograd support
                 supports_autograd=True,  # whether the operation supports backward mode AD
                                          # if true, gradient correctness is tested in test_ops.py
                                          # using the op's sample inputs
                 supports_gradgrad=None,  # whether the op supports second order gradients
                                          # if true, gradgrad correctness is tested in test_ops.py
                                          # defaults to support_autograd's value
                 supports_inplace_autograd=None,  # whether the operation supports inplace autograd
                                                  # if true, tested in test_ops.py
                                                  # defaults to supports_autograd's value
                 supports_forward_ad=False,  # Whether the operation support forward mode AD
                                             # If the value is True, we check that the gradients are correct
                                             # If the value is False, we test that forward grad is not implemented
                 gradcheck_wrapper=lambda op, *args, **kwargs: op(*args, **kwargs),  # wrapper function for gradcheck
                 check_batched_grad=None,  # whether to check batched grad when doing gradcheck
                                           # defaults to support_autograd's value
                 check_batched_gradgrad=None,  # whether to check batched grad grad when doing gradgradcheck
                                               # default's to support_gradgrad's value
                 gradcheck_nondet_tol=0.0,  # tolerance for nondeterminism while performing gradcheck
                 gradcheck_fast_mode=None,  # Whether to use the fast implmentation for gradcheck/gradgradcheck.
                                            # When set to None, defers to the default value provided by the wrapper
                                            # function around gradcheck (testing._internal.common_utils.gradcheck)

                 # the following metadata relates to JIT support and is tested for correctness in test_ops.py
                 aten_name=None,  # name of the corresponding aten:: operator
                 assert_autodiffed=False,  # if a op's aten::node is expected to be symbolically autodiffed
                 autodiff_nonfusible_nodes=None,  # a list of strings with node names that are expected to be in a
                                                  # DifferentiableGraph when autodiffed. Ex: ['aten::add', 'aten::mm'],
                                                  # default is populated to be ['aten::(name of Python operator)']
                 autodiff_fusible_nodes=None,  # a list of strings with node names that are expected to be in FusionGroups
                                               # inside of DifferentiableGraphs when this operation is autodiffed.
                                               # Ex: ['aten::add', 'aten::mm'], defaults to an empty list
                                               # Note: currently no ops use fusible nodes

                 # the following metadata relates to sparse support and is used in test_sparse.py
                 supports_sparse=False,  # whether the op supports sparse inputs

                 supports_scripting=True,  # only run tracing tests
                 # the following metadata relates to complex support and is checked in test_ops.py
                 test_conjugated_samples=True,
                 test_neg_view=True,
                 assert_jit_shape_analysis=False,  # assert that jit shape analysis fully propagates shape
                 ):

        dtypes_args = (dtypes, dtypesIfCPU, dtypesIfCUDA, dtypesIfROCM)
        # Validates the dtypes are generated from the dispatch-related functions
        for dtype_list in dtypes_args:
            assert isinstance(dtype_list, (_dispatch_dtypes, type(None)))

        self.name = name
        self.ref = ref
        self.aten_name = aten_name if aten_name is not None else name
        self.variant_test_name = variant_test_name

        # Attribute to verify dynamic_dtypes are used.
        self.dynamic_dtypes = any(map(lambda dtypes: isinstance(
            dtypes, opinfo_helper._dynamic_dispatch_dtypes), dtypes_args))

        if self.dynamic_dtypes:
            # Make sure `dtyesIfCUDA` is dynamic, if dynamic dispatch is used for CPU
            # This is because, below we set dtypesIfCUDA to dtypes if they are None.
            assert isinstance(dtypesIfCUDA, opinfo_helper._dynamic_dispatch_dtypes), \
                (f"To use dynamic dypes for operator {name}, "
                 "acquire the dtypes dynamically for argument `dtypesIfCUDA`."
                 "This is to ensure that CUDA dtypes are acquired correctly as they"
                 "differ from CPU dtypes occasionally")

        self.dtypes = set(dtypes)

        # NOTE: backward dtypes must be acquired before forward dtypes
        #   since they fallback to explicit (not implicit!) specifications of
        #   forward dtypes
        self.backward_dtypes = set(backward_dtypes) if backward_dtypes is not None else self.dtypes
        self.backward_dtypesIfCPU = set(backward_dtypesIfCPU) if backward_dtypesIfCPU is not None else (
            backward_dtypes if backward_dtypes is not None
            else dtypesIfCPU if dtypesIfCPU is not None
            else dtypes)
        self.backward_dtypesIfCUDA = set(backward_dtypesIfCUDA) if backward_dtypesIfCUDA is not None else (
            backward_dtypes if backward_dtypes is not None
            else dtypesIfCUDA if dtypesIfCUDA is not None
            else dtypes)
        self.backward_dtypesIfROCM = set(backward_dtypesIfROCM) if backward_dtypesIfROCM is not None else (
            backward_dtypesIfCUDA if backward_dtypesIfCUDA is not None
            else backward_dtypes if backward_dtypes is not None
            else dtypesIfROCM if dtypesIfROCM is not None
            else dtypesIfCUDA if dtypesIfCUDA is not None
            else dtypes)

        self.dtypesIfCPU = set(dtypesIfCPU) if dtypesIfCPU is not None else self.dtypes
        self.dtypesIfCUDA = set(dtypesIfCUDA) if dtypesIfCUDA is not None else self.dtypes
        self.dtypesIfROCM = set(dtypesIfROCM) if dtypesIfROCM is not None else self.dtypesIfCUDA

        self._default_test_dtypes = set(default_test_dtypes) if default_test_dtypes is not None else None

        # NOTE: if the op is unspecified it is assumed to be under the torch namespace
        self.op = op if op else _getattr_qual(torch, self.name)
        method_variant = getattr(torch.Tensor, name, None) if method_variant is _NOTHING else method_variant
        # attributes like real, imag are not callable
        self.method_variant = method_variant if callable(method_variant) else None
        inplace_name = name + "_"
        self.inplace_variant = getattr(torch.Tensor, inplace_name, None) \
            if inplace_variant is _NOTHING else inplace_variant
        self.operator_variant = getattr(operator, name, None)

        self.supports_out = supports_out
        self.safe_casts_outputs = safe_casts_outputs

        self.decorators = (*decorators, *skips)
        self.sample_inputs_func = sample_inputs_func

        self.assert_autodiffed = assert_autodiffed
        self.autodiff_fusible_nodes = autodiff_fusible_nodes if autodiff_fusible_nodes else []
        if autodiff_nonfusible_nodes is None:
            self.autodiff_nonfusible_nodes = ['aten::' + self.name]
        else:
            self.autodiff_nonfusible_nodes = autodiff_nonfusible_nodes

        # Autograd support

        # Autograd flags that don't depend on backward AD
        self.supports_autograd = supports_autograd
        self.supports_forward_ad = supports_forward_ad
        self.gradcheck_fast_mode = gradcheck_fast_mode
        self.gradcheck_wrapper = gradcheck_wrapper
        self.gradcheck_nondet_tol = gradcheck_nondet_tol

        # Autograd flags that depend on backward AD only
        # - If setting has been explicitly set, raise error if inconsistent
        if supports_gradgrad is None:
            supports_gradgrad = supports_autograd
        else:
            assert not (supports_gradgrad and not supports_autograd), (
                "supports_gradgrad refines the part of autograd is supported, so it should "
                "not be set if supports_autograd is False")
        if check_batched_grad is None:
            check_batched_grad = supports_autograd
        else:
            assert not (check_batched_grad and not supports_autograd), (
                "check_batched_grad refines the part of autograd that will be checked (by gradcheck), so "
                "it should not be set if supports_autograd is False")
        if check_batched_gradgrad is None:
            check_batched_gradgrad = supports_gradgrad
        else:
            assert not (check_batched_gradgrad and not supports_gradgrad), (
                "check_batched_gradgrad refines the part of autograd that will be checked (by "
                "gradgradcheck), so it should not be set if either supports_gradgrad or supports_autograd "
                "is False.")

        self.supports_gradgrad = supports_gradgrad
        self.check_batched_grad = check_batched_grad
        self.check_batched_gradgrad = check_batched_gradgrad

        # Autograd flags that depend on both forward AD and backward AD
        if supports_inplace_autograd is None:
            supports_inplace_autograd = supports_autograd or supports_forward_ad
        else:
            assert not (supports_inplace_autograd and not supports_autograd and not supports_forward_ad), (
                "supports_inplace_autograd refines the part of autograd that is supported, so "
                "it should not be set if both supports_autograd and supports_forward_ad are False")
        self.supports_inplace_autograd = supports_inplace_autograd

        self.supports_sparse = supports_sparse

        self.aliases = ()
        if aliases is not None:
            self.aliases = tuple(AliasInfo(a) for a in aliases)  # type: ignore[assignment]

        self.supports_scripting = supports_scripting
        self.assert_jit_shape_analysis = assert_jit_shape_analysis

        self.test_conjugated_samples = test_conjugated_samples
        self.test_neg_view = test_neg_view

    def __call__(self, *args, **kwargs):
        """Calls the function variant of the operator."""
        return self.op(*args, **kwargs)

    def get_op(self):
        """Returns the function variant of the operator, torch.<op_name>."""
        return self.op

    def get_method(self):
        """Returns the method variant of the operator, torch.Tensor.<op_name>.
        Returns None if the operator has no method variant.
        """
        return self.method_variant

    def get_inplace(self):
        """Returns the inplace variant of the operator, torch.Tensor.<op_name>_.
        Returns None if the operator has no inplace variant.
        """
        return self.inplace_variant

    def get_operator_variant(self):
        """Returns operator variant of the operator, e.g. operator.neg
        Returns None if the operator has no operator variant.
        """
        return self.operator_variant

    def conjugate_sample_inputs(self, device, dtype, requires_grad=False, **kwargs):
        """Returns an iterable of SampleInputs but with the tensor input or first
        tensor in a sequence input conjugated.
        """

        # TODO: Remove the try/except once all operators have sample_inputs_func with
        #       **kwargs in their signature.
        try:
            samples = self.sample_inputs_func(self, device, dtype, requires_grad, **kwargs)
        except TypeError:
            samples = self.sample_inputs_func(self, device, dtype, requires_grad)

        conj_samples = list(samples)

        def conjugate(tensor):
            _requires_grad = tensor.requires_grad
            with torch.no_grad():
                tensor = tensor.conj()
            return tensor.requires_grad_(_requires_grad)

        for i in range(len(samples)):
            sample = conj_samples[i]
            # Note: it is assumed that the input here is either a tensor or tensorlist
            if isinstance(sample.input, torch.Tensor):
                sample.input = conjugate(sample.input)
            else:
                with torch.no_grad():
                    sample.input[0] = conjugate(sample.input[0])

        return tuple(conj_samples)

    def sample_inputs(self, device, dtype, requires_grad=False, **kwargs):
        """Returns an iterable of SampleInputs.

        These samples should be sufficient to test the function works correctly
        with autograd, TorchScript, etc.
        """

        # TODO: Remove the try/except once all operators have sample_inputs_func with
        #       **kwargs in their signature.
        try:
            samples = self.sample_inputs_func(self, device, dtype, requires_grad, **kwargs)
        except TypeError:
            samples = self.sample_inputs_func(self, device, dtype, requires_grad)

        if 'include_conjugated_inputs' in kwargs and kwargs.get('include_conjugated_inputs'):
            conj_samples = self.conjugate_sample_inputs(device, dtype, requires_grad, **kwargs)
            samples_list = list(samples)
            samples_list.extend(conj_samples)
            samples = tuple(samples_list)

        return samples

    def get_decorators(self, test_class, test_name, device, dtype):
        '''Returns the decorators targeting the given test.'''
        result = []
        for decorator in self.decorators:
            if isinstance(decorator, DecorateInfo):
                if decorator.is_active(test_class, test_name, device, dtype):
                    result.extend(decorator.decorators)
            else:
                result.append(decorator)
        return result

    def supported_dtypes(self, device_type):
        if device_type == 'cpu':
            return self.dtypesIfCPU
        if device_type == 'cuda':
            return self.dtypesIfROCM if TEST_WITH_ROCM else self.dtypesIfCUDA
        else:
            return self.dtypes

    def supported_backward_dtypes(self, device_type):
        if not self.supports_autograd:
            return set()

        backward_dtypes = None
        if device_type == 'cpu':
            backward_dtypes = self.backward_dtypesIfCPU
        elif device_type == 'cuda':
            backward_dtypes = self.backward_dtypesIfROCM if TEST_WITH_ROCM else self.backward_dtypesIfCUDA
        else:
            backward_dtypes = self.backward_dtypes

        allowed_backward_dtypes = floating_and_complex_types_and(torch.bfloat16, torch.float16)
        return set(allowed_backward_dtypes).intersection(backward_dtypes)

    def supports_complex_autograd(self, device_type):
        if device_type == 'cpu':
            return any(dtype.is_complex for dtype in self.backward_dtypesIfCPU)
        if device_type == 'cuda':
            if TEST_WITH_ROCM:
                return any(dtype.is_complex for dtype in self.backward_dtypesIfROCM)
            else:
                return any(dtype.is_complex for dtype in self.backward_dtypesIfCUDA)
        else:
            return any(dtype.is_complex for dtype in self.backward_dtypes)

    def supports_dtype(self, dtype, device_type):
        return dtype in self.supported_dtypes(device_type)

    def default_test_dtypes(self, device_type):
        """Returns the default dtypes used to test this operator on the device.

        Equal to the operator's default_test_dtypes filtered to remove dtypes
        not supported by the device.
        """
        supported = self.supported_dtypes(device_type)
        return (supported if self._default_test_dtypes is None
                else supported.intersection(self._default_test_dtypes))

    @property
    def formatted_name(self):
        """Returns a formatted full name for this OpInfo that can be used in test names."""
        variant = '_' + self.variant_test_name if self.variant_test_name else ''
        return '{}{}'.format(self.name.replace('.', '_'), variant)


def _generate_reduction_inputs(device, dtype, requires_grad):
    """Generates input tensors for testing reduction operators"""
    yield make_tensor([], device, dtype, requires_grad=requires_grad)
    yield make_tensor([2], device, dtype, requires_grad=requires_grad)
    yield make_tensor([3, 5], device, dtype, requires_grad=requires_grad, noncontiguous=True)
    yield make_tensor([3, 2, 1, 2], device, dtype, requires_grad=requires_grad)


def _generate_reduction_kwargs(ndim, supports_multiple_dims=True):
    """Generates a subset of all valid dim and keepdim kwargs given ndim that
    is appropriate for testing reduction operators.
    """

    # Test default dim and keepdim
    yield {}

    # Test reducing inner and outer most dimensions
    yield {'dim': 0, 'keepdim': True}
    yield {'dim': -1, 'keepdim': False}

    # Test reducing middle dimension
    if ndim > 2:
        yield {'dim': ndim // 2, 'keepdim': True}

    if supports_multiple_dims:
        # Test reducing all dimensions
        yield {'dim': tuple(range(ndim)), 'keepdim': False}

        # Test reducing both first and last dimensions
        if ndim > 1:
            yield {'dim': (0, -1), 'keepdim': True}

        # Test reducing every other dimension starting with the second
        if ndim > 3:
            yield {'dim': tuple(range(1, ndim, 2)), 'keepdim': False}


def sample_inputs_reduction(op_info, device, dtype, requires_grad, **kwargs):
    """Sample inputs for reduction operators."""

    # TODO(@heitorschueroff) Once all reduction operators are using
    # ReductionOpInfo use op_info.supports_multiple_dims directly.
    supports_multiple_dims: bool = kwargs.get('supports_multiple_dims', True)

    # TODO(@heitorschueroff) Once all reduction operators are using ReductionOpInfo
    # use op_info.genearte_args_kwargs directly.
    generate_args_kwargs = kwargs.get('generate_args_kwargs', lambda *args, **kwargs: (yield tuple(), {}))

    inputs: List[SampleInput] = []
    for t in _generate_reduction_inputs(device, dtype, requires_grad):
        for reduction_kwargs in _generate_reduction_kwargs(t.ndim, supports_multiple_dims):
            for args, kwargs in generate_args_kwargs(t, **reduction_kwargs):
                kwargs.update(reduction_kwargs)
                inputs.append(SampleInput(t, args=args, kwargs=kwargs))

    return inputs


# NOTE [Reductions]:
#
# For testing purposes, we relax the definition of a reduction operator
# as defined in the docstring below. We do this to capture operators with
# a similar API so they can be tested automatically. However...
#
# Strictly speaking a reduction operator is an operator that can reduce an
# array to a single scalar value and that can be computed from the partial
# result of reducing subarrays. This usually means that the reduction operation
# should be commutative and associative. This definition is important when it
# comes to implementation as it determines how a reduction can be parallelized.
#
# For example, many summary statistics such as median, mode and quantile cannot
# be computed from partial results because these are sorting and counting based
# algorithms that need information that would be lost in the reduced value.
class ReductionOpInfo(OpInfo):
    """Reduction operator information.

    An operator is a reduction operator if it reduces one or more dimensions of
    the input tensor to a single value. Reduction operators must implement the
    following signature:

    - `op(input, *args, *, dim=None, keepdim=False, **kwargs) -> Tensor`

    ReductionOpInfo tests that reduction operators implement a consistent API.
    Optional features such as reducing over multiple dimensions are captured in
    the optional keyword parameters of the ReductionOpInfo constructor.

    If a reduction operator does not yet implement the full required API of
    reduction operators, this should be documented by skipping the failing
    tests rather than adding optional parameters to ReductionOpInfo.

    NOTE
    The API for reduction operators has not yet been finalized and some
    requirements may change.

    See tests in test/test_reductions.py
    """

    def __init__(
        self, name, *,

        # The identity value for the operator if it has one.
        identity: Optional[Any] = None,

        # The nan policy for the operator if it implements one.
        # - propagate: NaN values are propagated to the output
        # - omit: NaN values are discarded during the reduction
        nan_policy: Optional[str] = None,

        # Whether the operator supports reducing multiple dimensions.
        supports_multiple_dims: bool = True,

        # Whether the operator promotes integral to floating point dtypes.
        promotes_int_to_float: bool = False,

        # Whether the operator promotes all integral dtypes to int64.
        promotes_int_to_int64: bool = False,

        # If a specific dtype is given, then the operator always returns that
        # dtype irrespective of the input dtype. If None, the operator returns
        # the dtype according to the type promotion rules above.
        result_dtype: Optional[torch.dtype] = None,

        # ReductionOpInfo tests generate their own input, dim and keepdim
        # arguments and call this function to generate tuples of extra args and
        # kwargs to use when calling the op. This is required for operators that
        # have other required parameters besides the input tensor.
        generate_args_kwargs: Callable = lambda t, dim=None, keepdim=False: (yield tuple(), {}),

        # Options from the OpInfo base class
        **kwargs,
    ):
        assert nan_policy in (None, 'propagate', 'omit')

        # These are mutually exclusive options
        assert not (result_dtype and promotes_int_to_float)
        assert not (result_dtype and promotes_int_to_int64)
        assert not (promotes_int_to_float and promotes_int_to_int64)

        # Default sample_inputs_func for ReductionOpInfo which augments sample
        # inputs from sample_inputs_reduction with the args and kwargs from
        # generate_args_kwargs. This is only used if sample_inputs_func is None.
        def sample_inputs_func(*args, **kwargs):
            kwargs['supports_multiple_dims'] = supports_multiple_dims
            kwargs['generate_args_kwargs'] = generate_args_kwargs
            return sample_inputs_reduction(*args, **kwargs)

        # Override OpInfo defaults and call base class __init__
        kwargs.setdefault('inplace_variant', None)
        kwargs.setdefault('sample_inputs_func', sample_inputs_func)
        kwargs.setdefault('default_test_dtypes', (
            torch.uint8, torch.int64, torch.float16, torch.bfloat16, torch.float32, torch.complex64))
        super(ReductionOpInfo, self).__init__(name, **kwargs)

        self.identity = identity
        self.nan_policy = nan_policy
        self.supports_multiple_dims = supports_multiple_dims
        self.promotes_int_to_float = promotes_int_to_float
        self.promotes_int_to_int64 = promotes_int_to_int64
        self.result_dtype = result_dtype
        self.generate_args_kwargs = generate_args_kwargs


def sample_inputs_unary(op_info, device, dtype, requires_grad, **kwargs):
    low, high = op_info.domain
    low = low if low is None else low + op_info._domain_eps
    high = high if high is None else high - op_info._domain_eps

    return (SampleInput(make_tensor((L,), device=device, dtype=dtype,
                                    low=low, high=high,
                                    requires_grad=requires_grad)),
            SampleInput(make_tensor((), device=device, dtype=dtype,
                                    low=low, high=high,
                                    requires_grad=requires_grad)))

# Metadata class for unary "universal functions (ufuncs)" that accept a single
# tensor and have common properties like:
class UnaryUfuncInfo(OpInfo):
    """Operator information for 'universal unary functions (unary ufuncs).'
    These are functions of a single tensor with common properties like:
      - they are elementwise functions
      - the input shape is the output shape
      - they typically have method and inplace variants
      - they typically support the out kwarg
      - they typically have NumPy or SciPy references
    See NumPy's universal function documentation
    (https://numpy.org/doc/1.18/reference/ufuncs.html) for more details
    about the concept of ufuncs.
    """

    def __init__(self,
                 name,  # the string name of the function
                 *,
                 ref,  # a reference function
                 dtypes=floating_types(),
                 dtypesIfCPU=None,
                 dtypesIfCUDA=None,
                 dtypesIfROCM=None,
                 default_test_dtypes=(
                     torch.uint8, torch.long, torch.half, torch.bfloat16,
                     torch.float32, torch.cfloat),  # dtypes which tests check by default
                 domain=(None, None),  # the [low, high) domain of the function
                 handles_large_floats=True,  # whether the op correctly handles large float values (like 1e20)
                 handles_extremals=True,  # whether the op correctly handles extremal values (like inf)
                 handles_complex_extremals=True,  # whether the op correct handles complex extremals (like inf -infj)
                 supports_complex_to_float=False,  # op supports casting from complex input to real output safely eg. angle
                 sample_inputs_func=sample_inputs_unary,
                 sample_kwargs=lambda device, dtype, input: ({}, {}),
                 supports_sparse=False,
                 **kwargs):
        super(UnaryUfuncInfo, self).__init__(name,
                                             dtypes=dtypes,
                                             dtypesIfCPU=dtypesIfCPU,
                                             dtypesIfCUDA=dtypesIfCUDA,
                                             dtypesIfROCM=dtypesIfROCM,
                                             default_test_dtypes=default_test_dtypes,
                                             sample_inputs_func=sample_inputs_func,
                                             supports_sparse=supports_sparse,
                                             **kwargs)
        self.ref = ref
        self.domain = domain
        self.handles_large_floats = handles_large_floats
        self.handles_extremals = handles_extremals
        self.handles_complex_extremals = handles_complex_extremals
        self.supports_complex_to_float = supports_complex_to_float

        # test_unary_ufuncs.py generates its own inputs to test the consistency
        # of the operator on sliced tensors, non-contig tensors, etc.
        # `sample_kwargs` is a utility function to provide kwargs
        # along with those inputs if required (eg. clamp).
        # It should return two dictionaries, first holding kwarg for
        # torch operator and second one for reference NumPy operator.
        self.sample_kwargs = sample_kwargs

        # Epsilon to ensure grad and gradgrad checks don't test values
        #   outside a function's domain.
        self._domain_eps = 1e-5

def sample_inputs_tensor_split(op_info, device, dtype, requires_grad, **kwargs):
    make_input = partial(make_tensor, device=device, dtype=dtype,
                         low=None, high=None, requires_grad=requires_grad)

    args_cases = (
        # Cases with tensor indices.
        (torch.tensor([1, 2, 3]),),
        (torch.tensor(1),),
        (torch.tensor([1, 2, 3]), 1),
        (torch.tensor([1, 4, 2, 5, 3, 6])[::2], 1),
        # Cases with list of indices.
        ((2, 4),),
        ((2, 4), 1),
        ((2, 4), -1),
        # Cases with integer section.
        (3,),
        (3, 1),
        (3, -1),
    )

    def generator():
        for args in args_cases:
            yield SampleInput(make_input((S, S, S)), args=args)

    return list(generator())


def sample_inputs_linalg_det(op_info, device, dtype, requires_grad):
    kw = dict(device=device, dtype=dtype)
    inputs = [
        make_tensor((S, S), **kw),
        make_tensor((1, 1), **kw),  # 1x1
        random_symmetric_matrix(S, **kw),  # symmetric
        random_symmetric_psd_matrix(S, **kw),  # symmetric_psd
        random_symmetric_pd_matrix(S, **kw),  # symmetric_pd

        random_square_matrix_of_rank(S, S - 2, **kw),  # dim2_null
        random_square_matrix_of_rank(S, 1, **kw),  # rank1
        random_square_matrix_of_rank(S, 2, **kw),  # rank2

        random_fullrank_matrix_distinct_singular_value(S, **kw),  # distinct_singular_value
        make_tensor((3, 3, S, S), **kw),  # batched
        make_tensor((3, 3, 1, 1), **kw),  # batched_1x1
        random_symmetric_matrix(S, 3, **kw),  # batched_symmetric
        random_symmetric_psd_matrix(S, 3, **kw),  # batched_symmetric_psd
        random_symmetric_pd_matrix(S, 3, **kw),  # batched_symmetric_pd
        random_fullrank_matrix_distinct_singular_value(S, 3, 3, **kw),  # batched_distinct_singular_values
        make_tensor((0, 0), **kw),
        make_tensor((0, S, S), **kw),
    ]
    for t in inputs:
        t.requires_grad = requires_grad
    return [SampleInput(t) for t in inputs]

def sample_inputs_linalg_det_singular(op_info, device, dtype, requires_grad):
    make_arg = partial(make_tensor, device=device, dtype=dtype, requires_grad=requires_grad)

    def make_singular_matrix_batch_base(size, rank):
        assert size[-1] == size[-2]
        assert rank > 0 and rank <= size[-1]

        with torch.no_grad():
            n = size[-1]
            a = make_arg(size[:-2] + (n, rank)) / 10
            b = make_arg(size[:-2] + (rank, n)) / 10

            x = a @ b
            lu, pivs = x.lu()
            p, l, u = torch.lu_unpack(lu, pivs)
            u_diag_abs = u.diagonal(0, -2, -1).abs()
            u_diag_abs_largest = u_diag_abs.max(dim=-1, keepdim=True).values
            u_diag_abs_smallest_idxs = torch.topk(u_diag_abs, k=(n - rank), largest=False).indices
            u.diagonal(0, -2, -1).div_(u_diag_abs_largest)
            u.diagonal(0, -2, -1)[..., u_diag_abs_smallest_idxs] = torch.finfo(dtype).eps

            matrix = p @ l @ u

        assert (matrix.det().abs() < torch.finfo(dtype).eps * torch.linalg.matrix_norm(matrix)).all().item()

        matrix.requires_grad_(requires_grad)
        return matrix

    def sample_generator():
        for batch, size in product(((), (2,), (2, 2)), range(6)):
            shape = batch + (size, size)
            for rank in range(1, size):
                yield make_singular_matrix_batch_base(shape, rank)

    return [SampleInput(t) for t in sample_generator()]


def sample_inputs_linalg_matrix_power(op_info, device, dtype, requires_grad):
    # (<matrix_size>, (<batch_sizes, ...>))
    test_sizes = [
        (1, ()),
        (2, (0,)),
        (2, (2,)),
    ]

    inputs = []
    for matrix_size, batch_sizes in test_sizes:
        size = batch_sizes + (matrix_size, matrix_size)
        for n in (0, 3, 5):
            t = make_tensor(size, device, dtype, requires_grad=requires_grad)
            inputs.append(SampleInput(t, args=(n,)))
        for n in [-4, -2, -1]:
            t = random_fullrank_matrix_distinct_singular_value(matrix_size, *batch_sizes, device=device, dtype=dtype)
            t.requires_grad = requires_grad
            inputs.append(SampleInput(t, args=(n,)))

    return inputs

def sample_inputs_hsplit(op_info, device, dtype, requires_grad):
    return (SampleInput(make_tensor((6,), device, dtype,
                                    low=None, high=None,
                                    requires_grad=requires_grad),
                        args=(2,),),
            SampleInput(make_tensor((S, S, S), device, dtype,
                                    low=None, high=None,
                                    requires_grad=requires_grad),
                        args=([1, 2, 3],),),)

def sample_inputs_vsplit(op_info, device, dtype, requires_grad):
    return (SampleInput(make_tensor((6, S), device, dtype,
                                    low=None, high=None,
                                    requires_grad=requires_grad),
                        args=(2,),),
            SampleInput(make_tensor((S, S, S), device, dtype,
                                    low=None, high=None,
                                    requires_grad=requires_grad),
                        args=([1, 2, 3],),),)

def sample_inputs_dsplit(op_info, device, dtype, requires_grad):
    return (SampleInput(make_tensor((S, S, S), device, dtype,
                                    low=None, high=None,
                                    requires_grad=requires_grad),
                        args=([1, 2, 3],),),
            SampleInput(make_tensor((S, S, 6), device, dtype,
                                    low=None, high=None,
                                    requires_grad=requires_grad),
                        args=(2,),),)

def sample_inputs_linalg_multi_dot(op_info, device, dtype, requires_grad):
    # Each test case consists of the sizes in the chain of multiplications
    # e.g. [2, 3, 4, 5] generates matrices (2, 3) @ (3, 4) @ (4, 5)
    test_cases = [
        [1, 2, 1],
        [2, 0, 2],
        [0, 2, 2],
        [2, 2, 2, 2],
        [2, 3, 4, 5],
        [5, 4, 0, 2],
        [2, 4, 3, 5, 3, 2]
    ]

    result = []
    for sizes in test_cases:
        tensors = []
        for size in zip(sizes[:-1], sizes[1:]):
            t = make_tensor(size, device, dtype, requires_grad=requires_grad)
            tensors.append(t)
        result.append(SampleInput(tensors))

    return result

def sample_inputs_linalg_matrix_norm(op_info, device, dtype, requires_grad, **kwargs):
    sizes = ((2, 2), (2, 3, 2))
    ords = ('fro', 'nuc', inf, -inf, 1, -1, 2, -2)
    dims = ((-2, -1), (-1, 0))

    inputs: List[SampleInput] = []
    for size, ord, dim, keepdim in product(sizes, ords, dims, [True, False]):
        t = make_tensor(size, device, dtype, requires_grad=requires_grad)
        inputs.append(SampleInput(t, args=(ord, dim, keepdim)))

    return inputs

def sample_inputs_linalg_norm(op_info, device, dtype, requires_grad):
    test_sizes = [
        (S,),
        (0,),
        (S, S),
        (0, 0),
        (S, 0),
        (0, S),
        (S, S, S),
        (0, S, S),
        (S, 0, S),
        (0, 0, 0),
    ]

    vector_ords = (None, 0, 0.5, 1, 2, 3.5, inf, -0.5, -1, -2, -3.5, -inf)
    matrix_ords = (None, 'fro', 'nuc', 1, 2, inf, -1, -2, -inf)

    inputs = []

    for test_size in test_sizes:
        is_vector_norm = len(test_size) == 1
        is_matrix_norm = len(test_size) == 2

        for keepdim in [False, True]:
            inputs.append(SampleInput(
                make_tensor(
                    test_size, device, dtype, low=None, high=None,
                    requires_grad=requires_grad),
                kwargs=dict(
                    keepdim=keepdim)))

            if not (is_vector_norm or is_matrix_norm):
                continue

            ords = vector_ords if is_vector_norm else matrix_ords

            for ord in ords:

                inputs.append(SampleInput(
                    make_tensor(
                        test_size, device, dtype,
                        low=None, high=None,
                        requires_grad=requires_grad),
                    args=(ord,),
                    kwargs=dict(
                        keepdim=keepdim)))

                if ord in ['nuc', 'fro']:
                    inputs.append(SampleInput(
                        make_tensor(
                            test_size, device, dtype,
                            low=None, high=None,
                            requires_grad=requires_grad),
                        kwargs=dict(
                            ord=ord,
                            keepdim=keepdim,
                            dim=(0, 1))))
        return inputs

def sample_inputs_cosine_similarity(op_info, device, dtype, requires_grad, **kwargs):
    make_arg = partial(make_tensor, device=device, dtype=dtype, requires_grad=requires_grad)

    # Ordered as input_shape, dict of dim and eps
    cases: Tuple[tuple, dict] = (  # type: ignore[assignment]
        ((S, S), {'dim': 1}),
        ((S, 2), {'dim': -1}),
        ((S,), {'dim': 0, 'eps': 0.5}),
        ((), {'dim': 0}),
        ((S, S, M), {'dim': 2}),
        ((S, S), {})
    )

    def generator():
        for input_shape, kwargs in cases:
            yield SampleInput(make_arg(input_shape), args=(make_arg(input_shape),), kwargs=kwargs)
        # Test for Broadcasting
        yield SampleInput(make_arg((1, 2, 3)), args=(make_arg((2, 1, 3)),), kwargs={'dim': -1})

    return list(generator())

def sample_inputs_batch_norm(op_info, device, dtype, requires_grad, **kwargs):
    make_arg = partial(make_tensor, device=device, dtype=dtype, requires_grad=requires_grad)
    make_arg_without_requires_grad = partial(make_tensor, device=device, dtype=dtype, requires_grad=False)

    # Ordered as: input shape, kwargs for training, momentum, eps
    cases: Tuple[Tuple[int], dict] = (  # type: ignore[assignment]
        ((S, S, S), {'training': True, 'momentum': 0.5, 'eps': 0.6}),
        ((3, 2, 4), {'training': False, 'momentum': -1.2}),
        ((3, 1), {'training': True, 'momentum': 0.0}),
        ((0,), {'training': True}),
        ((0,), {'training': False}),
        ((3, 2, 3, 4), {'training': True, 'momentum': -1.0, 'eps': 0.5}),
        ((3, 2, 3, 4), {'training': False, 'momentum': -1.0, 'eps': 0.5}),
        ((2, 1), {}),
    )

    def generator():
        for input_shape, kwargs in cases:
            # args: running mean, running var, weight and bias should necessarily be of shape: (channels,)
            channels = input_shape[1] if len(input_shape) > 1 else 0
            weight = make_arg(channels) if channels > 0 else None
            bias = make_arg(channels) if channels > 0 else None
            running_mean = make_arg_without_requires_grad(channels, low=0)
            running_var = make_arg_without_requires_grad(channels, low=0)

            yield SampleInput(
                make_arg(input_shape),
                args=(
                    running_mean,
                    running_var,
                    weight,
                    bias
                ),
                kwargs=kwargs
            )

        # Checking for permutations of weights and biases as `None`
        weights = [channels, None, None]
        biases = [None, channels, None]
        is_training = [True, False, False]

        for weight, bias, training in zip(weights, biases, is_training):
            yield SampleInput(
                make_arg(input_shape),
                args=(
                    running_mean,
                    running_var,
                    make_arg(channels),
                    make_arg(channels)
                ),
                kwargs={'training': training}
            )

        # Test case for no optional kwargs
        # running_mean and running_var are required in evaluation mode (training: False) but not in training mode
        yield SampleInput(make_arg((1, 2, 3)), args=(None, None), kwargs={'training': True})

    return list(generator())

def sample_inputs_nn_activation_relu(op_info, device, dtype, requires_grad, **kwargs):
    make_arg = partial(make_tensor, device=device, dtype=dtype, requires_grad=requires_grad)

    cases = (
        (()),
        ((S, )),
        ((S, S)),
        ((S, M, S))
    )

    def generator():
        for shape in cases:
            yield SampleInput(make_arg(shape))

    return list(generator())

def sample_inputs_norm(op_info, device, dtype, requires_grad, **kwargs):
    make_arg = partial(make_tensor, device=device, dtype=dtype, requires_grad=requires_grad)

    cases = (
        ((S, S), (2,), '2'),
        ((S, S), (0,), '0'),
        ((S, S), (0.5,), '0_5'),
        ((S, S), (1,), '1'),
        ((S, S), (3,), '3'),
        ((S, S), (-1,), 'neg_1'),
        ((S, S), (-2,), 'neg_2'),
        ((S, S), (-0.5,), 'neg_0_5'),
        ((S, S), (-1.5,), 'neg_1_5'),
    )

    cases_nonzero_input = (
        ((S, S, S), (1.5,), '1_5_default'),
        ((S, S, S), (1.5, 1), '1_5_dim'),
        ((S, S, S), (1.5, -1), '1_5_neg_dim'),
        ((S, S, S), (1.5, 1, True), 'keepdim_1_5_dim'),
        ((S, S, S), (1.5, -1, True), 'keepdim_1_5_neg_dim'),
    )

    cases_negdim_base = (
        ((S, S), (-2, 1,), 'neg_2_2_dim'),
        ((S, S), (-1, 1,), 'neg_1_2_dim'),
        ((S, S), (0, 1,), '0_2_dim'),
        ((S, S), (1, 1,), '1_2_dim'),
        ((S, S), (2, 1,), '2_2_dim'),
        ((S, S), (3, 1,), '3_2_dim'),
        ((S, S, S), (2, 1), '2_dim'),
        ((S, S, S), (3, 1), '3_dim'),
        ((S, S, S), (2, 1, True), 'keepdim_2_dim'),
        ((S, S, S), (3, 1, True), 'keepdim_3_dim'),
        ((), (2, 0), '2_dim_scalar'),
        ((), (3, 0), '3_dim_scalar'),
        ((), (2, 0, True), 'keepdim_2_dim_scalar'),
        ((), (3, 0, True), 'keepdim_3_dim_scalar'),
    )

    cases_negdim = []
    for case in cases_negdim_base:
        cases_negdim.append(case)
        shape, args, name = case
        new_args = copy.deepcopy(list(args))
        new_args[1] *= -1
        cases_negdim.append((shape, tuple(new_args), name.replace("_dim", "_neg_dim")))

    def generator():
        for shape, args, name in itertools.chain(cases, cases_negdim):
            yield SampleInput(make_arg(shape), args=args, name=name)

        for shape, args, name in cases_nonzero_input:
            yield SampleInput(make_arg(shape, exclude_zero=True), args=args, name=name)

    return list(generator())


def sample_inputs_norm_fro(op_info, device, dtype, requires_grad, **kwargs):
    make_arg = partial(make_tensor, device=device, dtype=dtype, requires_grad=requires_grad)

    cases = (
        ((S, S), (), 'default'),
        ((S, S), ('fro',), 'fro_default'),
        ((S, S), ('fro', [0, 1],), 'fro'),
    )

    def generator():
        for shape, args, name in cases:
            yield SampleInput(make_arg(shape), args=args, name=name)

    return list(generator())


def sample_inputs_norm_nuc(op_info, device, dtype, requires_grad, **kwargs):
    make_arg = partial(make_tensor, device=device, dtype=dtype, requires_grad=requires_grad)

    cases = (
        ((S, S), ('nuc',), 'nuc'),
        ((S, S, S), ('nuc', [1, 2]), 'nuc_batched'),
    )

    def generator():
        for shape, args, name in cases:
            yield SampleInput(make_arg(shape), args=args, name=name)

    return list(generator())


def sample_inputs_norm_inf(op_info, device, dtype, requires_grad, **kwargs):
    make_arg = partial(make_tensor, device=device, dtype=dtype, requires_grad=requires_grad)

    cases = (
        ((S, S), (-inf,), '-inf'),
        ((S, S), (inf,), 'inf'),
        ((S, S), (inf, 1,), 'inf_2_dim'),
        ((S, S), (inf, -1,), 'inf_2_neg_dim'),
    )

    def generator():
        for shape, args, name in cases:
            yield SampleInput(make_arg(shape), args=args, name=name)

    return list(generator())


def sample_inputs_linalg_vector_norm(op_info, device, dtype, requires_grad, **kwargs):
    size_1D = (S,)
    size_2D = (2, 2)

    test_cases = [
        # input size, ord, dim args
        (size_1D, 2, None),
        (size_1D, 2, (0,)),
        (size_1D, 0, None),
        (size_1D, 0, (0,)),
        (size_1D, 0.9, None),
        (size_1D, 0.9, (0,)),
        (size_1D, 1, None),
        (size_1D, 1, (0,)),
        (size_1D, -2.1, None),
        (size_1D, -2.1, (0,)),
        (size_1D, inf, None),
        (size_1D, inf, (0,)),
        (size_1D, -inf, None),
        (size_1D, -inf, (0,)),

        (size_2D, 2, None),
        (size_2D, 2, (0,)),
        (size_2D, 2, (-1, 0)),
        (size_2D, 0, None),
        (size_2D, 0, (0,)),
        (size_2D, 0, (-1, 0)),
        (size_2D, 0.9, None),
        (size_2D, 0.9, (0,)),
        (size_2D, 0.9, (-1, 0)),
        (size_2D, 1, None),
        (size_2D, 1, (0,)),
        (size_2D, 1, (-1, 0)),
        (size_2D, -2.1, None),
        (size_2D, -2.1, (0,)),
        (size_2D, -2.1, (-1, 0)),
        (size_2D, inf, None),
        (size_2D, inf, (0,)),
        (size_2D, inf, (-1, 0)),
        (size_2D, -inf, None),
        (size_2D, -inf, (0,)),
        (size_2D, -inf, (-1, 0)),
    ]
    inputs = []

    for test_size, ord, dim in test_cases:
        for keepdim in [False, True]:
            inputs.append(SampleInput(
                make_tensor(
                    test_size, device, dtype,
                    low=None, high=None,
                    requires_grad=requires_grad),
                args=(ord,),
                kwargs=dict(
                    keepdim=keepdim,
                    dim=dim)))

    return inputs


# Metadata class for binary "universal functions (ufuncs)" that accept two
# tensor and have common properties
class BinaryUfuncInfo(OpInfo):
    """Operator information for 'universal binary functions (binary ufuncs).'
    These are functions of two tensors with common properties like:
      - they are elementwise functions
      - the output shape is determined by the input shape
      - they typically have method and inplace variants
      - they typically support the out kwarg
      - they typically have NumPy or SciPy references
    See NumPy's universal function documentation
    (https://numpy.org/doc/stable/reference/ufuncs.html) for more details
    about the concept of ufuncs.
    """
    def __init__(self, name, *, lhs_make_tensor_kwargs=None, rhs_make_tensor_kwargs=None, **kwargs):
        super().__init__(name, **kwargs)

        # [lr]hs_make_tensor_kwargs are part of the OpInfo to be able to dynamically generate valid samples later on.
        if lhs_make_tensor_kwargs is None:
            lhs_make_tensor_kwargs = {}
        self.lhs_make_tensor_kwargs = lhs_make_tensor_kwargs

        if rhs_make_tensor_kwargs is None:
            rhs_make_tensor_kwargs = {}
        self.rhs_make_tensor_kwargs = rhs_make_tensor_kwargs


def _resolve_binay_pwise_kwargs(
        op_info, *, op_kwargs=None, lhs_make_tensor_kwargs=None, rhs_make_tensor_kwargs=None
):
    """Resolves default values for :func:`sample_inputs_binary_pwise`.

    By default :attr:`op_kwargs`, :attr:`lhs_make_tensor_kwargs`, and :attr:`rhs_make_tensor_kwargs` are just empty
    dictionaries. In case :attr:`op_info` is a :class:`BinaryUfuncInfo`, :attr:`BinaryUfuncInfo.lhs_make_tensor_kwargs`
    and :attr:`BinaryUfuncInfo.rhs_make_tensor_kwargs` will be used as defaults.
    """
    if op_kwargs is None:
        op_kwargs = {}
    if lhs_make_tensor_kwargs is None:
        lhs_make_tensor_kwargs = op_info.lhs_make_tensor_kwargs if isinstance(op_info, BinaryUfuncInfo) else {}
    if rhs_make_tensor_kwargs is None:
        rhs_make_tensor_kwargs = op_info.rhs_make_tensor_kwargs if isinstance(op_info, BinaryUfuncInfo) else {}

    return op_kwargs, lhs_make_tensor_kwargs, rhs_make_tensor_kwargs


def sample_inputs_binary_pwise(
    op_info,
    device,
    dtype,
    requires_grad,
    *,
    python_scalars=False,
    op_kwargs=None,
    lhs_make_tensor_kwargs=None,
    rhs_make_tensor_kwargs=None,
    **kwargs,
):
    op_kwargs, lhs_make_tensor_kwargs, rhs_make_tensor_kwargs = _resolve_binay_pwise_kwargs(
        op_info,
        op_kwargs=op_kwargs,
        lhs_make_tensor_kwargs=lhs_make_tensor_kwargs,
        rhs_make_tensor_kwargs=rhs_make_tensor_kwargs,
    )

    scalar = make_tensor((), device=device, dtype=dtype, **rhs_make_tensor_kwargs)
    if python_scalars:
        scalar = scalar.item()  # type: ignore[assignment]

    shapes = [
        ((), scalar),
        ((S,), scalar),
        ((S, 1), (S,)),
        ((M, S), scalar),
        ((S, M, S), (M, S)),
        ((S, M, S), (S, M, S)),
        ((M, 1, S), (M, S)),
        ((M, 1, S), (1, M, S)),
    ]

    sample_inputs = []
    for shape_lhs, shape_rhs_or_scalar in shapes:
        lhs = make_tensor(
            shape_lhs,
            device=device,
            dtype=dtype,
            requires_grad=requires_grad,
            **lhs_make_tensor_kwargs,
        )
        if isinstance(shape_rhs_or_scalar, tuple):
            # shape
            rhs = make_tensor(
                shape_rhs_or_scalar,
                device=device,
                dtype=dtype,
                requires_grad=requires_grad,
                **rhs_make_tensor_kwargs,
            )
            broadcasts_input = torch.broadcast_shapes(shape_lhs, shape_rhs_or_scalar) != shape_lhs
        else:
            # scalar
            rhs = shape_rhs_or_scalar  # type: ignore[assignment]
            broadcasts_input = False

        sample_inputs.append(SampleInput(lhs, args=(rhs,), kwargs=op_kwargs, broadcasts_input=broadcasts_input))
    return sample_inputs


def sample_inputs_add_sub(
    op_info,
    device,
    dtype,
    requires_grad,
    python_scalars=False,
    alpha=1,
    op_kwargs=None,
    lhs_make_tensor_kwargs=None,
    rhs_make_tensor_kwargs=None,
    **kwargs,
):
    op_kwargs, lhs_make_tensor_kwargs, rhs_make_tensor_kwargs = _resolve_binay_pwise_kwargs(
        op_info,
        op_kwargs=op_kwargs,
        lhs_make_tensor_kwargs=lhs_make_tensor_kwargs,
        rhs_make_tensor_kwargs=rhs_make_tensor_kwargs,
    )

    sample_inputs = sample_inputs_binary_pwise(
        op_info,
        device,
        dtype,
        requires_grad,
        python_scalars=python_scalars,
        op_kwargs=op_kwargs,
        lhs_make_tensor_kwargs=lhs_make_tensor_kwargs,
        rhs_make_tensor_kwargs=rhs_make_tensor_kwargs,
        **kwargs,
    )

    lhs = make_tensor((S, S), device=device, dtype=dtype, requires_grad=requires_grad, **lhs_make_tensor_kwargs)
    rhs = make_tensor((S, S), device=device, dtype=dtype, requires_grad=requires_grad, **rhs_make_tensor_kwargs)
    sample_inputs.append(SampleInput(lhs, args=(rhs,), kwargs=dict(op_kwargs, alpha=alpha), broadcasts_input=False))

    return sample_inputs


def sample_inputs_t(op_info, device, dtype, requires_grad, **kwargs):
    make_arg = partial(make_tensor, device=device, dtype=dtype, requires_grad=requires_grad)
    return (SampleInput(make_arg((1, 2))),
            SampleInput(make_arg((2,))),
            SampleInput(make_arg(())))


def sample_inputs_mm(op_info, device, dtype, requires_grad, **kwargs):
    first_shape, second_shape = (S, M), (M, S)
    sample_inputs = []
    sample_inputs.append(
        SampleInput(make_tensor(first_shape, device, dtype,
                                requires_grad=requires_grad),
                    args=(make_tensor(second_shape, device, dtype,
                                      requires_grad=requires_grad),)))

    if dtype.is_complex:
        sample_inputs.append(
            SampleInput(make_tensor(first_shape, device, dtype,
                                    requires_grad=requires_grad),
                        args=(
                            make_tensor(second_shape, device, dtype,
                                        requires_grad=requires_grad).conj(),)))

        sample_inputs.append(
            SampleInput(make_tensor(first_shape, device, dtype,
                                    requires_grad=requires_grad).transpose(0, 1),
                        args=(
                            make_tensor(second_shape, device, dtype,
                                        requires_grad=requires_grad).transpose(0, 1).conj(),)))
    return sample_inputs

def sample_inputs_addmm(op_info, device, dtype, requires_grad, **kwargs):
    alpha_val = kwargs.get('alpha', 2 + 3j if dtype.is_complex else 0.6)
    beta_val = kwargs.get('beta', 1 + 2j if dtype.is_complex else 0.2)
    tests_list = [
        ((2, 3), (2, 2), (2, 3), False)
    ]
    tests_with_lhs_broadcasting = [
        ((1,), (2, 2), (2, 3), True),
        ((), (2, 2), (2, 3), True)
    ]
    test_cases = tests_list + tests_with_lhs_broadcasting  # type: ignore[operator]

    sample_inputs = []

    for shape_a, shape_b, shape_c, broadcasts_input in test_cases:
        sample_inputs.append(
            SampleInput(
                make_tensor(shape_a, device, dtype, requires_grad=requires_grad),
                args=(
                    make_tensor(shape_b, device, dtype,
                                requires_grad=requires_grad),
                    make_tensor(shape_c, device, dtype,
                                requires_grad=requires_grad)),
                kwargs={'alpha': alpha_val, 'beta': beta_val},
                broadcasts_input=broadcasts_input))

    if dtype.is_complex:
        shape = (3, 3)
        sample_inputs.append(
            SampleInput(make_tensor(shape, device, dtype, requires_grad=requires_grad),
                        args=(
                            make_tensor(shape, device, dtype,
                                        requires_grad=requires_grad).t().conj(),
                            make_tensor(shape, device, dtype,
                                        requires_grad=requires_grad)),
                        kwargs={'alpha': alpha_val, 'beta': beta_val},))
        sample_inputs.append(
            SampleInput(make_tensor(shape, device, dtype, requires_grad=requires_grad),
                        args=(
                            make_tensor(shape, device, dtype,
                                        requires_grad=requires_grad),
                            make_tensor(shape, device, dtype,
                                        requires_grad=requires_grad).t().conj()),
                        kwargs={'alpha': alpha_val, 'beta': beta_val},))
    return sample_inputs

def sample_inputs_mv(self, device, dtype, requires_grad, **kwargs):
    return (
        SampleInput(
            make_tensor((S, M, ), device, dtype, low=None, high=None, requires_grad=requires_grad),
            args=(
                make_tensor((M, ), device, dtype, low=None, high=None, requires_grad=requires_grad),
            )
        ),
    )

def sample_inputs_bmm(self, device, dtype, requires_grad, **kwargs):
    return (
        SampleInput(
            make_tensor((M, S, M, ), device, dtype, low=None, high=None, requires_grad=requires_grad),
            args=(
                make_tensor((M, M, S, ), device, dtype, low=None, high=None, requires_grad=requires_grad),
            )
        ),
    )

def sample_inputs_dot_vdot(self, device, dtype, requires_grad, **kwargs):
    sample_inputs = []
    sample_inputs.append(SampleInput(
        make_tensor((S, ), device, dtype, low=None, high=None, requires_grad=requires_grad),
        args=(
            make_tensor((S, ), device, dtype, low=None, high=None, requires_grad=requires_grad),
        )
    ))
    if dtype.is_complex:
        # dot/vdot for (conj(input), conj(arg_tensor)) and (conj(input), arg_tensor)
        # is tested in test_conj_view (which tests operations with only conjugated input tensor
        # -- not conjugated arg tensors)
        sample_inputs.append(SampleInput(
            make_tensor((S, ), device, dtype, low=None, high=None, requires_grad=requires_grad),
            args=(
                torch.conj(make_tensor((S, ), device, dtype, low=None, high=None, requires_grad=requires_grad)),
            )
        ))
    return sample_inputs

def sample_inputs_addmv(op_info, device, dtype, requires_grad, **kwargs):
    make_arg = partial(make_tensor, dtype=dtype, device=device, requires_grad=requires_grad)

    test_cases = (((S,), (S, M), (M,), 1, 1, False),
                  ((S,), (S, M), (M,), 0.2, 0.6, False),
                  )

    test_cases_with_broadcast = (((1,), (S, M), (M,), 1, 1, True),
                                 ((1,), (S, M), (M,), 0.2, 0.6, True),
                                 ((), (S, M), (M,), 1, 1, True),
                                 ((), (S, M), (M,), 0.2, 0.6, True),
                                 )

    cases = test_cases + test_cases_with_broadcast

    def generator():
        # addmv performs: beta * M + alpha * (mat @ vec)
        for M, mat, vec, beta, alpha, broadcasts_input in cases:
            yield SampleInput(make_arg(M), args=(make_arg(mat), make_arg(vec)),
                              kwargs=dict(beta=beta, alpha=alpha), broadcasts_input=broadcasts_input)

    return list(generator())

def sample_inputs_addbmm(op_info, device, dtype, requires_grad, **kwargs):
    make_arg = partial(make_tensor, device=device, dtype=dtype, requires_grad=requires_grad)

    # input_shape, batch1_shape, batch2_shape, beta_val, alpha_val, is_broadcasting
    test_cases = [((S, M), (S, S, S), (S, S, M), 1, 1, False),
                  ((1,), (S, S, S), (S, S, M), 1, 1, True),
                  ((S, M), (S, S, S), (S, S, M), 0.6, 0.2, False),
                  ((1,), (S, S, S), (S, S, M), 0.6, 0.2, True),
                  ((), (S, S, S), (S, S, M), 1, 1, True),
                  ((), (S, S, S), (S, S, M), 0.6, 0.2, True),
                  ]

    def generator():
        for input_shape, batch1_shape, batch2_shape, beta, alpha, is_broadcasting in test_cases:
            if dtype.is_complex:
                beta_complex, alpha_complex = beta * (1 + 2j), alpha * (2 + 3j)
                yield SampleInput(make_arg(input_shape), args=(make_arg(batch1_shape), make_arg(batch2_shape)),
                                  kwargs=dict(beta=beta_complex, alpha=alpha_complex), broadcasts_input=is_broadcasting)
            yield SampleInput(make_arg(input_shape), args=(make_arg(batch1_shape), make_arg(batch2_shape)),
                              kwargs=dict(beta=beta, alpha=alpha), broadcasts_input=is_broadcasting)

    return list(generator())

def sample_inputs_addcmul_addcdiv(op_info, device, dtype, requires_grad, **kwargs):
    test_cases = [(((S, S), (S, S), (S, S)), False),
                  (((S, S), (S, 1), (1, S)), False),
                  (((1,), (S, S, 1), (1, S)), True),
                  (((), (), ()), False),
                  (((S, S), (), ()), True),
                  (((), (S, S, 1), (1, S)), True)
                  ]

    sample_inputs = []
    for input_args, broadcasts_input in test_cases:
        args = tuple(make_tensor(arg, device, dtype, requires_grad=requires_grad) if isinstance(arg, tuple) else arg
                     for arg in input_args)
        sample_inputs.append(SampleInput(args[0], args=args[1:], broadcasts_input=broadcasts_input))

        sample_inputs.append(SampleInput(args[0], args=args[1:], kwargs=dict(value=3.14), broadcasts_input=broadcasts_input))

    return tuple(sample_inputs)

def sample_inputs_baddbmm(op_info, device, dtype, requires_grad, **kwargs):
    test_cases = [((S, S, M), (S, S, S), (S, S, M), 1, 1, False),
                  ((1,), (S, S, S), (S, S, M), 1, 1, True),
                  ((S, S, M), (S, S, S), (S, S, M), 0.6, 0.2, False),
                  ((1,), (S, S, S), (S, S, M), 0.6, 0.2, True),
                  ((), (S, S, S), (S, S, M), 1, 1, True),
                  ((), (S, S, S), (S, S, M), 0.6, 0.2, True),
                  ]
    sample_inputs = []
    for (input_shape, batch1_shape, batch2_shape, alpha, beta, broadcasts_input) in test_cases:
        args = (make_tensor(input_shape, device, dtype,
                            low=None, high=None,
                            requires_grad=requires_grad),
                make_tensor(batch1_shape, device, dtype,
                            low=None, high=None,
                            requires_grad=requires_grad),
                make_tensor(batch2_shape, device, dtype,
                            low=None, high=None,
                            requires_grad=requires_grad))
        sample_inputs.append(SampleInput(args[0], args=(args[1], args[2]),
                             kwargs=dict(beta=beta, alpha=alpha), broadcasts_input=broadcasts_input))
        if dtype.is_complex:
            sample_inputs.append(SampleInput(args[0], args=(args[1], args[2]),
                                             kwargs=dict(beta=beta * (1 + 2j), alpha=alpha * (2 + 3j)),
                                             broadcasts_input=broadcasts_input))

    if dtype.is_complex:
        shapes = [(S, S, S), (S, M, S), (S, S, M)]
        args = (make_tensor(shapes[0], device, dtype,
                            low=None, high=None,
                            requires_grad=requires_grad),
                make_tensor(shapes[1], device, dtype,
                            low=None, high=None,
                            requires_grad=requires_grad),
                make_tensor(shapes[2], device, dtype,
                            low=None, high=None,
                            requires_grad=requires_grad))
        sample_inputs.append(
            SampleInput(
                args[0].transpose(-1, 1), args=(args[1].transpose(-1, 1).conj(), args[2].transpose(-1, 1).conj()),
                kwargs=dict(beta=beta * (1 + 2j), alpha=alpha * (2 + 3j)),))

    return tuple(sample_inputs)

def sample_inputs_addr(op_info, device, dtype, requires_grad, **kwargs):
    input1 = SampleInput(
        make_tensor((S, M), device, dtype, low=None, high=None, requires_grad=requires_grad),
        args=(
            make_tensor((S, ), device, dtype, low=None, high=None, requires_grad=requires_grad),
            make_tensor((M, ), device, dtype, low=None, high=None, requires_grad=requires_grad)))

    input2 = SampleInput(
        make_tensor((), device, dtype, low=None, high=None, requires_grad=requires_grad),
        args=(
            make_tensor((S, ), device, dtype, low=None, high=None, requires_grad=requires_grad),
            make_tensor((M, ), device, dtype, low=None, high=None, requires_grad=requires_grad)),
        broadcasts_input=True)

    if dtype.is_complex:
        alpha, beta = 0.1 + 0.3j, 0.4 + 0.6j
    elif dtype.is_floating_point:
        alpha, beta = 0.2, 0.6
    else:
        alpha, beta = 2, 3

    input3 = SampleInput(
        make_tensor((S, M), device, dtype, low=None, high=None, requires_grad=requires_grad),
        args=(
            make_tensor((S, ), device, dtype, low=None, high=None, requires_grad=requires_grad),
            make_tensor((M, ), device, dtype, low=None, high=None, requires_grad=requires_grad)),
        kwargs=dict(beta=beta, alpha=alpha))

    input4 = SampleInput(
        make_tensor((), device, dtype, low=None, high=None, requires_grad=requires_grad),
        args=(
            make_tensor((S, ), device, dtype, low=None, high=None, requires_grad=requires_grad),
            make_tensor((M, ), device, dtype, low=None, high=None, requires_grad=requires_grad)),
        kwargs=dict(beta=beta, alpha=alpha),
        broadcasts_input=True)

    return (input1, input2, input3, input4)

def sample_inputs_xlogy(self, device, dtype, requires_grad, **kwargs):
    return (
        SampleInput(
            make_tensor((S, S), device, dtype, low=None, high=None, requires_grad=requires_grad),
            args=(
                make_tensor((S, S), device, dtype, low=0, high=None, requires_grad=requires_grad),
            )
        ),
    )


def sample_inputs_xlog1py(self, device, dtype, requires_grad):
    make_arg = partial(make_tensor, device=device, dtype=dtype, requires_grad=requires_grad)

    def generator():
        # same shape
        yield SampleInput(make_arg((S, S)), args=(make_arg((S, S), low=-1),))
        # rhs broadcast
        yield SampleInput(make_arg((S, S)), args=(make_arg((S,), low=-1),))
        # all zero `x`
        with torch.no_grad():
            x = make_arg((S, S))
            x.fill_(0)
        yield SampleInput(x, args=(make_arg((S, S), low=-1),))

        # randomly zero-masked `x`
        x = make_arg((S, S))
        y = make_arg((S, S), low=-1)
        with torch.no_grad():
            x[torch.rand(x.shape) > 0.5] = 0
        yield SampleInput(x, args=(y,))

        # Scalar x
        # `input` has to be a tensor
        # yield SampleInput(0, args=(make_arg((S, S), low=-1),))
        # yield SampleInput(2.1, args=(make_arg((S, S), low=-1),))

        # Scalar y
        yield SampleInput(make_arg((S, S)), args=(-0.5,))
        yield SampleInput(make_arg((S, S)), args=(1.2,))

    return list(generator())

def sample_inputs_zero_(op_info, device, dtype, requires_grad, **kwargs):
    make_arg = partial(make_tensor, device=device, dtype=dtype, requires_grad=requires_grad)

    cases = ((), (S, S, S), (S,))

    def generator():
        for shape in cases:
            yield(SampleInput(make_arg(shape)))

    return list(generator())


def sample_inputs_logsumexp(self, device, dtype, requires_grad):
    inputs = (
        ((), (0,), True),
        ((S, S), (1,), True),
        ((S, S), (1,), False)
    )
    samples = []

    for shape, dim, keepdim in inputs:
        t = make_tensor(shape, device, dtype,
                        low=None, high=None,
                        requires_grad=requires_grad)
        samples.append(SampleInput(t, args=(dim, keepdim)))

    return tuple(samples)

def sample_inputs_logcumsumexp(self, device, dtype, requires_grad):
    inputs = (
        ((S, S, S), 0),
        ((S, S, S), 1),
        ((), 0),
    )
    samples = []

    for shape, dim in inputs:
        t = make_tensor(shape, device, dtype,
                        low=None, high=None,
                        requires_grad=requires_grad)
        samples.append(SampleInput(t, args=(dim,)))

    return tuple(samples)

def sample_inputs_trace(self, device, dtype, requires_grad, **kwargs):
    return (SampleInput((make_tensor((S, S), device, dtype,
                                     low=None, high=None,
                                     requires_grad=requires_grad))),)


def sample_inputs_renorm(self, device, dtype, requires_grad, **kwargs):
    make_arg = partial(make_tensor, dtype=dtype, device=device, requires_grad=requires_grad)
    cases = (((S, S, S), (2, 1, 0.5)),
             ((S, S, S), (2, -1, 0.5)),
             ((S, S, S), (1, 2, 3)),
             ((S, S, S), (float('inf'), 2, 0.5)),
             )

    def generator():
        for shape, args in cases:
            yield SampleInput(make_arg(shape), args=args)

    return list(generator())


def sample_inputs_transpose_swapdims(self, device, dtype, requires_grad, **kwargs):
    make_arg = partial(make_tensor, dtype=dtype, device=device, requires_grad=requires_grad)

    cases = (((1, 2, 3), (-1, -2)),
             ((1, 2, 3), (-1, 2)),
             ((1, 2, 3), (1, -2)),
             ((1, 2, 3), (1, 2)),
             ((), (0, 0)),
             ((1, ), (0, 0)),
             ((M, M), (0, 1)),
             ((S, S, S), (2, 0)), )

    def generator():
        for shape, args in cases:
            yield SampleInput(make_arg(shape), args=args)

    return list(generator())


def sample_inputs_linalg_invertible(op_info, device, dtype, requires_grad=False, **kwargs):
    """
    This function generates always invertible input for linear algebra ops using
    random_fullrank_matrix_distinct_singular_value.
    The input is generated as the itertools.product of 'batches' and 'ns'.
    In total this function generates 8 SampleInputs
    'batches' cases include:
        () - single input,
        (0,) - zero batched dimension,
        (2,) - batch of two matrices,
        (1, 1) - 1x1 batch of matrices
    'ns' gives 0x0 and 5x5 matrices.
    Zeros in dimensions are edge cases in the implementation and important to test for in order to avoid unexpected crashes.
    """
    from torch.testing._internal.common_utils import random_fullrank_matrix_distinct_singular_value

    batches = [(), (0, ), (2, ), (1, 1)]
    ns = [5, 0]
    out = []
    for batch, n in product(batches, ns):
        a = random_fullrank_matrix_distinct_singular_value(n, *batch, dtype=dtype, device=device)
        a.requires_grad = requires_grad
        out.append(SampleInput(a))
    return out

def sample_inputs_linalg_cond(op_info, device, dtype, requires_grad=False, **kwargs):
    make_arg = partial(make_tensor, dtype=dtype, device=device, requires_grad=requires_grad)

    # autograd is not supported for inputs with zero number of elements
    shapes = ((S, S),
              (2, S, S),
              (2, 1, S, S), )

    def generator():
        for shape in shapes:
            yield SampleInput(make_arg(shape))

    return list(generator())

def np_sinc_with_fp16_as_fp32(x):
    # Wraps numpy's sinc function so that fp16 values are promoted to fp32
    # before sinc is invoked. Context: numpy's sinc returns NaN when evaluated
    # at 0 for fp16.
    if x.dtype == np.float16:
        return np.sinc(x.astype(np.float32))
    else:
        return np.sinc(x)

def sample_inputs_broadcast_to(op_info, device, dtype, requires_grad, **kwargs):
    test_cases = (
        ((S, 1, 1), (S, S, S)),
        ((S, 1, S), (S, S, S)),
        ((S, 1), (S, S, S)),
        ((1,), (S, S, S)),
        ((1, S), (1, 1, S)),
        ((), ()),
        ((), (1, 3, 2)),
    )

    return tuple(
        SampleInput(
            make_tensor(size, device, dtype, low=None, high=None, requires_grad=requires_grad),
            args=(shape,)) for size, shape in test_cases)

def sample_inputs_broadcast_tensors(op_info, device, dtype, requires_grad, **kwargs):
    make_arg = partial(make_tensor, dtype=dtype, device=device, requires_grad=requires_grad)
    test_cases: Tuple[tuple] = (((3,), (1, 2, 1), (1, 1), (5, 1, 1),),)

    samples: List[SampleInput] = []
    for shape, *other_shapes in test_cases:
        samples.append(SampleInput(make_arg(shape), args=tuple(make_arg(s) for s in other_shapes)))

    return samples

def sample_inputs_block_diag(op_info, device, dtype, requires_grad, **kwargs):
    make_arg = partial(make_tensor, dtype=dtype, device=device, requires_grad=requires_grad)
    test_cases: Tuple[tuple] = (((1, S), (2, S), (3, S),),)

    samples: List[SampleInput] = []
    for shape, *other_shapes in test_cases:
        samples.append(SampleInput(make_arg(shape), args=tuple(make_arg(s) for s in other_shapes)))

    return samples

def sample_inputs_bitwise_shift(op_info, device, dtype, requires_grad, **kwargs):
    test_cases = (
        (S, S, S),
        (S,),
        (),
    )

    sample_inputs = []
    for size in test_cases:
        tensor1 = make_tensor(size, device, dtype, low=-32, high=32, requires_grad=requires_grad)
        tensor2 = make_tensor(size, device, dtype, low=0, high=5, requires_grad=requires_grad)
        sample_inputs.append(SampleInput(tensor1, args=(tensor2,)))
        sample_inputs.append(SampleInput(tensor1, args=(2,)))

    return tuple(sample_inputs)


def sample_inputs_cdist(op_info, device, dtype, requires_grad, **kwargs):
    small_S = 2
    test_cases = (
        ((S, S, 2), (S, S + 1, 2)),
        ((S, S), (S, S)),
        ((S, S, S), (S, S, S)),
        ((3, 5), (3, 5)),
        ((2, 3, 5), (2, 3, 5)),
        ((1, 2, 3), (1, 2, 3)),
        ((1, 1), (S, 1)),
        ((0, 5), (4, 5)),
        ((4, 5), (0, 5)),
        ((0, 4, 5), (3, 5)),
        ((4, 5), (0, 3, 5)),
        ((0, 4, 5), (1, 3, 5)),
        ((1, 4, 5), (0, 3, 5)),
        # Using S here would make this one test take 9s
        ((small_S, small_S, small_S + 1, 2), (small_S, small_S, small_S + 2, 2)),
        ((small_S, 1, 1, small_S), (1, small_S, small_S)),
        ((1, 1, small_S), (small_S, 1, small_S, small_S)),
    )

    samples = []
    for cm in ['use_mm_for_euclid_dist', 'donot_use_mm_for_euclid_dist']:
        # FIXME add an override for JIT and revert 0. back to 0
        # since it's accepted by eager
        for p in [0., 1., 2., 3., 0.5, 1.5, 2.5, float("inf")]:
            for t1_size, t2_size in test_cases:
                # The args should never be non-contiguous as this is not supported in the backward
                samples.append(SampleInput(
                    make_tensor(t1_size, device, dtype, requires_grad=requires_grad, noncontiguous=False),
                    args=(make_tensor(t2_size, device, dtype, requires_grad=requires_grad, noncontiguous=False), p, cm)))

    return samples


def sample_inputs_fill_(op_info, device, dtype, requires_grad, **kwargs):
    make_arg = partial(make_tensor, device=device, dtype=dtype,
                       low=None, high=None, requires_grad=requires_grad)

    cases = (((S, S, S), (1,)),
             ((), (1,)),
             # For requires_grad=False below,
             # check https://github.com/pytorch/pytorch/issues/59137
             ((S, S, S), (make_arg((), requires_grad=False),)))

    def generator():
        for shape, args in cases:
            yield SampleInput(make_arg(shape), args=args)

    return list(generator())


def sample_inputs_comparison_ops(self, device, dtype, requires_grad, **kwargs):
    test_cases = (
        ((S, S, S), (S, S, S), False),
        ((S, S, S), (), False),
        ((S, S, S), (1,), False),
        ((S,), (1,), False),
        ((), (), False),
    )
    test_cases_lhs_broadcasting = (
        ((S, 1, S), (S, S, S), True),
        ((1,), (S, S, S), True),
        ((1, S), (1, 1, S), True),
        ((), (0,), True),
        ((), (S, S, S), True),
    )
    cases = test_cases + test_cases_lhs_broadcasting
    sample_inputs = list(SampleInput(make_tensor(first_shape, device, dtype,
                                                 requires_grad=requires_grad),
                                     args=(make_tensor(second_shape, device, dtype,
                                                       requires_grad=requires_grad),),
                                     broadcasts_input=broadcasts_input)
                         for first_shape, second_shape, broadcasts_input in cases)
    equal_tensors_non_bool = (
        ([[[-8, 6], [9, 0]], [[0, 5], [5, 7]]]),
        ([[[6, 5]], [[1, -5]]]),
        ([[2], [-1]]),
        ([0, -6]),
        ([3],),
    )
    equal_tensors_bool = (
        ([[[1, 0], [0, 0]], [[0, 1], [1, 0]]]),
        ([[[1, 1]], [[1, 0]]]),
        ([[1], [0]]),
        ([0, 1]),
        ([1],),
    )
    more_cases = equal_tensors_bool if dtype is torch.bool else equal_tensors_non_bool
    more_inputs = list(SampleInput(torch.tensor(elements, device=device, dtype=dtype,
                                                requires_grad=requires_grad),
                                   args=(torch.tensor(elements, device=device, dtype=dtype,
                                                      requires_grad=requires_grad),))
                       for elements in more_cases)
    sample_inputs = [*sample_inputs, *more_inputs]
    return tuple(sample_inputs)


def sample_inputs_stack(op_info, device, dtype, requires_grad, **kwargs):
    tensors = [
        make_tensor((S, S), device, dtype, requires_grad=requires_grad),
        make_tensor((S, S), device, dtype, requires_grad=requires_grad),
        make_tensor((S, S), device, dtype, requires_grad=requires_grad),
    ]

    return (SampleInput(tensors, args=(0,)),)

def sample_inputs_cat_concat(op_info, device, dtype, requires_grad, **kwargs):
    make_arg = partial(make_tensor, device=device, dtype=dtype, requires_grad=requires_grad)

    cases: Tuple[tuple, tuple, dict] = (  # type: ignore[assignment]
        ((S, S), (S, S), {'dim': -1}),
        ((S, S), (S, S), {'dim': 1}),
        ((M, S), (S, S), {'dim': 0}),  # different shapes
        ((1, 2, 3), (1, 2, 3), {'dim': -2}),
        ((0,), (0,), {'dim': 0}),  # empty tensor
        ((0, S), (S, S), {'dim': 0}),
        ((1,), (1,), {})  # dim not passed, fallback to default
    )

    def generator():
        for input_shape1, input_shape2, kwargs in cases:
            yield SampleInput([make_arg(input_shape1), make_arg(input_shape2)], kwargs=kwargs)

    return list(generator())

def sample_inputs_hstack_dstack_vstack(op_info, device, dtype, requires_grad, **kwargs):
    tensors = [
        make_tensor((S, S), device, dtype, requires_grad=requires_grad),
        make_tensor((S, S), device, dtype, requires_grad=requires_grad),
        make_tensor((S, S), device, dtype, requires_grad=requires_grad),
    ]

    return (SampleInput(tensors),)

def sample_inputs_hypot(op_info, device, dtype, requires_grad):
    input = make_tensor((S, S), device, dtype, requires_grad=requires_grad)
    args = make_tensor((S, S), device, dtype, requires_grad=requires_grad)

    return (
        SampleInput(input, args=(args,)),
    )

def sample_inputs_gather(op_info, device, dtype, requires_grad, **kwargs):
    return (
        SampleInput(
            make_tensor((M, S), device, dtype, low=None, high=None, requires_grad=requires_grad),
            args=(0, gather_variable((S, S), 1, M, True, device=device))),
        SampleInput(
            make_tensor((M, S), device, dtype, low=None, high=None, requires_grad=requires_grad),
            args=(1, gather_variable((M, S // 2), 0, S, True, device=device))),
        SampleInput(
            make_tensor((), device, dtype, low=None, high=None, requires_grad=requires_grad),
            args=(0, torch.tensor([0], dtype=torch.int64, device=device))),
        # Empty index tensor case, see: https://github.com/pytorch/pytorch/pull/65006
        SampleInput(
            make_tensor((S,), device, dtype, low=None, high=None, requires_grad=requires_grad),
            args=(0, torch.tensor([], dtype=torch.uint8, device=device))),
        SampleInput(
            make_tensor((), device, dtype, low=None, high=None, requires_grad=requires_grad),
            args=(0, torch.tensor(0, dtype=torch.int64, device=device))),
    )


def sample_inputs_take_along_dim(op_info, device, dtype, requires_grad, **kwargs):
    return (SampleInput(make_tensor((S, S), device, dtype,
                                    low=None, high=None,
                                    requires_grad=requires_grad),
                        args=(gather_variable((S, S), 1, S, True, device=device), 0)),

            # `indices` broadcast
            SampleInput(make_tensor((S, S), device, dtype,
                                    low=None, high=None,
                                    requires_grad=requires_grad),
                        args=(gather_variable((1, S // 2), 0, S, True, device=device), 1)),

            # `self` broadcast
            SampleInput(make_tensor((1, S), device, dtype,
                                    low=None, high=None,
                                    requires_grad=requires_grad),
                        args=(gather_variable((S, S // 2), 0, S, True, device=device), 1)),

            # without `dim` arg
            SampleInput(make_tensor((S, S), device, dtype,
                                    low=None, high=None,
                                    requires_grad=requires_grad),
                        args=(gather_variable((S, S // 2), 0, S, True, device=device), )),
            SampleInput(make_tensor((S, S), device, dtype,
                                    low=None, high=None,
                                    requires_grad=requires_grad),
                        args=(gather_variable((S, S // 2), 0, S, True, device=device),)),
            )


def sample_inputs_aminmax(op_info, device, dtype, requires_grad, **kwargs):
    test_cases: Tuple[tuple, dict] = (  # type: ignore[assignment]
        ((S, S, S), {}),
        ((S, S, S), {'dim': 1}),
        ((S, S, S), {'dim': 1, 'keepdim': True}),
        ((), {'dim': 0}),
        ((), {}),
        ((), {'dim': 0, 'keepdim': True}),
    )

    samples: List[SampleInput] = []
    for shape, kwargs in test_cases:
        samples.append(SampleInput(
            make_tensor(shape, device, dtype, requires_grad=requires_grad),
            kwargs=kwargs))

    return samples

def sample_inputs_diff(op_info, device, dtype, requires_grad, **kwargs):
    test_cases = (
        ((1,), 0, None, None),
        ((S,), 0, None, None),
        ((S, 1), 0, None, None),
        ((S, 1), 1, None, None),
        ((S, S), 0, None, None),
        ((S, S), 1, None, None),
        ((S, S), 0, (1, S), (2, S)),
        ((S, S), 0, None, (2, S)),
        ((S, S, S), 1, None, None),
        ((S, S, S), 1, (S, 1, S), (S, 1, S)),)

    sample_inputs = []
    for size, dim, size_prepend, size_append in test_cases:
        args = (make_tensor(size, device, dtype,
                            low=None, high=None,
                            requires_grad=requires_grad), 1, dim,
                make_tensor(size_prepend, device, dtype,
                            low=None, high=None,
                            requires_grad=requires_grad) if size_prepend else None,
                make_tensor(size_append, device, dtype,
                            low=None, high=None,
                            requires_grad=requires_grad) if size_append else None)
        sample_inputs.append(SampleInput(args[0], args=args[1:]))

    return tuple(sample_inputs)

def sample_inputs_histogram(op_info, device, dtype, requires_grad):
    make_arg = partial(make_tensor, dtype=dtype, device=device, requires_grad=requires_grad)

    sizes = ((), (S,), (S, S), (S, S, S), (S, 1, S), (S, 0, S))

    sample_inputs = []
    for size, bin_ct, weighted, density in product(sizes, range(1, 5), [False, True], [False, True]):
        input_tensor = make_arg(size)
        weight_tensor = make_arg(size) if weighted else None

        sample_inputs.append(SampleInput(input_tensor, args=(bin_ct,),
                                         kwargs=dict(weight=weight_tensor, density=density)))

        bins_tensor = make_arg((bin_ct + 1,))
        sample_inputs.append(SampleInput(input_tensor, args=(bins_tensor,),
                                         kwargs=dict(weight=weight_tensor, density=density)))

    return sample_inputs

def sample_inputs_histogramdd(op_info, device, dtype, requires_grad):
    make_arg = partial(make_tensor, dtype=dtype, device=device, requires_grad=requires_grad)

    sizes = ((S, S), (S, S, S), (S, 1, S), (S, 0, S))
    bin_ct_patterns = ((1, 1, 1, 1, 1), (2, 3, 2, 3, 2), (3, 2, 3, 2, 3))

    sample_inputs = []
    for size, bin_ct_pattern, weighted, density in product(sizes, bin_ct_patterns, [False, True], [False, True]):
        input_tensor = make_arg(size)
        bin_ct = bin_ct_pattern[:size[-1]]
        weight_tensor = make_arg(size[:-1]) if weighted else None

        sample_inputs.append(SampleInput(input_tensor, args=(bin_ct,),
                                         kwargs=dict(weight=weight_tensor, density=density)))

        bins_tensor = [make_arg(ct + 1) for ct in bin_ct]
        sample_inputs.append(SampleInput(input_tensor, args=(bins_tensor,),
                                         kwargs=dict(weight=weight_tensor, density=density)))

    return sample_inputs

def sample_inputs_gradient(op_info, device, dtype, requires_grad):
    sample_inputs = []
    test_cases_float = (
        ((S,), None, None, 1),
        ((S,), 2., None, 1),
        ((S, S), None, None, 2),
        ((S, S), [2.0, 2.1], None, 1),
        ((S, S), [2.0, 2.1], (0, 1), 1),
        ((4, 4, 4), [2., 1.], (0, 1), 2),
    )
    for size, spacing, dim, edge_order in test_cases_float:
        t = make_tensor(size, device, dtype, low=None, high=None, requires_grad=requires_grad)
        sample_inputs.append(SampleInput(t, kwargs=dict(dim=dim, spacing=spacing, edge_order=edge_order)))

    test_cases_tensor = (
        ((3, 3, 3), ((1.1, 2.0, 3.5), (4.0, 2, 6.0)), (0, -1), 1),
        ((3, 3, 3), ((1.0, 3.0, 2.0), (8.0, 6.0, 1.0)), (0, 1), 2),
    )
    for size, coordinates, dim, edge_order in test_cases_tensor:
        t = make_tensor(size, device, dtype, low=None, high=None, requires_grad=requires_grad)
        coordinates_tensor_list = []
        for coords in coordinates:
            a = torch.tensor(coords, dtype=dtype, device=device)
            coordinates_tensor_list.append(a)
        sample_inputs.append(SampleInput(t, kwargs=dict(dim=dim, spacing=coordinates_tensor_list, edge_order=edge_order)))

    return tuple(sample_inputs)

def sample_inputs_index_select(op_info, device, dtype, requires_grad):
    return (
        SampleInput(
            make_tensor((S, S, S), device, dtype, low=None, high=None, requires_grad=requires_grad),
            args=(0, index_variable(2, S, device=device))),
        SampleInput(
            make_tensor((), device, dtype, low=None, high=None, requires_grad=requires_grad),
            args=(0, torch.tensor([0], dtype=torch.int64, device=device))),
        SampleInput(
            make_tensor((), device, dtype, low=None, high=None, requires_grad=requires_grad),
            args=(0, torch.tensor(0, dtype=torch.int64, device=device))),
    )

def sample_inputs_getitem(op_info, device, dtype, requires_grad, **kwargs):
    test_args = [
        ([1, 2],),
        (slice(0, 3),),
        ([slice(0, 3), 1],),
        ([[0, 2, 3], [1, 3, 3], [0, 0, 2]],),
        ([[0, 0, 3], [1, 1, 3], [0, 0, 2]],),
        ([slice(None), slice(None), [0, 3]],),
        ([slice(None), [0, 3], slice(None)],),
        ([[0, 3], slice(None), slice(None)],),
        ([[0, 3], [1, 2], slice(None)],),
        ([[0, 3], ],),
        ([[0, 3], slice(None)],),
        ([[0, 3], Ellipsis],),
        ([[0, 2, 3], [1, 3, 3], torch.LongTensor([0, 0, 2])],),
        (index_variable(2, S, device=device),),
        (mask_not_all_zeros((S,)),),
    ]

    return tuple(SampleInput(
        make_tensor((S, S, S), device, dtype, low=None, high=None, requires_grad=requires_grad),
        args=args)
        for args in test_args)

def sample_inputs_index_put(op_info, device, dtype, requires_grad, **kwargs):
    inputs = []
    for accumulate in [False, True]:
        # Test with indices arg
        inputs.append(SampleInput(
            make_tensor((S, S,), device, dtype, low=None, high=None, requires_grad=requires_grad),
            args=(
                (index_variable(2, S, device=device), ),
                make_tensor((2, S), device, dtype, low=None, high=None)),
            kwargs=dict(accumulate=accumulate)))

        # Test with mask arg
        mask = torch.zeros(S, dtype=torch.bool) if accumulate else mask_not_all_zeros((S,))
        inputs.append(SampleInput(
            make_tensor((S, S), device, dtype, low=None, high=None, requires_grad=requires_grad),
            args=(
                (mask, ),
                make_tensor((S,), device, dtype, low=None, high=None),),
            kwargs=dict(accumulate=accumulate)))

    return inputs

# Missing to test the nondeterminism of the operation
# https://github.com/pytorch/pytorch/issues/53352
def sample_inputs_index_add(op_info, device, dtype, requires_grad, **kwargs):
    # These testa are pretty much the same as those from index_copy.
    # Perhaps merge?
    make_arg = partial(make_tensor, dtype=dtype, device=device, requires_grad=requires_grad)

    t = make_arg((S, S))
    s = make_arg((S, S))
    # non-contiguous target
    t_nonctg = t.transpose(0, 1)
    # non-contiguous source
    s_nonctg = s.transpose(0, 1)

    idx = make_arg((S,), dtype=torch.int64, low=0, high=S)
    idx_nonctg = make_arg((S,), dtype=torch.int64, low=0, high=S, noncontiguous=True)
    samples = [SampleInput(tensor, args=(1, idx, source))
               for tensor, idx, source in product([t, t_nonctg], [idx, idx_nonctg], [s, s_nonctg])]
    samples.extend(SampleInput(tensor, args=(1, idx, source), kwargs=dict(alpha=a))
                   for tensor, idx, source, a in product([t, t_nonctg], [idx, idx_nonctg], [s, s_nonctg], [-1, 0, 2]))

    # Add scalar cases
    scalar_sizes = [(), (1,)]
    ts = (make_arg(size) for size in scalar_sizes)
    idxs = (make_arg(size, dtype=torch.int64, low=0, high=1) for size in scalar_sizes)
    ss = (make_arg(size) for size in scalar_sizes)

    samples.extend(SampleInput(t, args=(0, idx, s)) for t, idx, s in product(ts, idxs, ss))
    samples.extend(SampleInput(t, args=(0, idx, s), kwargs=dict(alpha=a)) for t, idx, s, a in product(ts, idxs, ss, [-1, 0, 2]))
    return samples

def sample_inputs_sort(op_info, device, dtype, requires_grad, **kwargs):
    def apply_grad(t):
        if dtype in floating_types_and(torch.float16, torch.bfloat16):
            t.requires_grad_(requires_grad)

    def small_3d_unique(dtype, device):
        res = torch.randperm(S * S * S, dtype=torch.int64, device=device).view(S, S, S)
        res = res.to(dtype)
        apply_grad(res)
        return res

    def large_1d_unique(dtype, device):
        res = torch.randperm(L * L * L, dtype=torch.int64, device=device)
        res = res.to(dtype)
        apply_grad(res)
        return res

    samples = []
    # Test case for large tensor.
    largesample = SampleInput(large_1d_unique(dtype, device))
    samples.append(largesample)

    # Test cases for small 3d tensors.
    # Imitates legacy tests from test/test_torch.py
    t = small_3d_unique(dtype, device)
    dims = range(-3, 3)
    flag = [True, False]
    for dim, descending, stable in product(dims, flag, flag):
        # default schema without stable sort
        samples.append(SampleInput(t, args=(dim, descending)))
        # schema with stable sort, no CUDA support yet
        if torch.device(device).type == 'cpu':
            samples.append(
                SampleInput(t, kwargs=dict(dim=dim, descending=descending, stable=stable))
            )

    # Test cases for scalar tensor
    scalar = torch.tensor(1, dtype=dtype, device=device)
    apply_grad(scalar)
    samples.append(SampleInput(scalar))
    samples.append(SampleInput(scalar, args=(0,)))
    samples.append(SampleInput(scalar, args=(0, True)))

    # Test cases for stable sort
    samples.append(SampleInput(scalar, kwargs=dict(stable=True)))
    samples.append(SampleInput(scalar, kwargs=dict(dim=0, stable=True)))
    samples.append(SampleInput(scalar, kwargs=dict(dim=0, descending=True, stable=True)))
    return samples

def sample_inputs_argsort(*args, **kwargs):
    return [sample_input for sample_input in sample_inputs_sort(*args, **kwargs) if "stable" not in sample_input.kwargs]

def sample_inputs_index_fill(op_info, device, dtype, requires_grad, **kwargs):
    samples = []
    t = make_tensor((S, S, S), device, dtype,
                    low=None, high=None,
                    requires_grad=requires_grad)
    fill_val = torch.tensor(-1 + 1j if t.is_complex() else -1)
    # non-contiguous input
    t01 = t.transpose(0, 1)
    t02 = t.transpose(0, 2)
    t12 = t.transpose(1, 2)
    idx = index_variable(1, S, device=device)
    # non-contiguous index
    idx_nonctg = torch.empty_strided((S,), (2,), device=device, dtype=torch.int64)
    idx_nonctg.copy_(idx)
    for d in range(t.dim()):
        for tensor in [t, t01, t02, t12]:
            samples.append(SampleInput(tensor, args=(d, idx, fill_val)))
            samples.append(SampleInput(tensor, args=(d, -idx - 1, fill_val)))
            samples.append(SampleInput(tensor, args=(d, idx_nonctg, fill_val)))

    make_arg = partial(make_tensor, device=device, dtype=dtype, requires_grad=requires_grad)
    index_tensor = partial(torch.tensor, device=device, dtype=torch.long)

    def unique_idx(numel, max_idx):
        # Generate unique random indices vector of `numel`
        # elements in range [0, max_idx).
        indices = random.sample(range(max_idx), numel)
        return index_tensor(indices)

    samples.append(SampleInput(make_arg((S, S)), args=(0, unique_idx(2, S), 2)))
    samples.append(SampleInput(make_arg((S, S)), args=(0, unique_idx(2, S), make_arg(()))))
    samples.append(SampleInput(make_arg((S, S)), args=(0, index_tensor(0), 2)))
    samples.append(SampleInput(make_arg(()), args=(0, index_tensor([0]), 2)))
    samples.append(SampleInput(make_arg(()), args=(0, index_tensor(0), 2)))

    # Duplicate indices
    samples.append(SampleInput(make_arg((S, S)), args=(0, index_tensor([0, 0]), 2)))
    samples.append(SampleInput(make_arg((S, S)), args=(0, index_tensor([0, 0, 2]), make_arg(()))))

    return samples

def sample_inputs_max_min_binary(op_info, device, dtype, requires_grad, **kwargs):
    inputs = []
    args_for_binary_op = (
        ((S, S, S), (S, S, S),),
        ((S, S, S), (S,),),
        ((S,), (S, S, S),),
        ((S, 1, S), (S, S),),
        ((S, S), (S, S),),
        ((), (),),
        ((S, S, S), (),),
        ((), (S, S, S),),
    )
    inputs = list((SampleInput(make_tensor(input_tensor, device, dtype,
                                           low=None, high=None,
                                           requires_grad=requires_grad),
                               args=(make_tensor(other_tensor, device, dtype,
                                                 low=None, high=None,
                                                 requires_grad=requires_grad),),))
                  for input_tensor, other_tensor in args_for_binary_op)
    return inputs

def sample_inputs_adaptive_avg_pool2d(op_info, device, dtype, requires_grad, **kwargs):
    make_arg = partial(make_tensor, device=device, dtype=dtype, requires_grad=requires_grad)

    # Ordered as (input shape, output size)
    cases = (
        ((1, 8, 8, 8), (5, 7)),
        ((2, 8, 8, 8), (None, 7)),
        ((1, 8, 4, 3), (5, None)),
        ((1, 8, 4, 3), (None, None)),
        ((1, 8, 4, 3), (5)),
    )

    def generator():
        for input_shape, output_size in cases:
            yield SampleInput(make_arg(input_shape), args=(output_size,))

    return list(generator())

def sample_inputs_max_pool2d(op_info, device, dtype, requires_grad, **kwargs):
    make_arg = partial(make_tensor, device=device, dtype=dtype, requires_grad=requires_grad)

    kerneli = [[3, 2], 3]
    stridei = [[2, 2]]
    Ni = [1, 2, None]
    Ci = [2]
    Hi = [3, 6]
    Wi = [6]
    ceil_modei = [True, False]
    paddingi = [0, 1]
    dilationi = [1, (1, 2)]
    return_indicesi = [True, False]

    products = product(kerneli, stridei, Ni, Ci, Hi, Wi, ceil_modei, paddingi, dilationi, return_indicesi)

    def generator():
        for kernel, stride, N, C, H, W, ceil_mode, padding, dilation, return_indices in products:
            max_pool = torch.nn.MaxPool2d(kernel, stride, ceil_mode=ceil_mode, padding=padding,
                                          dilation=dilation, return_indices=return_indices)
            kwargs = {
                "kernel_size": max_pool.kernel_size,
                "stride": max_pool.stride,
                "padding": max_pool.padding,
                "dilation": max_pool.dilation,
                "ceil_mode": max_pool.ceil_mode,
                "return_indices": max_pool.return_indices,
            }
            sample_input = make_arg((N, C, H, W)) if N is not None else (make_arg((C, H, W)))

            yield SampleInput(sample_input, kwargs=kwargs)

    return list(generator())

def sample_inputs_normalize(self, device, dtype, requires_grad, **kwargs):
    make_arg = partial(make_tensor, low=-1, high=1, device=device, dtype=dtype, requires_grad=requires_grad)

    cases: Tuple[Tuple[int], dict] = (  # type: ignore[assignment]
                                     ((2, 1, 4, 5), {'p': 1., 'dim': 2}),
                                     ((2, 3, 4, 5), {'p': 2., 'dim': 1}),
                                     ((1, 2, 4, 5), {'p': 0.5, 'dim': 0}),
                                     ((1, 3, 4, 5), {'p': -1., 'dim': 1}),
                                     ((1, 3, 4, 5), {'p': 0., 'dim': -1}),
                                     ((), {'p': 1.2, 'dim': 0}),
                                     ((2, 3, 4, 5), {}),
                                     ((2, 3, 4, 5), {'eps': 1e-4}))

    def generator():
        for input_shape, kwargs in cases:
            yield SampleInput(make_arg(input_shape), kwargs=kwargs)

    return list(generator())

def sample_inputs_conv_transpose2d(op_info, device, dtype, requires_grad, **kwargs):
    make_arg = partial(make_tensor, device=device, dtype=dtype, requires_grad=requires_grad)

    # Ordered as shapes for input, weight, bias
    # and a dict of values of (stride, padding, output_padding, groups, dilation)
    cases: Tuple[Tuple[int], Tuple[int], Tuple[int], dict] = (  # type: ignore[assignment]
        ((1, 3, 4, 4), (3, 3, 3, 3), (3,),
         {'stride': (2, 2), 'padding': 2, 'output_padding': (1, 1), 'groups': 1}),
        ((2, 2, 4, 4), (2, 2, 4, 5), (4,),
         {'stride': (3, 2), 'padding': (1, 2), 'output_padding': (2, 3), 'groups': 2, 'dilation': (4, 4)}),
        ((1, 1, 4, 5), (1, 1, 4, 3), (1,),
         {'stride': 2, 'padding': 1, 'output_padding': 1, 'groups': 1, 'dilation': (2, 3)}),
        ((1, 1, 4, 3), (1, 2, 3, 4), None,
         {'stride': 2, 'padding': 1, 'output_padding': 1, 'groups': 1}),
        ((1, 4, 5, 5), (4, 8, 3, 3), None,
         {})
    )

    def generator():
        for input_shape, weight, bias, kwargs in cases:
            yield SampleInput(make_arg(input_shape), args=(
                make_arg(weight),
                make_arg(bias) if bias is not None else bias
            ), kwargs=kwargs)

    return list(generator())


def sample_inputs_conv2d(op_info, device, dtype, requires_grad, jit_fail_sample=False, **kwargs):
    make_arg = partial(make_tensor, device=device, dtype=dtype, requires_grad=requires_grad)

    # Ordered as shapes for input, weight, bias
    # and a dict of values of (stride, padding, groups, dilation)
    cases: Tuple = (
        ((1, 3, 4, 4), (3, 3, 3, 3), (3,),
            {'stride': (2, 2), 'padding': 2, 'groups': 1}),
        ((2, 4, 8, 8), (2, 2, 3, 3), (2,),
            {'stride': (3, 2), 'padding': (2, 1), 'groups': 2, 'dilation': (4, 4)}),
        ((1, 4, 5, 5), (1, 4, 2, 3), (1,),
            {'stride': 2, 'padding': 1, 'groups': 1, 'dilation': (2, 3)}),
        ((1, 4, 5, 5), (1, 4, 2, 3), (1,),
            {'stride': 2, 'padding': 1, 'groups': 1, 'dilation': (2, 3)}),
        ((1, 2, 4, 3), (4, 2, 3, 4), None,
            {'stride': 2, 'padding': 1, 'groups': 1}),
        ((1, 4, 5, 5), (1, 4, 2, 3), (1,),
            {'stride': 2, 'padding': "valid"}),
        ((1, 4, 5, 5), (1, 4, 2, 3), (1,),
            {'stride': 1, 'padding': "same", 'dilation': 3}),
        # Below are the group related samples from common_nn.py
        ((2, 4, 6, 6), (4, 1, 3, 3), (4,), {'groups': 4}),
        ((2, 4, 6, 6), (8, 1, 3, 3), (8,), {'groups': 4}),
        ((2, 4, 6, 6), (8, 1, 3, 3), None, {'groups': 4}),
        ((2, 4, 6, 6), (4, 1, 3, 3), (4,), {'groups': 4, 'stride': (3, 2)}),
        ((2, 4, 6, 6), (4, 1, 3, 3), (4,), {'groups': 4, 'padding': (1, 1)}),
        ((2, 4, 5, 5), (4, 1, 2, 2), (4,), {'groups': 4, 'dilation': (2, 2)}),
        ((2, 4, 6, 5), (6, 2, 3, 2), (6,), {'groups': 2}),
        # With defaults
        ((1, 4, 5, 5), (3, 4, 3, 3), None, {}),
    )

    def generator():
        for input_shape, weight, bias, kwargs in cases:
            yield SampleInput(make_arg(input_shape), args=(
                make_arg(weight),
                make_arg(bias) if bias is not None else bias
            ), kwargs=kwargs)

    return list(generator())


def sample_inputs_layer_norm(opinfo, device, dtype, requires_grad, **kwargs):
    make_arg = partial(make_tensor, device=device, dtype=dtype, requires_grad=requires_grad)

    # Ordered as input shape, normalized_shape and a kwarg dict for eps
    cases: Tuple[Tuple[int], Tuple[int], dict] = (  # type: ignore[assignment]
        ((1, 2, 3), (1, 2, 3), {'eps': 0.5}),
        ((2, 2, 3), (2, 3), {'eps': -0.5}),
        ((1,), (1,), {}),
        ((1, 2), (2,), {}),
        ((0, 1), (1,), {}),
    )

    def generator():
        for input_shape, normalized_shape, kwargs in cases:
            # Shape of weight and bias should be the same as normalized_shape
            weight = make_arg(normalized_shape)
            bias = make_arg(normalized_shape)
            yield SampleInput(
                make_arg(input_shape),
                args=(normalized_shape, weight, bias),
                kwargs=kwargs
            )
        # Without any optional args
        yield SampleInput(make_arg((1, 2)), args=((2,),))

        # TODO: @krshrimali, once to_numpy method in SampleInput class is modified to take None inputs,
        # enable these inputs; see https://github.com/pytorch/pytorch/pull/63276#discussion_r691950400

        # With weight and a `None` bias
        # yield SampleInput(make_arg((1, 2)), args=((2,), make_arg((2,)), None))

        # With `None` weight and bias (tests failing for this, see the link above)
        # yield SampleInput(make_arg((1, 2)), args=((2,), None, make_arg((2,))))

    return list(generator())

def sample_inputs_hardswish(self, device, dtype, requires_grad):
    N = 5
    # make sure we are testing -3 -> 3 range. default is -10 -> 10 so maybe unnecessary ?
    tensors = [SampleInput(make_tensor((N * 2, N * 2), device=device, dtype=dtype,
               requires_grad=requires_grad, low=-5, high=5)) for _ in range(1, N)]
    return tensors

def sample_inputs_linear(self, device, dtype, requires_grad):
    features_options = [[3, 4], [8, 8]]
    batch_options: List[List[int]] = [
        [],  # no batch
        [0],
        [8],
        [2, 3],
    ]
    create_tensor = partial(make_tensor, device=device, dtype=dtype,
                            requires_grad=requires_grad, low=-2, high=2)

    sample_inputs = []
    for has_bias, (in_feat, out_feat), batch_shape in \
            itertools.product([True, False], features_options, batch_options):
        input_tensor = create_tensor(batch_shape + [in_feat])
        weight = create_tensor([out_feat, in_feat])
        if not has_bias:
            sample_inputs.append(SampleInput(input_tensor, args=(weight,)))
            continue

        bias = create_tensor([out_feat])
        sample_inputs.append(SampleInput(input_tensor, args=(weight, bias)))
    return sample_inputs

def sample_inputs_interpolate(mode, self, device, dtype, requires_grad):
    N, C = 2, 3
    D = 4
    S = 3
    L = 5

    align_corners_options: Tuple[Any, ...] = (None,)
    if mode in ('linear', 'bilinear', 'bicubic', 'trilinear'):
        align_corners_options = (True, False, None)
    ranks_for_mode = {
        'nearest': [1, 2, 3],
        'linear': [1],
        'bilinear': [2],
        'bicubic': [2],
        'trilinear': [3],
        'area': [1, 2, 3]
    }

    def shape(size, rank, with_batch_channel=True):
        if with_batch_channel:
            return tuple([N, C] + ([size] * rank))
        return tuple([size] * rank)

    make_arg = partial(make_tensor, device=device, dtype=dtype,
                       requires_grad=requires_grad, low=-1, high=1)

    sample_inputs = []
    for align_corners in align_corners_options:
        for rank in ranks_for_mode[mode]:
            sample_inputs.extend([
                SampleInput(make_arg(shape(D, rank)),
                            args=(shape(S, rank, False), None, mode, align_corners)),
                SampleInput(make_arg(shape(D, rank)),
                            args=(shape(L, rank, False), None, mode, align_corners)),
                SampleInput(make_arg(shape(D, rank)),
                            args=(None, 1.7, mode, align_corners)),
                SampleInput(make_arg(shape(D, rank)),
                            args=(None, 0.6, mode, align_corners)),
            ])

    return sample_inputs

def sample_inputs_gelu(self, device, dtype, requires_grad):
    N = 5
    tensors = [SampleInput(make_tensor((N * 2, N * 2), device=device, dtype=dtype,
               requires_grad=requires_grad, low=-3, high=3)) for _ in range(1, N)]
    return tensors

def sample_inputs_max_min_reduction_with_dim(op_info, device, dtype, requires_grad, **kwargs):
    inputs = []
    args_for_reduction_with_dim = (
        ((S, S, S), (1,),),
        ((S, S, S), (1, True, ),),
        ((), (0,),),
        ((), (0, True,),),
    )
    inputs = list((SampleInput(make_tensor(input_tensor, device, dtype,
                                           low=None, high=None,
                                           requires_grad=requires_grad),
                               args=args,))
                  for input_tensor, args in args_for_reduction_with_dim)
    return inputs

def sample_inputs_max_min_reduction_no_dim(op_info, device, dtype, requires_grad, **kwargs):
    inputs = []
    inputs.append(SampleInput(make_tensor((S, S, S), device, dtype,
                                          low=None, high=None,
                                          requires_grad=requires_grad),))
    inputs.append(SampleInput(make_tensor((), device, dtype,
                                          low=None, high=None,
                                          requires_grad=requires_grad),))
    return inputs

def _generate_nan_reduction_inputs(device, dtype, requires_grad):
    yield from _generate_reduction_inputs(device, dtype, requires_grad)
    yield torch.tensor([2, torch.nan, -1], device=device, dtype=dtype, requires_grad=requires_grad)
    yield torch.tensor([[torch.nan, 2], [0, 1]], device=device, dtype=dtype, requires_grad=requires_grad)

def sample_inputs_nan_reduction(supports_multiple_dims):
    # Generates sample inputs for reduction ops that contain the input tensor
    # and dim and keepdim kwargs. If a reduction op needs to test additional
    # args/kwargs then create a separate sample_inputs function
    def fn(op_info, device, dtype, requires_grad):
        inputs = []

        for t in _generate_nan_reduction_inputs(device, dtype, requires_grad):
            # Add case without dim and keepdim kwargs
            inputs.append(SampleInput(t))
            for kwargs in _generate_reduction_kwargs(t.ndim, supports_multiple_dims):
                inputs.append(SampleInput(t, kwargs=kwargs))

        return inputs

    return fn

def sample_inputs_reduction_quantile(op_info, device, dtype, requires_grad):
    test_quantiles = (0.5, make_tensor((2,), device, dtype, low=0, high=1))
    test_interpolations = ['linear', 'midpoint']

    inputs = []
    for quantiles in test_quantiles:
        for t in _generate_reduction_inputs(device, dtype, requires_grad):
            # Add case without dim and keepdim kwargs
            inputs.append(SampleInput(t, args=(quantiles,)))
            for kwargs in _generate_reduction_kwargs(t.ndim, supports_multiple_dims=False):
                # Interpolation kwarg for now is only supported when providing both dim and keepdim
                kwargs.setdefault('dim', 0)
                kwargs.setdefault('keepdim', False)
                for interpolation in test_interpolations:
                    kwargs['interpolation'] = interpolation
                    inputs.append(SampleInput(t, args=(quantiles,), kwargs=kwargs))

    return inputs

def sample_inputs_reduction_count_nonzero(*args, **kwargs):
    """Sample inputs for count_nonzero"""
    samples: List[SampleInput] = sample_inputs_reduction(*args, **kwargs)
    # count_nonzero does not support keepdim yet
    for sample in samples:
        sample.kwargs.pop('keepdim', None)
    return samples

def sample_inputs_leaky_relu(op_info, device, dtype, requires_grad):
    N = 10
    tensors = [SampleInput(make_tensor((N, N), device=device, dtype=dtype,
               requires_grad=requires_grad)) for _ in range(1, N)]
    return tensors

def sample_inputs_avgpool2d(op_info, device, dtype, requires_grad, **kwargs):
    make_arg = partial(make_tensor, device=device, dtype=dtype, requires_grad=requires_grad)

    # Order: input_shape, kernel_size, stride, padding, ceil_mode, count_include_pad, divisor_override
    cases = (((1, 3, 9, 9), 3, 1, 1, True, False, 2),
             ((1, 3, 9, 9), (4, 4), (2, 3), 1, True, False, 2),
             ((1, 3, 9, 9), (6, 6), (3, 3), (2, 3), True, True, 2),
             ((2, 3, 9, 9), (3, 3), (1, 1), (1, ), True, False, 2),
             ((1, 1, 4, 4), (2, 2), (), (0, ), False, True, -2),
             ((1, 2, 6, 6), (4, 4), (2, 2), (2, ), True, True, None))

    def generator():
        for input_shape, kernel_size, stride, padding, ceil_mode, count_include_pad, divisor_override in cases:
            yield SampleInput(make_arg(input_shape),
                              args=(kernel_size, stride, padding, ceil_mode, count_include_pad, divisor_override))
        # Case with just input_shape and kernel_size
        yield SampleInput(make_arg((1, 3, 9, 9)), args=((3, 3)))

    return list(generator())

def sample_inputs_topk(op_info, device, dtype, requires_grad, **kwargs):
    def get_tensor_input(size):
        return make_tensor(size, device, dtype, requires_grad=requires_grad)

    inputs = []
    inputs.append(SampleInput(get_tensor_input((S, M, S)), args=(3,)))
    inputs.append(SampleInput(get_tensor_input((S, M, S)), args=(3, 1)))
    inputs.append(SampleInput(get_tensor_input((S, M, S)), args=(3, -2)))
    inputs.append(SampleInput(get_tensor_input((S, M, S)), args=(3, 1, True)))
    inputs.append(SampleInput(get_tensor_input((S, M, S)), args=(3, -2, True)))
    inputs.append(SampleInput(get_tensor_input((S, M, S)), args=(3, 1, True, True)))
    inputs.append(SampleInput(get_tensor_input((S, M, S)), args=(3, -2, True, True)))

    inputs.append(SampleInput(get_tensor_input(()), args=(1,)))
    inputs.append(SampleInput(get_tensor_input(()), args=(1, 0)))
    inputs.append(SampleInput(get_tensor_input(()), args=(1, -1)))
    inputs.append(SampleInput(get_tensor_input(()), args=(1, 0, True)))
    inputs.append(SampleInput(get_tensor_input(()), args=(1, -1, True)))
    inputs.append(SampleInput(get_tensor_input(()), args=(1, 0, True, True)))
    inputs.append(SampleInput(get_tensor_input(()), args=(1, -1, True, True)))

    return inputs

def sample_inputs_outer(op_info, device, dtype, requires_grad, **kwargs):
    inputs = []
    arg_a = make_tensor((S,), device, dtype, requires_grad=requires_grad)
    arg_b = make_tensor((M,), device, dtype, requires_grad=requires_grad)
    inputs.append(SampleInput(arg_a, args=(arg_b,)))
    return inputs


def sample_inputs_igamma_igammac(op_info, device, dtype, requires_grad, **kwargs):
    make_arg = partial(make_tensor, device=device, dtype=dtype, low=1e-3)
    cases = (((S, S), (S, S), False),
             ((S, S), (S, ), False),
             ((S, ), (S, S), True),
             ((), (), False))

    def generator():
        for shape, other_shape, broadcasts_input in cases:
            yield SampleInput(make_arg(shape, requires_grad=requires_grad),
                              args=(make_arg(other_shape, requires_grad=False),),
                              broadcasts_input=broadcasts_input)

    return list(generator())


def sample_inputs_dist(op_info, device, dtype, requires_grad):
    make_arg = partial(make_tensor, device=device, dtype=dtype, requires_grad=requires_grad)
    sizes = ((S, S, S), (S,), (S, 1, S), (), (S, S))
    ps = (2, 4)

    def generate_samples():
        for size_x, size_y, p in product(sizes, sizes, ps):
            yield SampleInput(make_arg(size_x), args=(make_arg(size_y), p))

    return list(generate_samples())

# Missing to test the nondeterminism of the operation
# https://github.com/pytorch/pytorch/issues/53352
def sample_inputs_index_copy(op_info, device, dtype, requires_grad, **kwargs):
    def make_arg(shape, low=None, high=None, dtype=dtype):
        return make_tensor(shape, device=device, dtype=dtype,
                           low=low, high=high,
                           requires_grad=requires_grad)

    t = make_arg((S, S))
    s = make_arg((S, S))
    # non-contiguous input
    t01 = t.transpose(0, 1)
    # non-contiguous input
    s01 = s.transpose(0, 1)

    # idx is a permutation of 0...S-1 for this function to be deterministic
    idx = torch.randperm(S, device=device, dtype=torch.int64)
    # non-contiguous index
    idx_nonctg = torch.repeat_interleave(idx, 2, dim=-1)[::2]
    # index_copy_ does not support negative indices
    # idx_neg = -idx - 1
    samples = [SampleInput(tensor, args=(1, idx, source))
               for tensor, idx, source in product([t, t01], [idx, idx_nonctg], [s, s01])]

    # Add scalar cases
    scalar_sizes = [(), (1,)]
    ts = (make_arg(size) for size in scalar_sizes)
    idxs = (make_arg(size, dtype=torch.int64, low=0, high=1) for size in scalar_sizes)
    ss = (make_arg(size) for size in scalar_sizes)

    samples.extend(SampleInput(t, args=(0, idx, s)) for t, idx, s in product(ts, idxs, ss))
    return samples

def sample_inputs_mode(op_info, device, dtype, requires_grad):
    inputs = []
    args = (
        ((S, S, S), (),),
        ((S, S, S), (1, ),),
        ((S, S, S), (1, True, ),),
        ((), (),),
        ((), (0,),),
        ((), (0, True,),),
    )
    inputs = list((SampleInput(make_tensor(input_tensor, device, dtype,
                                           low=None, high=None,
                                           requires_grad=requires_grad),
                               args=args,))
                  for input_tensor, args in args)
    return inputs

# Missing to test the nondeterminism of the operation
# https://github.com/pytorch/pytorch/issues/53352
def sample_inputs_put(op_info, device, dtype, requires_grad):
    make_arg = partial(make_tensor, dtype=dtype, device=device, requires_grad=requires_grad)
    make_idx = partial(make_tensor, low=0, dtype=torch.int64, device=device, requires_grad=False)

    S = 3

    def gen_inputs():
        # Generic inputs
        tgt_gen = (make_arg((S, S), noncontiguous=not ctg) for ctg in (True, False))
        src_gen = (make_arg((S,), noncontiguous=not ctg) for ctg in (True, False))
        idx = torch.randperm(S * S, device=device, dtype=torch.int64)[:S]
        idx_nonctg = torch.repeat_interleave(idx, 2, dim=-1)[::2]
        idx_neg = -idx - 1
        idx_list = [idx, idx_nonctg, idx_neg]
        for tgt, idx, src, acc in product(tgt_gen, idx_list, src_gen, (True, False)):
            yield SampleInput(input=tgt, args=(idx, src, acc))

        # Scalar cases
        scalar_sizes = [(), (1,)]
        tgt_gen = (make_arg(size) for size in scalar_sizes)
        idx_gen = (make_idx(size, high=1) for size in scalar_sizes)
        src_gen = (make_arg(size) for size in scalar_sizes)
        for tgt, idx, src, acc in product(tgt_gen, idx_gen, src_gen, (True, False)):
            yield SampleInput(input=tgt, args=(idx, src, acc))

        # Empty cases
        tgt_sizes = [(0,), (), (1,), (3, 2)]
        tgt_gen = (make_arg(size) for size in tgt_sizes)
        idx = make_idx((0,), high=1)
        src = make_arg((0,))
        for tgt, acc in product(tgt, (True, False)):
            yield SampleInput(input=tgt, args=(idx, src, acc))

    return list(gen_inputs())

def sample_inputs_take(op_info, device, dtype, requires_grad):
    make_arg = partial(make_tensor, dtype=dtype, device=device, requires_grad=requires_grad)
    make_idx = partial(make_tensor, low=0, dtype=torch.int64, device=device, requires_grad=False)

    S = 3

    def gen_inputs():
        # Generic inputs: take S elements out of S * S
        src_gen = (make_arg((S, S), noncontiguous=not ctg) for ctg in (True, False))
        idx = make_idx((S,), high=S * S)
        idx_nonctg = make_idx((S,), high=S * S, noncontiguous=True)
        idx_neg = -idx - 1
        idx_list = [idx, idx_nonctg, idx_neg]
        for src, idx in product(src_gen, idx_list):
            yield SampleInput(input=src, args=(idx,))

        # Scalar cases
        scalar_sizes = [(), (1,)]
        src_gen = (make_arg(size) for size in scalar_sizes)
        idx_gen = (make_idx(size, high=1) for size in scalar_sizes)
        for src, idx in product(src_gen, idx_gen):
            yield SampleInput(input=src, args=(idx,))

        # Empty cases
        src_sizes = [(0,), (), (1,), (3, 2)]
        src_gen = (make_arg(size) for size in src_sizes)
        idx = make_idx((0,), high=1)
        for src in src_gen:
            yield SampleInput(input=src, args=(idx,))

    return list(gen_inputs())

def sample_movedim_moveaxis(op_info, device, dtype, requires_grad):
    return (
        SampleInput(
            make_tensor((4, 3, 2, 1), device, dtype, low=None, high=None, requires_grad=requires_grad),
            args=([0, 1, 2, 3], [3, 2, 1, 0])),
        SampleInput(
            make_tensor((4, 3, 2, 1), device, dtype, low=None, high=None, requires_grad=requires_grad),
            args=([0, -1, -2, -3], [-3, -2, -1, -0]))
    )


def sample_repeat_tile(op_info, device, dtype, requires_grad, **kwargs):
    rep_dims = ((), (0, ), (1, ), (0, 2), (1, 1), (2, 3), (2, 3, 2), (0, 2, 3), (2, 1, 1, 1),)
    shapes = ((), (0,), (2,), (3, 0), (3, 2), (3, 0, 1))

    if requires_grad:
        # Tests for variant_consistency_jit, grad, gradgrad
        # are slower. Use smaller bags of `rep_dims` and `shapes`
        # in this case.
        rep_dims = ((), (0, ), (0, 2), (1, 1), (2, 3), (1, 3, 2), (3, 1, 1))  # type: ignore[assignment]
        shapes = ((), (0,), (2,), (3, 2))  # type: ignore[assignment]

    tensors = [make_tensor(shape, device, dtype,
                           low=None, high=None,
                           requires_grad=requires_grad) for shape in shapes]

    samples = []
    for rep_dim, tensor in product(rep_dims, tensors):
        for t in (tensor, tensor.T):
            if op_info.name == 'repeat' and len(rep_dim) >= t.dim():
                # `torch.repeat` errors for `len(rep_dims) < t.dim()`,
                # so we filter such combinations.
                samples.append(SampleInput(t, args=(rep_dim,),))
            elif op_info.name == 'tile':
                samples.append(SampleInput(t, args=(rep_dim,),))

    return samples


def sample_inputs_narrow(op_info, device, dtype, requires_grad, **kwargs):
    shapes_and_args = (
        ((S, S, S), (1, 2, 2)),
        ((S, S, S), (-1, 2, 2)),
        ((S, S, S), (1, 0, 0)),
        ((S, S, S), (-1, 0, 0)),
    )

    def generator():
        for shape, args in shapes_and_args:
            tensor = make_tensor(shape, device, dtype, low=None, high=None,
                                 requires_grad=requires_grad)
            yield SampleInput(tensor, args=args)

    return list(generator())

def sample_trapezoid(op_info, device, dtype, requires_grad, **kwargs):
    y_shape_x_shape_and_kwargs = [
        ((2, 3), (2, 3), {}),
        ((2, 3), (2, 3), {'dim': 1}),
        ((6,), (6,), {}),
        ((6,), None, {}),
        # When 'trapezoid' is called with an empty input, it does not produce an output with requires_grad
        # See Issue #{61619}
        # ((6,0), (6,0), {}),
        ((2, 3), (1, 3), {}),
        ((3, 3), (3, 3), {}),
        ((3, 3), (3, 3), {'dim': -2}),
        ((5,), None, {'dx': 2.0}),
        ((2, 2), None, {'dx': 3.0})
    ]
    samples = []
    for y_shape, x_shape, kwarg in y_shape_x_shape_and_kwargs:
        y_tensor = make_tensor(y_shape, device, dtype, low=None, high=None,
                               requires_grad=requires_grad)
        if x_shape is not None:
            x_tensor = make_tensor(x_shape, device, dtype, low=None, high=None,
                                   requires_grad=requires_grad)
            samples.append(SampleInput(y_tensor, args=(x_tensor,), kwargs=kwarg))
        else:
            samples.append(SampleInput(y_tensor, kwargs=kwarg))
    return samples

def sample_cumulative_trapezoid(op_info, device, dtype, requires_grad, **kwargs):

    y_shape_x_shape_and_kwargs = [
        ((2, 3), (2, 3), {}),
        ((2, 3), (2, 3), {'dim': 1}),
        ((6,), (6,), {}),
        ((6,), None, {}),
        # When 'cumulative_trapezoid' is called with an empty input, it does not produce an output with requires_grad
        # See Issue #{61619}
        # ((6,0), (6,0), {}),
        ((2, 3), (1, 3), {}),
        ((3, 3), (3, 3), {}),
        ((3, 3), (3, 3), {'dim': -2}),
        ((5,), None, {'dx': 2.0}),
        ((2, 2), None, {'dx': 3.0})
    ]
    samples = []
    for y_shape, x_shape, kwarg in y_shape_x_shape_and_kwargs:
        y_tensor = make_tensor(y_shape, device, dtype, low=None, high=None,
                               requires_grad=requires_grad)
        if x_shape is not None:
            x_tensor = make_tensor(x_shape, device, dtype, low=None, high=None,
                                   requires_grad=requires_grad)
            samples.append(SampleInput(y_tensor, args=(x_tensor,), kwargs=kwarg))
        else:
            samples.append(SampleInput(y_tensor, kwargs=kwarg))
    return samples

def sample_unsqueeze(op_info, device, dtype, requires_grad, **kwargs):
    shapes_and_axes = [
        ((3, 4, 5), 0),
        ((3, 4, 5), 1),
        ((3, 4, 5), 3),
        ((3, 4, 5), -1),
        ((3, 4, 5), -3),
        ((), 0)
    ]

    samples = []
    for shape, axis in shapes_and_axes:
        tensor = make_tensor(shape, device, dtype, low=None, high=None,
                             requires_grad=requires_grad)
        samples.append(SampleInput(tensor, args=(axis,),))

    return samples


def sample_inputs_nn_unfold(op_info, device, dtype, requires_grad, **kwargs):
    shapes = ((0, 1, 5, 5), (1, 1, 5, 5), (2, 3, 5, 5))
    kernel_sizes = (2, (2, 2), (3, 3))
    dilations = (1, 2, (1, 2))
    paddings = (0, 1, (1, 1))
    strides = (1, 2, (1, 2))

    def generator():
        cases = product(shapes, kernel_sizes, dilations, paddings, strides)
        for shape, kernel_size, dilation, padding, stride in cases:
            tensor = make_tensor(shape, device, dtype, requires_grad=requires_grad)
            yield SampleInput(tensor, args=(kernel_size, dilation, padding, stride))

        # With default args
        yield SampleInput(make_tensor((1, 1, 5, 5), device, dtype, requires_grad=requires_grad),
                          args=((3, 3),))

    return list(generator())


def sample_inputs_squeeze(op_info, device, dtype, requires_grad, **kwargs):
    shapes_and_args = (
        ((S, 1, S, 1), ()),
        ((1, 1, 1, 1), ()),
        ((S, 1, S, 1), (1,)),
        ((S, 1, S, 1), (-1,)),
        ((S, 1, S, 1), (2,)),
        ((S, 1, S, 1), (-2,)),
        ((), (0, )),
    )

    def generator():
        for shape, args in shapes_and_args:
            tensor = make_tensor(shape, device, dtype, low=None, high=None,
                                 requires_grad=requires_grad)

            yield SampleInput(tensor, args=args)

    return list(generator())


def sample_inputs_nn_pad(op_info, device, dtype, requires_grad, mode, **kwargs):
    assert mode in ('constant', 'reflect', 'replicate', 'circular')
    if mode in ['reflect', 'replicate']:
        cases: tuple = (  # ignore
            ((1, 3), (1, 2)),
            ((1, 3), (0, 1)),
            ((0, 3, 3), (1, 2)),
            ((0, 3, 3), (0, 1)),
            ((1, 3, 3), (1, 2)),
            ((1, 3, 3), (0, 1)),
            ((1, 3, 3), (0, 2, 0, 1)),
            ((0, 3, 3, 3), (0, 2, 0, 1)),
            ((3, 3, 5, 5), (0, 2, 0, 1)),
            ((3, 3, 5, 5), (1, 1, 1, 1, 1, 1)),
            ((1, 3, 3, 3, 3), (1, 1, 1, 1, 1, 1)),
            ((1, 3, 4, 4), (-1, 1, -2, 1)),
        )
    elif mode == 'constant':
        cases = (
            ((1, 3), (1, 2)),
            ((1, 3), (0, 1)),
            ((1, 3), (0, 2, 0, 1)),
            ((0, 3, 3), (1, 2)),
            ((0, 3, 3), (0, 1)),
            ((0, 3, 3), (0, 2, 0, 1)),
            ((0, 3, 3), (1, 1, 1, 1, 1, 1)),
            ((1, 3, 3), (1, 2)),
            ((1, 3, 3), (0, 1)),
            ((1, 3, 3), (0, 2, 0, 1)),
            ((1, 3, 3), (1, 1, 1, 1, 1, 1)),
            ((0, 3, 3, 3), (1, 2)),
            ((0, 3, 3, 3), (0, 1)),
            ((0, 3, 3, 3), (0, 2, 0, 1)),
            ((0, 3, 3, 3), (1, 1, 1, 1, 1, 1)),
            ((3, 3, 5, 5), (1, 2)),
            ((3, 3, 5, 5), (0, 1)),
            ((3, 3, 5, 5), (0, 2, 0, 1)),
            ((3, 3, 5, 5), (1, 1, 1, 1, 1, 1)),
            ((1, 3, 3, 3, 3), (1, 2)),
            ((1, 3, 3, 3, 3), (0, 1)),
            ((1, 3, 3, 3, 3), (0, 2, 0, 1)),
            ((1, 3, 3, 3, 3), (1, 1, 1, 1, 1, 1)),
            ((1, 3, 4, 4), (-1, 1, -2, 1)),
        )
    else:  # mode == 'circular'
        if dtype == torch.bool:
            # test_dtypes fails on ASAN with for the case ab
            # runtime error: load of value 190, which is not a valid value for type 'bool'
            # Reference: https://github.com/pytorch/pytorch/pull/62814#issuecomment-894156562
            # Reference Issue: https://github.com/pytorch/pytorch/issues/63034
            cases = (
                ((2, 3, 3), (1, 2)),
                ((1, 3, 3), (1, 2)),
            )
        else:
            cases = (
                ((0, 3, 3), (1, 2)),
                ((0, 3, 3), (0, 1)),
                ((1, 3, 3), (1, 2)),
                ((1, 3, 3), (0, 1)),
                ((0, 3, 3, 3), (0, 2, 0, 1)),
                ((3, 3, 5, 5), (0, 2, 0, 1)),
                ((1, 3, 3, 3, 3), (1, 1, 1, 1, 1, 1)),
                ((1, 3, 4, 4), (-1, 1, -2, 1)),
            )

    make_inp = partial(make_tensor, device=device, dtype=dtype, requires_grad=requires_grad)

    def generator():
        if mode == 'constant':
            # Default args
            yield SampleInput(make_inp((1, 3, 3)), args=((2, 2),))

        if mode in ['reflect', 'replicate', 'circular']:
            for shape, pad in cases:
                yield SampleInput(make_inp(shape), args=(pad, mode))
        else:  # mode == 'constant'
            for pad_value in (1., 2.):
                for shape, pad in cases:
                    yield SampleInput(make_inp(shape), args=(pad, mode, pad_value))

    return list(generator())


# TODO: reconcile with torch.linalg.det and torch.linalg.slogdet
# Creates matrices with a positive nonzero determinant
def sample_inputs_logdet(op_info, device, dtype, requires_grad, **kwargs):
    def make_nonzero_det(A, *, sign=1, min_singular_value=0.1, **kwargs):
        u, s, vh = torch.linalg.svd(A, full_matrices=False)
        s.clamp_(min=min_singular_value)
        A = (u * s.unsqueeze(-2)) @ vh
        det = A.det()
        if sign is not None:
            if A.dim() == 2:
                if (det < 0) ^ (sign < 0):
                    A[0, :].neg_()
            else:
                cond = ((det < 0) ^ (sign < 0)).nonzero()
                if cond.size(0) > 0:
                    for i in range(cond.size(0)):
                        A[list(cond[i])][0, :].neg_()
        return A

    samples = []

    # cases constructed using make_tensor()
    tensor_shapes = (
        (S, S),
        (1, 1),
        (3, 3, S, S),
        (3, 3, 1, 1)
    )

    for shape in tensor_shapes:
        t = make_tensor(shape, device=device, dtype=dtype)
        d = make_nonzero_det(t).requires_grad_(requires_grad)
        samples.append(SampleInput(d))

    # cases constructed using:
    #  1) make_symmetric_matrices
    #  2) make_symmetric_pd_matrices
    #  3) make_fullrank_matrices_with_distinct_singular_values
    symmetric_shapes = (
        (S, S),
        (3, S, S),
    )


    def _helper(constructor, *shape, **kwargs):
        t = constructor(*shape, device=device, dtype=dtype)
        d = make_nonzero_det(t, **kwargs).requires_grad_(requires_grad)
        samples.append(SampleInput(d))

    for shape in symmetric_shapes:
        _helper(make_symmetric_matrices, *shape)
        _helper(make_symmetric_pd_matrices, *shape)
        _helper(make_fullrank_matrices_with_distinct_singular_values, *shape, min_singular_value=0)

    return tuple(samples)

def np_unary_ufunc_integer_promotion_wrapper(fn):
    # Wrapper that passes PyTorch's default scalar
    #   type as an argument to the wrapped NumPy
    #   unary ufunc when given an integer input.
    #   This mimicks PyTorch's integer->floating point
    #   type promotion.
    #
    # This is necessary when NumPy promotes
    #   integer types to double, since PyTorch promotes
    #   integer types to the default scalar type.

    # Helper to determine if promotion is needed
    def is_integral(dtype):
        return dtype in [np.bool_, bool, np.uint8, np.int8, np.int16, np.int32, np.int64]

    @wraps(fn)
    def wrapped_fn(x):
        # As the default dtype can change, acquire it when function is called.
        # NOTE: Promotion in PyTorch is from integer types to the default dtype
        np_dtype = torch_to_numpy_dtype_dict[torch.get_default_dtype()]

        if is_integral(x.dtype):
            return fn(x.astype(np_dtype))
        return fn(x)

    return wrapped_fn

def sample_inputs_spectral_ops(self, device, dtype, requires_grad=False, **kwargs):
    nd_tensor = make_tensor((S, S + 1, S + 2), device, dtype, low=None, high=None,
                            requires_grad=requires_grad)
    tensor = make_tensor((31,), device, dtype, low=None, high=None,
                         requires_grad=requires_grad)

    if self.ndimensional:
        return [
            SampleInput(nd_tensor, kwargs=dict(s=(3, 10), dim=(1, 2), norm='ortho')),
            SampleInput(nd_tensor, kwargs=dict(norm='ortho')),
            SampleInput(nd_tensor, kwargs=dict(s=(8,))),
            SampleInput(tensor),

            *(SampleInput(nd_tensor, kwargs=dict(dim=dim))
                for dim in [-1, -2, -3, (0, -1)]),
        ]
    else:
        return [
            SampleInput(nd_tensor, kwargs=dict(n=10, dim=1, norm='ortho')),
            SampleInput(nd_tensor, kwargs=dict(norm='ortho')),
            SampleInput(nd_tensor, kwargs=dict(n=7)),
            SampleInput(tensor),

            *(SampleInput(nd_tensor, kwargs=dict(dim=dim))
                for dim in [-1, -2, -3]),
        ]

def sample_inputs_repeat_interleave(op_info, device, dtype, requires_grad, **kwargs):
    make_input = partial(make_tensor, device=device, dtype=dtype, requires_grad=requires_grad)

    return [
        SampleInput(make_input(()), kwargs=dict(repeats=2)),
        SampleInput(make_input((2, 3, 4)), kwargs=dict(repeats=2)),
        SampleInput(make_input((2, 3, 4)), kwargs=dict(repeats=2, dim=1)),
        SampleInput(make_input((2, 3, 4)), kwargs=dict(repeats=torch.arange(3, device=device), dim=1))
    ]

# Metadata class for Fast Fourier Transforms in torch.fft.
class SpectralFuncInfo(OpInfo):
    """Operator information for torch.fft transforms. """

    def __init__(self,
                 name,  # the string name of the function
                 *,
                 ref=None,  # Reference implementation (probably in np.fft namespace)
                 dtypes=floating_and_complex_types(),
                 ndimensional: bool,  # Whether dim argument can be a tuple
                 sample_inputs_func=sample_inputs_spectral_ops,
                 decorators=None,
                 **kwargs):
        decorators = list(decorators) if decorators is not None else []
        decorators += [
            skipCPUIfNoFFT,
            skipCUDAIfRocm,
        ]

        super().__init__(name=name,
                         dtypes=dtypes,
                         decorators=decorators,
                         sample_inputs_func=sample_inputs_func,
                         **kwargs)
        self.ref = ref
        self.ndimensional = ndimensional


class ShapeFuncInfo(OpInfo):
    """Early version of a specialized OpInfo for Shape manipulating operations like tile and roll"""
    def __init__(self,
                 name,  # the string name of the function
                 *,
                 ref,  # a reference function
                 dtypes=floating_types(),
                 dtypesIfCPU=None,
                 dtypesIfCUDA=None,
                 dtypesIfROCM=None,
                 sample_inputs_func=None,
                 **kwargs):
        super(ShapeFuncInfo, self).__init__(name,
                                            dtypes=dtypes,
                                            dtypesIfCPU=dtypesIfCPU,
                                            dtypesIfCUDA=dtypesIfCUDA,
                                            dtypesIfROCM=dtypesIfROCM,
                                            sample_inputs_func=sample_inputs_func,
                                            **kwargs)
        self.ref = ref

def sample_inputs_foreach(self, device, dtype, N, *, noncontiguous=False, same_size=False):
    if same_size:
        return [make_tensor((N, N), device, dtype, noncontiguous=noncontiguous) for _ in range(N)]
    else:
        return [make_tensor((N - i, N - i), device, dtype, noncontiguous=noncontiguous) for i in range(N)]


def get_foreach_method_names(name):
    # get torch inplace reference function
    op_name = "_foreach_" + name
    inplace_op_name = "_foreach_" + name + "_"

    op = getattr(torch, op_name, None)
    inplace_op = getattr(torch, inplace_op_name, None)

    ref = getattr(torch, name, None)
    ref_inplace = getattr(torch.Tensor, name + "_", None)
    return op, inplace_op, ref, ref_inplace

class ForeachFuncInfo(OpInfo):
    """Early version of a specialized OpInfo for foreach functions"""
    def __init__(self,
                 name,
                 dtypes=floating_and_complex_types(),
                 dtypesIfCPU=all_types_and_complex(),
                 dtypesIfCUDA=floating_and_complex_types_and(torch.half),
                 dtypesIfROCM=None,
                 safe_casts_outputs=True,
                 supports_alpha_param=False,
                 sample_inputs_func=sample_inputs_foreach,
                 **kwargs):
        super().__init__(
            "_foreach_" + name,
            dtypes=dtypes,
            dtypesIfCPU=dtypesIfCPU,
            dtypesIfCUDA=dtypesIfCUDA,
            dtypesIfROCM=dtypesIfROCM,
            safe_casts_outputs=safe_casts_outputs,
            sample_inputs_func=sample_inputs_func,
            **kwargs
        )

        foreach_method, foreach_method_inplace, torch_ref_method, torch_ref_inplace = get_foreach_method_names(name)
        self.method_variant = foreach_method
        self.inplace_variant = foreach_method_inplace
        self.ref = torch_ref_method
        self.ref_inplace = torch_ref_inplace
        self.supports_alpha_param = supports_alpha_param


def sample_inputs_linalg_cholesky_inverse(op_info, device, dtype, requires_grad=False):
    # Generate Cholesky factors of positive-definite (non-singular) Hermitian (symmetric) matrices
    from torch.testing._internal.common_utils import random_hermitian_pd_matrix
    inputs = (
        torch.zeros(0, 0, dtype=dtype, device=device),  # 0x0 matrix
        torch.zeros(0, 2, 2, dtype=dtype, device=device),  # zero batch of matrices
        random_hermitian_pd_matrix(S, dtype=dtype, device=device),  # single matrix
        random_hermitian_pd_matrix(S, 2, dtype=dtype, device=device),  # batch of matrices
    )
    test_cases = (torch.linalg.cholesky(a) for a in inputs)
    out = []
    for a in test_cases:
        a.requires_grad = requires_grad
        out.append(SampleInput(a))
        out.append(SampleInput(a, kwargs=dict(upper=True)))
    return out

def sample_inputs_linalg_lstsq(op_info, device, dtype, requires_grad=False, **kwargs):
    from torch.testing._internal.common_utils import random_well_conditioned_matrix
    out = []
    for batch in ((), (3,), (3, 3)):
        shape = batch + (3, 3)
        # NOTE: inputs are not marked with `requires_grad` since
        # linalg_lstsq is not differentiable
        a = random_well_conditioned_matrix(*shape, dtype=dtype, device=device)
        b = make_tensor(shape, device, dtype, low=None, high=None)
        out.append(SampleInput(a, args=(b,)))
    return out

def sample_inputs_householder_product(op_info, device, dtype, requires_grad, **kwargs):
    """
    This function generates input for torch.linalg.householder_product (torch.orgqr).
    The first argument should be a square matrix or batch of square matrices, the second argument is a vector or batch of vectors.
    Empty, square, rectangular, batched square and batched rectangular input is generated.
    """
    # Each column of the matrix is getting multiplied many times leading to very large values for
    # the Jacobian matrix entries and making the finite-difference result of grad check less accurate.
    # That's why gradcheck with the default range [-9, 9] fails and [-2, 2] is used here.
    samples = (
        SampleInput(make_tensor((S, S), device, dtype, low=-2, high=2, requires_grad=requires_grad),
                    args=(make_tensor((S,), device, dtype, low=-2, high=2, requires_grad=requires_grad),)),

        SampleInput(make_tensor((S + 1, S), device, dtype, low=-2, high=2, requires_grad=requires_grad),
                    args=(make_tensor((S,), device, dtype, low=-2, high=2, requires_grad=requires_grad),)),

        SampleInput(make_tensor((2, 1, S, S), device, dtype, low=-2, high=2, requires_grad=requires_grad),
                    args=(make_tensor((2, 1, S,), device, dtype, low=-2, high=2, requires_grad=requires_grad),)),

        SampleInput(make_tensor((2, 1, S + 1, S), device, dtype, low=-2, high=2, requires_grad=requires_grad),
                    args=(make_tensor((2, 1, S,), device, dtype, low=-2, high=2, requires_grad=requires_grad),)),

        SampleInput(make_tensor((0, 0), device, dtype, low=None, high=None, requires_grad=requires_grad),
                    args=(make_tensor((0,), device, dtype, low=None, high=None, requires_grad=requires_grad),)),

        SampleInput(make_tensor((S, S), device, dtype, low=-2, high=2, requires_grad=requires_grad),
                    args=(make_tensor((0,), device, dtype, low=None, high=None, requires_grad=requires_grad),)),
    )

    return samples

def sample_inputs_ormqr(op_info, device, dtype, requires_grad):
    # create a helper function wrapping `make_tensor`
    make_input = partial(make_tensor, dtype=dtype, device=device, requires_grad=requires_grad)

    def gen_inputs():
        batches = [(), (0, ), (2, ), (2, 1)]
        ns = [5, 2, 0]
        tf = [True, False]
        for batch, (m, n), left, transpose in product(batches, product(ns, ns), tf, tf):
            reflectors = make_input((*batch, m, n))
            tau = make_input((*batch, min(m, n)))
            other_matrix_shape = (m, n) if left else (n, m)
            other = make_input((*batch, *other_matrix_shape))
            kwargs = {"left": left, "transpose": transpose}
            yield SampleInput(reflectors, args=(tau, other,), kwargs=kwargs)

    return tuple(gen_inputs())

def sample_inputs_linalg_cholesky(op_info, device, dtype, requires_grad=False, **kwargs):
    """
    This function generates always positive-definite input for torch.linalg.cholesky using
    random_hermitian_pd_matrix.
    The input is generated as the itertools.product of 'batches' and 'ns'.
    In total this function generates 8 SampleInputs
    'batches' cases include:
        () - single input,
        (0,) - zero batched dimension,
        (2,) - batch of two matrices,
        (1, 1) - 1x1 batch of matrices
    'ns' gives 0x0 and 5x5 matrices.
    Zeros in dimensions are edge cases in the implementation and important to test for in order to avoid unexpected crashes.
    """
    from torch.testing._internal.common_utils import random_hermitian_pd_matrix

    batches = [(), (0, ), (2, ), (1, 1)]
    ns = [5, 0]
    out = []
    for batch, n, upper in product(batches, ns, [True, False]):
        a = random_hermitian_pd_matrix(n, *batch, dtype=dtype, device=device)
        a.requires_grad = requires_grad
        out.append(SampleInput(a, kwargs={"upper": upper}))
    return out

def sample_inputs_symeig(op_info, device, dtype, requires_grad=False):
    out = sample_inputs_linalg_invertible(op_info, device, dtype, requires_grad)

    for o in out:
        o.kwargs = {"upper": bool(np.random.choice([True, False])),
                    "eigenvectors": True}
        # A gauge-invariant function
        o.output_process_fn_grad = lambda output: (output[0], abs(output[1]))
    return out

def sample_inputs_linalg_eig(op_info, device, dtype, requires_grad=False):
    """
    This function generates input for torch.linalg.eigh with UPLO="U" or "L" keyword argument.
    """
    def out_fn(output):
        return output[0], abs(output[1])

    samples = sample_inputs_linalg_invertible(op_info, device, dtype, requires_grad)
    for sample in samples:
        sample.output_process_fn_grad = out_fn

    return samples

def sample_inputs_linalg_eigh(op_info, device, dtype, requires_grad=False, **kwargs):
    """
    This function generates input for torch.linalg.eigh/eigvalsh with UPLO="U" or "L" keyword argument.
    """
    def out_fn(output):
        if isinstance(output, tuple):
            # eigh function
            return output[0], abs(output[1])
        else:
            # eigvalsh function
            return output

    samples = sample_inputs_linalg_invertible(op_info, device, dtype, requires_grad)
    for sample in samples:
        sample.kwargs = {"UPLO": np.random.choice(["L", "U"])}
        sample.output_process_fn_grad = out_fn

    return samples


def sample_inputs_linalg_slogdet(op_info, device, dtype, requires_grad=False):
    def out_fn(output):
        return output[1]

    samples = sample_inputs_linalg_invertible(op_info, device, dtype, requires_grad)
    for sample in samples:
        sample.output_process_fn_grad = out_fn

    return samples


def sample_inputs_linalg_pinv_hermitian(op_info, device, dtype, requires_grad=False, **kwargs):
    """
    This function generates input for torch.linalg.pinv with hermitian=True keyword argument.
    """
    out = sample_inputs_linalg_invertible(op_info, device, dtype, requires_grad, **kwargs)
    for o in out:
        o.kwargs = {"hermitian": True}
    return out

def sample_inputs_linalg_solve(op_info, device, dtype, requires_grad=False, vector_rhs_allowed=True, **kwargs):
    """
    This function generates always solvable input for torch.linalg.solve
    Using random_fullrank_matrix_distinct_singular_value gives a non-singular (=invertible, =solvable) matrices 'a'.
    The first input to torch.linalg.solve is generated as the itertools.product of 'batches' and 'ns'.
    The second input is generated as the product of 'batches', 'ns' and 'nrhs'.
    In total this function generates 18 SampleInputs
    'batches' cases include:
        () - single input,
        (0,) - zero batched dimension,
        (2,) - batch of two matrices.
    'ns' gives 0x0 and 5x5 matrices.
    and 'nrhs' controls the number of vectors to solve for:
        () - using 1 as the number of vectors implicitly
        (1,) - same as () but explicit
        (3,) - solve for 3 vectors.
    Zeros in dimensions are edge cases in the implementation and important to test for in order to avoid unexpected crashes.
    'vector_rhs_allowed' controls whether to include nrhs = () to the list of SampleInputs.
    torch.solve / triangular_solve / cholesky_solve (opposed to torch.linalg.solve) do not allow
    1D tensors (vectors) as the right-hand-side.
    Once torch.solve / triangular_solve / cholesky_solve and its testing are removed,
    'vector_rhs_allowed' may be removed here as well.
    """
    from torch.testing._internal.common_utils import random_fullrank_matrix_distinct_singular_value

    batches = [(), (0, ), (2, )]
    ns = [5, 0]
    if vector_rhs_allowed:
        nrhs = [(), (1,), (3,)]
    else:
        nrhs = [(1,), (3,)]
    out = []
    for n, batch, rhs in product(ns, batches, nrhs):
        a = random_fullrank_matrix_distinct_singular_value(n, *batch, dtype=dtype, device=device)
        a.requires_grad = requires_grad
        b = torch.randn(*batch, n, *rhs, dtype=dtype, device=device)
        b.requires_grad = requires_grad
        out.append(SampleInput(a, args=(b,)))
    return out


def sample_inputs_legacy_solve(op_info, device, dtype, requires_grad=False, **kwargs):
    """
    This function generates always solvable input for legacy solve functions
    (the ones that are not in torch.linalg module).
    The difference from sample_inputs_linalg_solve is that here the right-hand-side of A x = b equation
    should have b.ndim >= 2, vectors are not allowed.
    Also the arguments order is swapped.
    """
    out = sample_inputs_linalg_solve(
        op_info, device, dtype, requires_grad=requires_grad, vector_rhs_allowed=False
    )

    # Reverses tensor order
    for sample in out:
        sample.input, sample.args = sample.args[0], (sample.input,)

    return out


def sample_inputs_lu(op_info, device, dtype, requires_grad=False, **kwargs):
    # not needed once OpInfo tests support Iterables
    def generate_samples():
        batch_shapes = ((), (3,), (3, 3))
        for batch_shape, get_infos, size_delta in product(batch_shapes, (True, False), (-2, -1, 0, +1, +2)):
            shape = batch_shape + (S + size_delta, S)
            input = make_tensor(shape, device, dtype, requires_grad=requires_grad, low=None, high=None)
            yield SampleInput(input, args=(True, get_infos))

    return list(generate_samples())


def sample_inputs_lu_solve(op_info, device, dtype, requires_grad=False, **kwargs):
    from torch.testing._internal.common_utils import random_fullrank_matrix_distinct_singular_value

    batches = [(), (0, ), (2, )]
    ns = [5, 3, 0]
    nrhs = [0, 1, 6]

    def generate_samples():
        for n, batch, rhs in product(ns, batches, nrhs):
            a = random_fullrank_matrix_distinct_singular_value(n, *batch, dtype=dtype, device=device)
            requires_grad_options = (False,) if not requires_grad else (True, False)
            # we try all possible combinations of requires_grad for each input
            for lu_requires_grad, b_requires_grad in product(requires_grad_options, requires_grad_options):
                # when requires_grad == True, at least one input has to have requires_grad enabled
                if requires_grad and not lu_requires_grad and not b_requires_grad:
                    continue
                # we run LU several times to guarantee that the produced SampleInputs are independent
                # this is especially important when setting different requries_grad for same tensors!
                lu, pivs = a.lu()
                lu.requires_grad = lu_requires_grad
                b = torch.randn(*batch, n, rhs, dtype=dtype, device=device)
                b.requires_grad = b_requires_grad
                yield SampleInput(b, args=(lu, pivs))

    return list(generate_samples())


def sample_inputs_lu_unpack(op_info, device, dtype, requires_grad=False, **kwargs):
    # not needed once OpInfo tests support Iterables
    def generate_samples():
        for lu_sample in sample_inputs_lu(op_info, device, dtype, requires_grad, **kwargs):
            lu_data, pivots = lu_sample.input.lu()
            yield SampleInput(lu_data, args=(pivots,))

            # generate rectangular inputs
            lu_data_shape = lu_data.shape
            batch_shape = lu_data_shape[:-2]
            n = lu_data_shape[-2]

            for shape_inc in ((1, 0), (0, 1)):
                lu_data, pivots = make_tensor(
                    batch_shape + (n + shape_inc[0], n + shape_inc[1]),
                    device, dtype,
                    requires_grad=False,
                    low=None, high=None
                ).lu()
                lu_data.requires_grad_(requires_grad)
                yield SampleInput(lu_data, args=(pivots,))

    return list(generate_samples())


def sample_inputs_roll(op_info, device, dtype, requires_grad=False, **kwargs):
    make_arg = partial(make_tensor, device=device, dtype=dtype, requires_grad=requires_grad)

    args = ((0, 0), (1, 2), (0, 2), (2, 0), (-1, 0), (10000, 1), (2,), ((1, 2, -1), (0, 1, 2)))

    def generator():
        for arg in args:
            yield SampleInput(make_arg((S, S, S)), args=arg)

    return list(generator())


def sample_inputs_rot90(op_info, device, dtype, requires_grad=False, **kwargs):
    make_arg = partial(make_tensor, device=device, dtype=dtype, requires_grad=requires_grad)

    args = ((1, (0, 1),),
            (1, (1, 2),),
            (1, (1, -1),),
            ())

    def generator():
        for arg in args:
            yield SampleInput(make_arg((S, S, S)), args=arg)

    return list(generator())


def sample_inputs_std_var(op_info, device, dtype, requires_grad, **kwargs):
    tensor_nd = make_tensor((S, S, S), device=device, dtype=dtype,
                            low=None, high=None, requires_grad=requires_grad)
    tensor_1d = make_tensor((S,), device=device, dtype=dtype,
                            low=None, high=None, requires_grad=requires_grad)

    return [
        SampleInput(tensor_nd),
        SampleInput(tensor_nd, kwargs=dict(dim=1)),
        SampleInput(tensor_nd, kwargs=dict(dim=1, unbiased=True, keepdim=True)),
        SampleInput(tensor_1d, kwargs=dict(dim=0, unbiased=True, keepdim=True)),
        SampleInput(tensor_1d, kwargs=dict(dim=0, unbiased=False, keepdim=False)),

        SampleInput(tensor_nd, kwargs=dict(dim=(1,), correction=S // 2)),
        SampleInput(tensor_nd, kwargs=dict(dim=None, correction=0, keepdim=True)),
    ]


def _generate_correlation_inputs(device, dtype, requires_grad):
    shapes = [(2,), (1, 2), (3, 2), (2, 3)]
    for shape in shapes:
        yield make_tensor(shape, device, dtype, requires_grad=requires_grad)


def sample_inputs_corrcoef(op_info, device, dtype, requires_grad, **kwargs):
    return [SampleInput(t) for t in _generate_correlation_inputs(device, dtype, requires_grad)]


def sample_inputs_cov(op_info, device, dtype, requires_grad, **kwargs):
    inputs = []
    for t in _generate_correlation_inputs(device, dtype, requires_grad):
        inputs.append(SampleInput(t))
        num_observations = t.numel() if t.ndimension() < 2 else t.size(1)
        fweights = make_tensor((num_observations,), device, torch.int, low=0, high=10, requires_grad=requires_grad)
        aweights = make_tensor((num_observations,), device, torch.float, low=0, high=1, requires_grad=requires_grad)
        for correction, fw, aw in product(range(num_observations), [None, fweights], [None, aweights]):
            inputs.append(SampleInput(t, kwargs={'correction': correction, 'fweights': fw, 'aweights': aw}))
    return inputs


def _sample_inputs_svd(op_info, device, dtype, requires_grad=False, is_linalg_svd=False):
    """
    This function generates input for torch.svd with distinct singular values so that autograd is always stable.
    Matrices of different size:
        square matrix - S x S size
        tall marix - S x (S-2)
        wide matrix - (S-2) x S
    and batched variants of above are generated.
    Each SampleInput has a function 'output_process_fn_grad' attached to it that is applied on the output of torch.svd
    It is needed for autograd checks, because backward of svd doesn't work for an arbitrary loss function.
    """
    from torch.testing._internal.common_utils import random_fullrank_matrix_distinct_singular_value

    # svd and linalg.svd returns V and V.conj().T, respectively. So we need to slice
    # along different dimensions when needed (this is used by
    # test_cases2:wide_all and wide_all_batched below)
    if is_linalg_svd:
        def slice_V(v):
            return v[..., :(S - 2), :]

        def uv_loss(usv):
            u00 = usv[0][0, 0]
            v00_conj = usv[2][0, 0]
            return u00 * v00_conj
    else:
        def slice_V(v):
            return v[..., :, :(S - 2)]

        def uv_loss(usv):
            u00 = usv[0][0, 0]
            v00_conj = usv[2][0, 0].conj()
            return u00 * v00_conj

    test_cases1 = (  # some=True (default)
        # loss functions for complex-valued svd have to be "gauge invariant",
        # i.e. loss functions shouldn't change when sigh of the singular vectors change.
        # the simplest choice to satisfy this requirement is to apply 'abs'.
        (random_fullrank_matrix_distinct_singular_value(S, dtype=dtype).to(device),
            lambda usv: usv[1]),  # 'check_grad_s'
        (random_fullrank_matrix_distinct_singular_value(S, dtype=dtype).to(device),
            lambda usv: abs(usv[0])),  # 'check_grad_u'
        (random_fullrank_matrix_distinct_singular_value(S, dtype=dtype).to(device),
            lambda usv: abs(usv[2])),  # 'check_grad_v'
        # this test is important as it checks the additional term that is non-zero only for complex-valued inputs
        # and when the loss function depends both on 'u' and 'v'
        (random_fullrank_matrix_distinct_singular_value(S, dtype=dtype).to(device),
            uv_loss),  # 'check_grad_uv'
        (random_fullrank_matrix_distinct_singular_value(S, dtype=dtype).to(device)[:(S - 2)],
            lambda usv: (abs(usv[0]), usv[1], abs(usv[2][..., :, :(S - 2)]))),  # 'wide'
        (random_fullrank_matrix_distinct_singular_value(S, dtype=dtype).to(device)[:, :(S - 2)],
            lambda usv: (abs(usv[0]), usv[1], abs(usv[2]))),  # 'tall'
        (random_fullrank_matrix_distinct_singular_value(S, 2, dtype=dtype).to(device),
            lambda usv: (abs(usv[0]), usv[1], abs(usv[2]))),  # 'batched'
        (random_fullrank_matrix_distinct_singular_value(S, 2, dtype=dtype).to(device)[..., :(S - 2), :],
            lambda usv: (abs(usv[0]), usv[1], abs(usv[2]))),  # 'wide_batched'
        (random_fullrank_matrix_distinct_singular_value(S, 2, dtype=dtype).to(device)[..., :, :(S - 2)],
            lambda usv: (abs(usv[0]), usv[1], abs(usv[2]))),  # 'tall_batched'
    )
    test_cases2 = (  # some=False
        (random_fullrank_matrix_distinct_singular_value(S, dtype=dtype).to(device)[:(S - 2)],
            lambda usv: (abs(usv[0]), usv[1], abs(slice_V(usv[2])))),  # 'wide_all'
        (random_fullrank_matrix_distinct_singular_value(S, dtype=dtype).to(device)[:, :(S - 2)],
            lambda usv: (abs(usv[0][:, :(S - 2)]), usv[1], abs(usv[2]))),  # 'tall_all'
        (random_fullrank_matrix_distinct_singular_value(S, 2, dtype=dtype).to(device)[..., :(S - 2), :],
            lambda usv: (abs(usv[0]), usv[1], abs(slice_V(usv[2])))),  # 'wide_all_batched'
        (random_fullrank_matrix_distinct_singular_value(S, 2, dtype=dtype).to(device)[..., :, :(S - 2)],
            lambda usv: (abs(usv[0][..., :, :(S - 2)]), usv[1], abs(usv[2]))),  # 'tall_all_batched'
    )

    out = []
    for a, out_fn in test_cases1:
        a.requires_grad = requires_grad
        if is_linalg_svd:
            kwargs = {'full_matrices': False}
        else:
            kwargs = {'some': True}
        out.append(SampleInput(a, kwargs=kwargs, output_process_fn_grad=out_fn))

    for a, out_fn in test_cases2:
        a.requires_grad = requires_grad
        if is_linalg_svd:
            kwargs = {'full_matrices': True}
        else:
            kwargs = {'some': False}
        out.append(SampleInput(a, kwargs=kwargs, output_process_fn_grad=out_fn))

    return out


def sample_inputs_permute(op_info, device, dtype, requires_grad, **kwargs):
    make_arg = partial(make_tensor, device=device, dtype=dtype, requires_grad=requires_grad)

    cases = [((1, 2, 3, 4), (0, 2, 3, 1)),
             ((1, 2, 3, 4), (0, -2, -1, 1)),
             ((), ()),
             ((1, 2, 3, 4), (2, 1, 3, 0))]

    def generator():
        for shape, args in cases:
            yield SampleInput(make_arg(shape), args=(args,))

    return list(generator())


# Based on erstwhile method_tests tests & some tensor_op_tests for pow
def sample_inputs_pow(op_info, device, dtype, requires_grad, **kwargs):
    samples = []

    if dtype in [torch.float16, torch.bfloat16, torch.float32, torch.float64]:
        test_cases = (
            ((2, 2), 0, 5, 1e-3, requires_grad, (2, 2), 0, 1, 0.1, requires_grad, False),
            ((2, 2), 0, 5, 1e-3, requires_grad, (1,), 0, 1, 0.1, requires_grad, False),
            ((), 1e-3, 1e-3 + 1, 0, requires_grad, (), 0.1, 1.1, 0, False, False),
            ((2, 2), 0, 5, 1e-3, requires_grad, (), 0.1, 1.1, 1, False, False),
        )
        tests_require_resizing = (
            ((1,), 0, 5, 1e-3, requires_grad, (2, 2), 0, 1, 0.1, requires_grad, requires_grad),
            ((2, 1, 2), 0, 5, 1e-3, requires_grad, (1, 2, 1), 0, 1, 0.1, requires_grad, requires_grad),
            ((), 1e-3, 1e-3 + 1, 0, requires_grad, (1, S, 1), 0, 1, 0.1, requires_grad, requires_grad),
        )
        cases = test_cases + tests_require_resizing
        samples = list(SampleInput(make_tensor(shape_b, low=low_b, high=high_b,
                                               requires_grad=b_grad, device=device,
                                               dtype=dtype) + additive_b,
                                   args=(make_tensor(shape_e, low=low_e, high=high_e,
                                                     requires_grad=e_grad, device=device,
                                                     dtype=dtype) + additive_e,),
                                   broadcasts_input=broadcasts_input)
                       for shape_b, low_b, high_b, additive_b, b_grad, shape_e, low_e,
                       high_e, additive_e, e_grad, broadcasts_input in cases)
        tensor_scalar_inputs = (
            ((2, 2), 0, 5, 1e-3, requires_grad, (3.14,)),
            ((), 1e-3, 1e-3 + 1, 0, requires_grad, (3.14,))
        )
        more_samples = list(SampleInput(make_tensor(shape, dtype=dtype, device=device,
                                                    high=high, low=low,
                                                    requires_grad=b_grad) + additive,
                                        args=exp)
                            for shape, low, high, additive, b_grad, exp in tensor_scalar_inputs)
        samples = [*samples, *more_samples]
    elif dtype in [torch.complex64, torch.complex128]:
        args_tuple = (
            ((2, 2), 0, 5, requires_grad, (3.14,)),
            ((), 0, 1, requires_grad, (3.14,)),
            ((), 0, 1, requires_grad, (3.14j,))
        )
        samples = list(SampleInput(make_tensor(shape, dtype=dtype, device=device,
                                               high=high, low=low,
                                               requires_grad=b_grad) + 1e-3 * (1 + 1j),
                                   args=arg)
                       for shape, low, high, b_grad, arg in args_tuple)
    elif dtype == torch.bool:
        arg_tuple = (0, 1, 1., 2.3)
        samples = list(SampleInput(make_tensor((2, 2), device=device, dtype=dtype,
                                               requires_grad=requires_grad),
                                   args=(arg,))
                       for arg in arg_tuple)
        dtypes_list = [torch.float64, torch.float32, torch.int64, torch.int32]
        more_samples = list(SampleInput(make_tensor((2, 2), device, dtype=torch.bool,
                                                    requires_grad=requires_grad),
                                        args=(make_tensor((2, 2), device, dtype=dtype,
                                                          requires_grad=requires_grad),))
                            for dtype in dtypes_list)
        samples = [*samples, *more_samples]
        samples.append(SampleInput(make_tensor((2, 2, 2), device, dtype=torch.bool,
                                               requires_grad=requires_grad),
                                   args=(make_tensor((2, 1), device, dtype=torch.float64,
                                                     requires_grad=requires_grad),)))
    else:
        exp_tuple = (1, 2, 3)
        samples = list(SampleInput(make_tensor((2, 2), device, dtype,
                                               requires_grad=requires_grad),
                                   args=(arg,))
                       for arg in exp_tuple)
        samples.append(SampleInput(make_tensor((2, 2), device, dtype,
                                               requires_grad=requires_grad),
                                   args=(make_tensor((2, 2), device, dtype,
                                                     requires_grad=requires_grad),)))
    return tuple(samples)

def sample_inputs_svd(op_info, device, dtype, requires_grad=False, **kwargs):
    return _sample_inputs_svd(op_info, device, dtype, requires_grad, is_linalg_svd=False)

def sample_inputs_linalg_svd(op_info, device, dtype, requires_grad=False, **kwargs):
    return _sample_inputs_svd(op_info, device, dtype, requires_grad, is_linalg_svd=True)

def sample_inputs_linalg_svdvals(op_info, device, dtype, requires_grad=False, **kwargs):
    batches = [(), (0, ), (2, ), (1, 1)]
    ns = [5, 2, 0]
    samples = []
    for batch, (m, n) in product(batches, product(ns, ns)):
        a = make_tensor((*batch, m, n), device, dtype, low=None, high=None, requires_grad=requires_grad)
        samples.append(SampleInput(a))
    return samples

def sample_inputs_hardshrink_hardtanh(op_info, device, dtype, requires_grad=False, **kwargs):
    N = 10
    tensors = [SampleInput(make_tensor((N, N), device=device, dtype=dtype,
               requires_grad=requires_grad)) for _ in range(1, N)]
    return tensors

def sample_inputs_eig(op_info, device, dtype, requires_grad=False, **kwargs):
    eigvecs = make_tensor((S, S), device=device, dtype=dtype,
                          low=None, high=None)
    eigvals = make_tensor((S,), device=device, dtype=dtype,
                          low=None, high=None)
    # we produce only diagonazible inputs which do not have
    # complex eigenvalues for real inputs, as there is no
    # backward implementation for real inputs with complex
    # eigenvalues yet.
    input = (eigvecs * eigvals.unsqueeze(-2)) @ eigvecs.inverse()
    input.requires_grad_(requires_grad)

    def process_output(eigpair):
        eigvals, eigvecs = eigpair
        if dtype.is_complex:
            # eig produces eigenvectors which are normalized to 1 norm.
            # Note that if v is an eigenvector, so is v * e^{i \phi},
            # and |v| = |v * e^{i \phi}| = 1.
            # This, however, makes the eigenvector backward computation process
            # rather unstable unless the objective function is gauge-invariant,
            # that is if f(z) == f(|z|), for example.
            # Hence for complex inputs we ignore the phases and return only
            # the absolute values.
            return eigvals, eigvecs.abs()
        else:
            return eigvals, eigvecs

    return [
        SampleInput(
            input,
            kwargs=dict(eigenvectors=True),
            output_process_fn_grad=process_output
        ),
    ]


def sample_inputs_einsum(op_info, device, dtype, requires_grad=False, **kwargs):
    x = make_tensor((3,), device, dtype, requires_grad=requires_grad)
    y = make_tensor((4,), device, dtype, requires_grad=requires_grad)
    A = make_tensor((2, 3,), device, dtype, requires_grad=requires_grad, noncontiguous=True)
    B = make_tensor((1, 3,), device, dtype, requires_grad=requires_grad)
    C = make_tensor((1, 2, 3,), device, dtype, requires_grad=requires_grad)
    D = make_tensor((1, 3, 4,), device, dtype, requires_grad=requires_grad, noncontiguous=True)
    E = make_tensor((4, 4,), device, dtype, requires_grad=requires_grad)
    H = make_tensor((3, 3,), device, dtype, requires_grad=requires_grad, noncontiguous=True)
    I = make_tensor((1, 3, 1,), device, dtype, requires_grad=requires_grad)

    inputs = []

    # Vector operations
    inputs.append(SampleInput([x], args=('i->',)))                      # sum
    inputs.append(SampleInput([x, y], args=('i,j->ij',)))               # outer

    # Matrix operations
    inputs.append(SampleInput([A], args=("ij->i",)))                    # col sum
    inputs.append(SampleInput([A, B], args=("ij,kj->ik",)))             # matmul
    inputs.append(SampleInput([A, E], args=("ij,Ab->ijAb",)))           # matrix outer product

    # Tensor operations
    inputs.append(SampleInput([C, D], args=("aij,ajk->aik",)))          # batch matmul
    inputs.append(SampleInput([D, E], args=("aij,jk->aik",)))           # tensor matrix contraction
    inputs.append(SampleInput([C, B], args=("ijk,ik->j",)))             # non contiguous

    # Test diagonals
    inputs.append(SampleInput([I], args=('iji->j',)))                   # non-contiguous trace

    # Test ellipsis
    inputs.append(SampleInput([H], args=("i...->...",)))
    inputs.append(SampleInput([C, x], args=('...ik, ...j -> ij',)))

    return inputs


def sample_inputs_linalg_qr(op_info, device, dtype, requires_grad=False, **kwargs):
    """
    This function generates input for torch.linalg.qr
    The input is generated as the itertools.product of 'batches' and 'ns'.
    """
    batches = [(), (0,), (2, ), (1, 1)]
    ns = [5, 2, 0]
    out = []
    for batch, (m, n) in product(batches, product(ns, ns)):
        a = torch.randn(*batch, m, n, dtype=dtype, device=device, requires_grad=requires_grad)
        out.append(SampleInput(a))
    return out

def sample_inputs_geqrf(op_info, device, dtype, requires_grad=False):
    batches = [(), (0, ), (2, ), (1, 1)]
    ns = [5, 2, 0]
    samples = []
    for batch, (m, n) in product(batches, product(ns, ns)):
        # TODO: CUDA path doesn't work with batched or empty inputs
        if torch.device(device).type == 'cuda' and (batch != () or m == 0 or n == 0):
            continue
        a = make_tensor((*batch, m, n), device, dtype, low=None, high=None, requires_grad=requires_grad)
        samples.append(SampleInput(a))
    return samples

def sample_inputs_flip(op_info, device, dtype, requires_grad):
    make_arg = partial(make_tensor, dtype=dtype, device=device, requires_grad=requires_grad)
    sizes = ((S, M, S), (S, 0, M))
    all_dims = ((0, 1, 2), (0,), (0, 2), (-1,), ())

    def gen_samples():
        for size, dims in product(sizes, all_dims):
            yield SampleInput(make_arg(size), kwargs={"dims": dims})

    return list(gen_samples())

def sample_inputs_fliplr_flipud(op_info, device, dtype, requires_grad, **kwargs):
    tensors = (
        make_tensor((S, M, S), device, dtype, low=None, high=None, requires_grad=requires_grad),
        make_tensor((S, 0, M), device, dtype, low=None, high=None, requires_grad=requires_grad)
    )
    return [SampleInput(tensor) for tensor in tensors]

def sample_inputs_fmod_remainder(op_info, device, dtype, requires_grad, *, autodiffed=False, **kwargs):
    make_arg = partial(make_tensor, dtype=dtype, device=device, requires_grad=requires_grad)

    if autodiffed:
        samples = (
            ((S, S, S), 1.5, False),
            ((), 1.5, False),
        )
    else:
        cases = (
            ((S, S, S), (), False),
            ((S, S, S), (S, S, S), False),
            ((S, S, S), (S,), False),
        )

        # Sample inputs with scalars as torch tensors
        cases_with_tensor_scalar = (
            ((), torch.tensor(1, dtype=dtype, device=device, requires_grad=False), False),
        )

        # Sample inputs with broadcasting
        cases_with_broadcasting = (
            ((S,), (S, S, S), True),
            ((S, 1, S), (S, S, S), True),
            ((), (S, S, S), True),
        )

        samples = cases + cases_with_tensor_scalar + cases_with_broadcasting  # type: ignore[assignment]

    def generator():
        for shape, arg_other, broadcasts_input in samples:
            if isinstance(arg_other, tuple):
                arg = make_arg(arg_other, requires_grad=False, exclude_zero=True)
            else:
                # shape_other is scalar or torch.tensor
                arg = arg_other
            yield(SampleInput(make_arg(shape), args=(arg,), broadcasts_input=broadcasts_input))

    return list(generator())

# TODO: clamp shares tensors among its sample inputs --- we should prohibit this!
def sample_inputs_clamp(op_info, device, dtype, requires_grad, **kwargs):
    x = make_tensor((S, M, S), device, dtype, low=None, high=None, requires_grad=requires_grad)
    lb = make_tensor((S, M, S), device, dtype, low=None, high=None, requires_grad=requires_grad)
    ub = make_tensor((S, M, S), device, dtype, low=None, high=None, requires_grad=requires_grad)

    def detach(tensor):
        return tensor.clone().detach_().requires_grad_(requires_grad)

    return [
        SampleInput(detach(x), args=(lb, ub)),
        SampleInput(detach(x), args=(detach(lb[0]), detach(ub[0]))),
        SampleInput(detach(x), args=(detach(lb[:, :1]),)),
    ]

def sample_inputs_clamp_scalar(op_info, device, dtype, requires_grad):
    tensors = (
        make_tensor((2, 3, 2), device, dtype, low=None, high=None, requires_grad=requires_grad),
        make_tensor((2, 0, 3), device, dtype, low=None, high=None, requires_grad=requires_grad),
    )
    if dtype is torch.uint8:
        min_max_vals = ((2, 5), (3, 7))
    else:
        min_max_vals = ((0, 1), (-1, 1))
    output = [SampleInput(tensor, args=vals) for tensor, vals in product(tensors, min_max_vals)]
    output += [SampleInput(tensors[0], args=(0.5, None)), SampleInput(tensors[0], args=(None, 0.5))]
    empty_tensor = make_tensor((), device=device, dtype=dtype, low=None, high=None, requires_grad=requires_grad)
    output += [SampleInput(empty_tensor, args=(0.0, 1.0)), ]
    return output

def sample_kwargs_clamp_scalar(device, dtype, input):
    if dtype is torch.uint8:
        min_val, max_val = (random.randint(1, 3), random.randint(4, 8))
    elif dtype.is_floating_point:
        min_val, max_val = (random.uniform(-8, 0), random.uniform(1, 8))  # type: ignore[assignment]
    else:
        min_val, max_val = (random.randint(-8, 0), random.randint(1, 8))
    return {'min': min_val, 'max': max_val}, {'a_min': min_val, 'a_max': max_val}

def sample_inputs_cross(op_info, device, dtype, requires_grad, **kwargs):
    sample0 = SampleInput(make_tensor((S, 3), device=device, dtype=dtype, requires_grad=requires_grad),
                          args=(make_tensor((S, 3), device=device, dtype=dtype, requires_grad=requires_grad),))
    sample1 = SampleInput(make_tensor((S, 3, S), device=device, dtype=dtype, requires_grad=requires_grad),
                          args=(make_tensor((S, 3, S), device=device, dtype=dtype, requires_grad=requires_grad),),
                          kwargs={'dim': 1})

    return (sample0, sample1)

def sample_inputs_cumprod(op_info, device, dtype, requires_grad, **kwargs):
    def make_arg(shape):
        # shrink values to be in the interval [-1, +1] for better precision in gradgradcheck
        return make_tensor(shape, device, dtype, low=-1, high=+1, requires_grad=requires_grad)

    def prod_zeros(dim_select):
        assert len(dim_select) == 2
        result = make_arg(3 * (S,))
        with torch.no_grad():
            result.narrow(dim_select[0], 0, 1).narrow(dim_select[1], 1, 1).zero_()
            result.narrow(dim_select[0], 2, 1).narrow(dim_select[1], 3, 1).zero_()
            result.narrow(dim_select[0], 4, 1).narrow(dim_select[1], 3, 1).zero_()
        return result

    # will not be needed once OpInfo tests suport Iterables
    def sample_generator():
        for dim in range(3):
            yield SampleInput(make_arg((S, S, S)), args=(dim,))
        # Scalar tensors and empty tensor
        for size in [(), (1,), (0,)]:
            yield SampleInput(make_arg(size), args=(0,))

        yield SampleInput(prod_zeros([0, 1]), args=(1,))
        yield SampleInput(prod_zeros([0, 2]), args=(1,))
        yield SampleInput(prod_zeros([1, 2]), args=(1,))

        # test dtype kwarg
        yield SampleInput(prod_zeros([1, 2]), args=(1,), kwargs={'dtype': dtype})

    return list(sample_generator())

def sample_inputs_view_as_complex(op_info, device, dtype, requires_grad, **kwargs):
    return [SampleInput(make_tensor((S, 2), device, dtype, requires_grad=requires_grad),)]

def sample_inputs_view_as_real(op_info, device, dtype, requires_grad, **kwargs):
    tensors = (
        make_tensor((S, S), device, dtype, requires_grad=requires_grad),
        make_tensor((), device, dtype, requires_grad=requires_grad)
    )
    return [SampleInput(tensor) for tensor in tensors]

def sample_inputs_copysign(op_info, device, dtype, requires_grad, **kwargs):
    def _make_tensor(*shape, low=None, high=None):
        return make_tensor(shape, device, dtype, low=low, high=high, requires_grad=requires_grad)

    cases = [
        # no broadcast
        ((S, S, S), (S, S, S), False),
        # broadcast rhs
        ((S, S, S), (S, S), False),

        # scalar
        ((S, S), 3.14, False),
        # scalar positive zero
        ((S, S), 0.0, False),
        # scalar negative zero
        ((S, S), -0.0, False),
    ]

    # broadcast lhs
    cases.append(((S, S), (S, S, S), True))
    # broadcast all
    cases.append(((S, 1, S), (M, S), True))

    def generator():
        for input_shape, arg_val, broadcasts_input in cases:
            if isinstance(arg_val, tuple):
                arg = _make_tensor(*arg_val)
            else:
                # arg_val is scalar
                arg = arg_val

            yield SampleInput(_make_tensor(*input_shape), args=(arg, ), broadcasts_input=broadcasts_input)

    return list(generator())

def sample_inputs_prod(op_info, device, dtype, requires_grad):
    def make_arg(shape):
        # shrink values to be in the interval [-1, +1] for better precision in gradgradcheck
        return make_tensor(shape, device, dtype, low=-1, high=+1, requires_grad=requires_grad)

    def prod_single_zero():
        result = make_arg(2 * (S,))
        with torch.no_grad():
            result[0, 1] = 0
        return result

    # will not be needed once OpInfo tests support Iterables
    def sample_generator():
        for sample in sample_inputs_cumprod(op_info, device, dtype, requires_grad):
            yield SampleInput(sample.input)  # only Tensor, ignore other inputs
            yield sample
            sample.kwargs['keepdim'] = True
            yield sample
        yield SampleInput(prod_single_zero())
        yield SampleInput(make_arg((3, 3, 3)), args=(1,))
        yield SampleInput(make_arg((3, 3, 3)), args=(1,), kwargs={'keepdim': True})

        # test zero scalar tensor
        zero = make_arg(())
        with torch.no_grad():
            zero.zero_()
        yield SampleInput(zero)
        yield SampleInput(zero, args=(0,))
        yield SampleInput(zero, args=(0,), kwargs={'keepdim': True})

    return list(sample_generator())

def sample_inputs_nextafter(op_info, device, dtype, requires_grad, **kwargs):
    make_arg = partial(make_tensor, dtype=dtype, device=device, requires_grad=requires_grad)

    cases = (
        ((S, S), (S, S), False),
        ((S, S), (S,), False),
        ((S, ), (S, S), True)
    )

    def generator():
        for shape, other_shape, broadcasts_input in cases:
            yield SampleInput(make_arg(shape), args=(make_arg(other_shape),), broadcasts_input=broadcasts_input)

    return list(generator())


def sample_inputs_diag(op_info, device, dtype, requires_grad, **kwargs):
    vec_sample = SampleInput(make_tensor((M, ), device, dtype, low=None, high=None, requires_grad=requires_grad))

    tensors = (
        make_tensor((M, M), device, dtype, low=None, high=None, requires_grad=requires_grad),
        make_tensor((3, 5), device, dtype, low=None, high=None, requires_grad=requires_grad),
        make_tensor((5, 3), device, dtype, low=None, high=None, requires_grad=requires_grad),
    )

    args = ((), (2,), (-2,), (1,), (2,))

    samples = []
    for tensor, arg in product(tensors, args):
        samples.append(SampleInput(tensor, args=arg))

    return samples + [vec_sample]

def sample_inputs_diagonal_diag_embed(op_info, device, dtype, requires_grad, **kwargs):
    make_arg = partial(make_tensor, dtype=dtype, device=device, requires_grad=requires_grad)

    # Shapes for 2D Tensors
    shapes_2d = ((M, M), (3, 5), (5, 3))

    # Shapes for 3D Tensors
    shapes_3d = ((M, M, M),)

    args_2d = ((), (2,), (-2,), (1,))
    args_3d = ((1, 1, 2), (2, 0, 1), (-2, 0, 1))

    def generator():
        for shape, arg in chain(product(shapes_2d, args_2d), product(shapes_3d, args_3d)):
            yield SampleInput(make_arg(shape), args=arg)

    return list(generator())


def sample_inputs_to_sparse(op_info, device, dtype, requires_grad, **kwargs):
    make_arg = partial(make_tensor, device=device, dtype=dtype, requires_grad=requires_grad)

    return (SampleInput(make_arg((S, S)), args=(), output_process_fn_grad=lambda x: x.to_dense()),
            SampleInput(make_arg((S, S)), args=(1,), output_process_fn_grad=lambda x: x.to_dense()),)


# Used for both log_softmax and softmax
def sample_inputs_softmax_variant(op_info, device, dtype, requires_grad, with_dtype=False, **kwargs):
    make_arg = partial(make_tensor, device=device, dtype=dtype, requires_grad=requires_grad)

    cases = [
        ((S, ), (0, )),
        ((S, S), (0, )),
        ((S, S), (1, )),
        ((S, S), (-1, )),
        ((S, M, S), (2, )),
    ]

    # PyTorch on XLA throws an error when passed with dim argument for 0d tensor.
    # See https://github.com/pytorch/xla/issues/3061 for more details.
    if torch.device(device).type != 'xla':
        cases.append(((), (0, )))

    return [
        SampleInput(make_arg(shape), args=dim, kwargs=dict(dtype=torch.float64) if with_dtype else None)
        for shape, dim in cases
    ]


def sample_inputs_logit(op_info, device, dtype, requires_grad, **kwargs):
    low, high = op_info.domain

    # Note: Operator is very sensitive at points near the
    # start and end of domain and leads to NaN for float16
    # if domain_eps is 1e-5.
    domain_eps = op_info._domain_eps if dtype != torch.float16 else 3e-2

    low = low + domain_eps
    high = high - domain_eps

    samples = (
        SampleInput(make_tensor((S, S, S), device, dtype, low=low, high=high, requires_grad=requires_grad)),
        SampleInput(make_tensor((S, S, S), device, dtype, low=low,
                                high=high, requires_grad=requires_grad), args=(0.2,)),
        SampleInput(make_tensor((), device, dtype, low=low, high=high, requires_grad=requires_grad)),
        SampleInput(make_tensor((), device, dtype, low=low,
                                high=high, requires_grad=requires_grad), args=(0.2,)),
    )

    return samples

def sample_inputs_isin(op_info, device, dtype, requires_grad):
    element = make_tensor((L,), device, dtype, low=None, high=None, requires_grad=requires_grad)
    indices = torch.randint(0, L, size=[S])
    test_elements = element[indices].clone()
    return [
        SampleInput(element, args=(test_elements,))
    ]

def sample_inputs_masked_scatter(op_info, device, dtype, requires_grad, **kwargs):
    make_arg = partial(make_tensor, device=device, dtype=dtype, requires_grad=requires_grad)

    def samples_generator():
        yield SampleInput(make_arg((S, S)), args=(torch.randn(S, S, device=device) > 0, make_arg((S, S))))
        yield SampleInput(make_arg((S, S)), args=(torch.randn((S,), device=device) > 0, make_arg((S, S))))
        yield SampleInput(make_arg((S, S)), args=(bernoulli_scalar().to(device), make_arg((S, S))))
        yield SampleInput(make_arg((S,)),
                          args=(torch.randn(S, S, device=device) > 0, make_arg((S, S))),
                          broadcasts_input=True)

    samples = tuple(samples_generator())
    return samples


def sample_inputs_masked_fill(op_info, device, dtype, requires_grad, **kwargs):
    make_arg = partial(make_tensor, device=device, dtype=dtype, requires_grad=requires_grad)

    def sample_generator():
        yield SampleInput(make_arg((S, S)), args=(torch.randn(S, S, device=device) > 0, 10))
        yield SampleInput(make_arg((S, S)), args=(torch.randn(S, S, device=device) > 0, make_arg(())))
        yield SampleInput(make_arg((S, S)), args=(torch.randn(S, device=device) > 0, 10))
        yield SampleInput(make_arg(()), args=(torch.randn((), device=device) > 0, 10))
        yield SampleInput(make_arg(()), args=(torch.randn((), device=device) > 0, make_arg(())))
        yield SampleInput(make_arg((S, S)), args=(torch.randn((), device=device) > 0, 10))

        yield SampleInput(make_arg((S,)),
                          args=(torch.randn(S, S, device=device) > 0, make_arg(())),
                          broadcasts_input=True)
        yield SampleInput(make_arg((S,)),
                          args=(torch.randn(S, S, device=device) > 0, 10),
                          broadcasts_input=True)

    samples = tuple(sample_generator())
    return samples

def sample_inputs_masked_select(op_info, device, dtype, requires_grad, **kwargs):
    samples = (
        SampleInput(make_tensor((M, M), device, dtype, low=None, high=None, requires_grad=requires_grad),
                    args=(torch.randn(M, M, device=device) > 0,)),

        SampleInput(make_tensor((M, M), device, dtype, low=None, high=None, requires_grad=requires_grad),
                    args=(torch.randn((M,), device=device) > 0,)),

        SampleInput(make_tensor((M,), device, dtype, low=None, high=None, requires_grad=requires_grad),
                    args=(torch.randn((M, M), device=device) > 0,)),

        SampleInput(make_tensor((M, 1, M), device, dtype, low=None, high=None, requires_grad=requires_grad),
                    args=(torch.randn((M, M), device=device) > 0,)),

        SampleInput(make_tensor((), device, dtype, low=None, high=None, requires_grad=requires_grad),
                    args=(torch.tensor(1, device=device, dtype=torch.bool),)),

        SampleInput(make_tensor((M, M), device, dtype, low=None, high=None, requires_grad=requires_grad),
                    args=(torch.tensor(1, device=device, dtype=torch.bool),)),

        SampleInput(make_tensor((), device, dtype, low=None, high=None, requires_grad=requires_grad),
                    args=(torch.randn((M, M), device=device) > 0,)),
    )

    return samples

def sample_inputs_matrix_exp(op_info, device, dtype, requires_grad, **kwargs):
    samples = (
        SampleInput(make_tensor((S, S), device, dtype, requires_grad=requires_grad)),
        SampleInput(make_tensor((S, S, S), device, dtype, requires_grad=requires_grad)),
    )

    return samples

def sample_inputs_matmul(op_info, device, dtype, requires_grad):
    test_cases = (((L,), (L,)),
                  ((S, M), (M,)),
                  ((M,), (M, S)),
                  ((S, M), (M, S)),
                  ((S, 0), (0, M)),
                  ((S, S, M), (M,)),
                  ((S, S, M), (M, S)),
                  ((S, S, 0), (0, S)),
                  ((M,), (S, M, S)),
                  ((S, M), (S, M, S)),
                  ((0, 0), (S, 0, 0)),
                  ((S, S, M, M), (S, S, M, S)),
                  ((S, S, M, M), (M,)),
                  ((M,), (S, S, M, S)))
    sample_inputs = []
    for lhs_shape, rhs_shape in test_cases:
        lhs = make_tensor(lhs_shape, device, dtype, low=None, high=None, requires_grad=requires_grad)
        rhs = make_tensor(rhs_shape, device, dtype, low=None, high=None, requires_grad=requires_grad)
        if op_info.name == 'matmul':
            sample_inputs.append(SampleInput(lhs, args=(rhs,)))
        elif op_info.name == '__rmatmul__':
            sample_inputs.append(SampleInput(rhs, args=(lhs,)))
        else:
            raise RuntimeError("`op_info.name` must be 'matmul' or '__rmatmul__'")
    return tuple(sample_inputs)


def sample_inputs_meshgrid(op_info: OpInfo, device: torch.device, dtype: torch.dtype,
                           requires_grad: bool,
                           *, variant: str) -> List[SampleInput]:
    if variant == 'variadic':
        def make_inputs(
                tensors: List[torch.Tensor]) -> Tuple[Union[torch.Tensor,
                                                            List[torch.Tensor]],
                                                      Tuple[torch.Tensor, ...]]:
            return tensors[0], tuple(tensors[1:])
    elif variant == 'list':
        def make_inputs(
                tensors: List[torch.Tensor]) -> Tuple[Union[torch.Tensor,
                                                            List[torch.Tensor]],
                                                      Tuple[torch.Tensor, ...]]:
            return tensors, ()
    else:
        raise ValueError(
            'Unsupported variant, must be one of {"variadic", "list"}. '
            f'Got "{variant}".')

    SCALAR = torch.Size([])
    VECTOR = torch.Size([3])
    test_cases: List[List[torch.Size]] = [
        [SCALAR],
        [VECTOR],
        [VECTOR, SCALAR],
        [VECTOR, SCALAR, VECTOR],
        [VECTOR, SCALAR, VECTOR, SCALAR],
    ]

    sample_inputs = []
    for shapes, indexing in itertools.product(test_cases, {'xy', 'ij'}):
        input, args = make_inputs(
            [make_tensor(shape, device, dtype, requires_grad=requires_grad)
             for shape in shapes])
        sample_inputs.append(SampleInput(input=input, args=args,
                                         kwargs=dict(indexing=indexing)))
    return sample_inputs


def sample_inputs_polar(op_info, device, dtype, requires_grad, **kwargs):
    def _make_tensor_helper(shape, low=None, high=None):
        return make_tensor(shape, device, dtype, low=low, high=high, requires_grad=requires_grad)

    samples = (
        SampleInput(_make_tensor_helper((S, S), low=0), args=(_make_tensor_helper((S, S)),)),
        SampleInput(_make_tensor_helper((), low=0), args=(_make_tensor_helper(()),)),
    )

    return samples

def sample_inputs_complex(op_info, device, dtype, requires_grad, **kwargs):
    def _make_tensor_helper(shape):
        return make_tensor(shape, device, dtype, requires_grad=requires_grad)

    samples = (
        SampleInput(_make_tensor_helper((S, S)), args=(_make_tensor_helper((S, S)),)),
        SampleInput(_make_tensor_helper(()), args=(_make_tensor_helper(()),)),
    )

    return samples


def sample_inputs_polygamma(op_info, device, dtype, requires_grad, **kwargs):
    make_arg = partial(make_tensor, device=device, dtype=dtype, requires_grad=requires_grad)
    tensor_shapes = ((S, S), ())
    ns = (1, 2, 3, 4, 5)

    def generator():
        for shape, n in product(tensor_shapes, ns):
            yield SampleInput(make_arg(shape), args=(n,))

    return list(generator())


def sample_inputs_mvlgamma(op_info, device, dtype, requires_grad, **kwargs):
    make_arg = partial(make_tensor, device=device, dtype=dtype, requires_grad=requires_grad)
    tensor_shapes = ((S, S), ())
    ns = (1, 2, 3, 4, 5)

    # Since the accepted lower bound for input
    # to mvlgamma depends on `p` argument,
    # the following function computes the lower bound
    # which we pass to `make_tensor`.
    def compute_min_val(p):
        return (p - 1.) / 2

    def generator():
        for shape, n in product(tensor_shapes, ns):
            min_val = compute_min_val(n)
            if not dtype.is_floating_point:
                # Round-up minimum value for integral dtypes
                min_val += 1
            yield SampleInput(make_arg(shape, low=min_val), args=(n,))

    return list(generator())


# Since `mvlgamma` has multiple entries,
# there are multiple common skips for the additional
# entries. Following function is a helper to that end.
def skips_mvlgamma(skip_redundant=False):
    skips = (
        # outside domain values are hard error for mvlgamma op.
        DecorateInfo(unittest.skip("Skipped!"), 'TestUnaryUfuncs', 'test_float_domains'),
    )
    if skip_redundant:
        # Redundant tests
        skips = skips + (  # type: ignore[assignment]
            DecorateInfo(unittest.skip("Skipped!"), 'TestGradients'),
            DecorateInfo(unittest.skip("Skipped!"), 'TestJit'),
            DecorateInfo(unittest.skip("Skipped!"), 'TestCommon'),
        )
    return skips


# To test reference numerics against multiple values of argument `p`,
# we make multiple OpInfo entries with each entry corresponding to different value of p.
# We run the op tests from test_ops.py only for `p=1` to avoid redundancy in testing.
# Class `MvlGammaInfo` already contains the basic information related to the operator,
# it only takes arguments like `domain`, `skips` and `sample_kwargs`, which
# differ between the entries.
class MvlGammaInfo(UnaryUfuncInfo):
    def __init__(self, variant_test_name, domain, skips, sample_kwargs):
        super(MvlGammaInfo, self).__init__(
            'mvlgamma',
            ref=reference_mvlgamma if TEST_SCIPY else _NOTHING,
            aliases=('special.multigammaln',),
            variant_test_name=variant_test_name,
            domain=domain,
            decorators=(precisionOverride({torch.float16: 5e-2}),),
            dtypes=all_types(),
            dtypesIfCPU=all_types_and(torch.bfloat16),
            dtypesIfCUDA=all_types_and(torch.half),
            sample_inputs_func=sample_inputs_mvlgamma,
            safe_casts_outputs=True,
            supports_forward_ad=True,
            skips=skips,
            sample_kwargs=sample_kwargs)


def sample_inputs_entr(op_info, device, dtype, requires_grad, **kwargs):
    low, _ = op_info.domain

    if requires_grad:
        low = 0 + op_info._domain_eps

    return (SampleInput(make_tensor((L,), device, dtype,
                                    low=low,
                                    requires_grad=requires_grad)),
            SampleInput(make_tensor((), device, dtype,
                                    low=low,
                                    requires_grad=requires_grad)))


def sample_inputs_zeta(op_info, device, dtype, requires_grad, **kwargs):
    make_arg = partial(make_tensor, device=device, dtype=dtype, requires_grad=requires_grad)
    samples = (SampleInput(make_arg((S,), low=1, requires_grad=requires_grad),
                           args=(make_arg((S,), low=2, requires_grad=False),)),
               SampleInput(make_arg((S,), low=1, requires_grad=requires_grad),
                           args=(3.,)),
               )

    return samples


# TODO: Consolidate `i0e` with sample_inputs_unary when `make_tensor`,
#       supports `exclude` argument.
#       For more context: https://github.com/pytorch/pytorch/pull/56352#discussion_r633277617
def sample_inputs_i0_i1(op_info, device, dtype, requires_grad, **kwargs):

    samples = (SampleInput(make_tensor((S,), device, dtype,
                                       requires_grad=requires_grad)),
               SampleInput(make_tensor((), device, dtype,
                                       requires_grad=requires_grad)))

    if requires_grad and op_info.op == torch.special.i0e:
        # NOTE: `i0e`'s first-order gradient is not continous
        # at `0`, hence we don't test `i0e` with any input being `0`.
        # TODO: Remove this when `make_tensor` supports excluding `0`.
        with torch.no_grad():
            for sample in samples:
                t = sample.input
                t[t == 0] = torch.finfo(dtype).eps  # type: ignore[index]
    elif requires_grad and op_info.op != torch.special.i0e:
        # Special Case for gradient
        # Sample with `0` in the input
        t = make_tensor((S,), device, dtype,
                        requires_grad=requires_grad)

        with torch.no_grad():
            t[0] = 0

        samples += (SampleInput(t),)  # type: ignore[assignment]

    return samples


def sample_inputs_rsub(op_info, device, dtype, requires_grad, variant='tensor', **kwargs):
    def _make_tensor_helper(shape, low=None, high=None):
        return make_tensor(shape, device, dtype, low=low, high=high, requires_grad=requires_grad)

    def _samples_with_alpha_helper(args, alphas, filter_fn=lambda arg_alpha: True):
        filtered_product = filter(filter_fn, product(args, alphas))  # type: ignore[var-annotated]
        return (SampleInput(input, args=(arg,), kwargs=dict(alpha=alpha))
                for (input, arg), alpha in filtered_product)

    int_alpha, float_alpha, complex_alpha = 2, 0.1, 1 + 0.6j

    if variant == 'tensor':
        samples = (
            SampleInput(_make_tensor_helper((S, S)), args=(_make_tensor_helper((S, S)),)),
            SampleInput(_make_tensor_helper((S, S)), args=(_make_tensor_helper((S,)),)),
            SampleInput(_make_tensor_helper((S,)), args=(_make_tensor_helper((S, S)),)),
            SampleInput(_make_tensor_helper(()), args=(_make_tensor_helper(()),)),
            SampleInput(_make_tensor_helper(()), args=(_make_tensor_helper((S,)),)),
            SampleInput(_make_tensor_helper((S,)), args=(_make_tensor_helper(()),)),
        )

        if dtype.is_complex:
            alphas = [int_alpha, float_alpha, complex_alpha]
        elif dtype.is_floating_point:
            alphas = [int_alpha, float_alpha]
        else:
            alphas = [int_alpha]

        args = ((_make_tensor_helper((S, S)), _make_tensor_helper((S, S))),
                (_make_tensor_helper((S, S)), _make_tensor_helper((S,))),
                (_make_tensor_helper(()), _make_tensor_helper(())))
        samples += tuple(_samples_with_alpha_helper(args, alphas))  # type: ignore[assignment]
    elif variant == 'scalar':
        # Scalar Other
        samples = (SampleInput(_make_tensor_helper((S, S)), args=(0.5,)),
                   SampleInput(_make_tensor_helper(()), args=(0.5,)),
                   SampleInput(_make_tensor_helper((S, S)), args=(1.5j,)),
                   SampleInput(_make_tensor_helper(()), args=(1.5j,)),
                   SampleInput(_make_tensor_helper((S, S)), args=(0.4 + 1.2j,)),
                   SampleInput(_make_tensor_helper(()), args=(1.2 + 1.76j,)))

        scalar_args = [(_make_tensor_helper((S, S)), 0.5), (_make_tensor_helper(()), 0.5),
                       (_make_tensor_helper((S, S)), 2.7j), (_make_tensor_helper(()), 2.7j),
                       (_make_tensor_helper((S, S)), 1 - 2.7j), (_make_tensor_helper(()), 1 + 2.7j)]

        alphas = [int_alpha, float_alpha, complex_alpha]

        def filter_fn(arg_alpha):
            arg, alpha = arg_alpha
            if isinstance(alpha, complex):
                if dtype.is_complex or isinstance(arg[1], complex):
                    return True
                else:
                    # complex alpha is valid only if either `self` or `other` is complex
                    return False

            # Non-Complex Alpha
            return True

        # Samples with alpha (scalar version) covers the following cases
        # self    | other   | alpha
        # -----------------------------------------
        # real    | real    | real (int and float)
        # real    | complex | real and complex
        # complex | real    | real and complex
        # complex | complex | real and complex
        #
        # It does not cover
        # real    | real    | complex
        # x = torch.randn(2, requires_grad=True, dtype=torch.float64)
        # torch.rsub(x, 1, alpha=1. + 1.6j)
        # RuntimeError: value cannot be converted to type double without overflow: (-1,-1.6)

        samples += tuple(_samples_with_alpha_helper(scalar_args, alphas, filter_fn=filter_fn))  # type: ignore[assignment]
    else:
        raise Exception("Invalid variant!")

    return samples

def sample_inputs_cumulative_ops(op_info, device, dtype, requires_grad, supports_dtype_kwargs=True, **kwargs):
    def _make_tensor_helper(shape, low=None, high=None):
        return make_tensor(shape, device, dtype, low=low, high=high, requires_grad=requires_grad)

    samples = [
        SampleInput(_make_tensor_helper((S, S, S)), args=(0,)),
        SampleInput(_make_tensor_helper((S, S, S)), args=(1,)),
        SampleInput(_make_tensor_helper(()), args=(0,)),
    ]

    if supports_dtype_kwargs:
        # NOTE: if `dtype` is not same as input, then inplace variants fail with
        # `provided dtype must match the dtype of self tensor in cumsum`
        samples.append(SampleInput(_make_tensor_helper((S, S, S)), args=(1,), kwargs={'dtype': dtype}))

    return samples


def sample_inputs_unfold(op_info, device, dtype, requires_grad, **kwargs):
    test_cases = (
        ((), (0, 1, 1)),
        ((S, S, S, S), (0, 3, 1)),
        ((S, S, S, S), (1, 3, 1)),
        ((S, S, S, S), (2, 3, 1)),
        ((S, S, S, S), (3, 3, 1)),
        ((S, S, S, S), (0, 3, 2)),
        ((S, S, S, S), (1, 3, 2)),
        ((S, S, S, S), (2, 3, 2)),
        ((S, S, S, S), (3, 3, 2)),
        ((S, S, S, S), (0, 4, 1)),
        ((S, S, S, S), (1, 4, 1)),
        ((S, S, S, S), (2, 4, 1)),
        ((S, S, S, S), (3, 4, 1)),
        ((M,), (0, 3, 1)),
        ((M,), (0, 3, 2)),
        ((M,), (0, 3, 3)),
        ((1000,), (0, 3, 11)),
        ((1000,), (0, 2, 27)),
        ((10, 10), (0, 1, 2)),
        ((10, 10), (1, 2, 3)),
        ((10, 10), (1, 2, 2)),
        ((S, S, S), (2, 3, 2)),
    )

    sample_inputs = []
    for shape, arguments in test_cases:
        sample_inputs += [SampleInput(make_tensor(shape, device, dtype,
                                      low=None, high=None,
                                      requires_grad=requires_grad),
                                      args=arguments)]
    return sample_inputs


def sample_inputs_atan2(op_info, device, dtype, requires_grad, **kwargs):
    make_arg = partial(make_tensor, device=device, dtype=dtype, requires_grad=requires_grad)
    cases = (
        ((S, S, S), (S, S, S), False),
        ((), (), False),
        ((S, S, S), (S,), False),
        ((S,), (S, S, S), True),
        ((S, 1, S), (S, S), True),
    )

    def generator():
        for x_shape, y_shape, broadcasts_input in cases:
            yield SampleInput(make_arg(x_shape), args=(make_arg(y_shape),),
                              broadcasts_input=broadcasts_input)

    return list(generator())


def sample_inputs_split(op_info, device, dtype, requires_grad, *, list_args=False, **kwargs):
    make_arg = partial(make_tensor, device=device, dtype=dtype, requires_grad=requires_grad)

    if list_args:
        cases = (
            ((S, S, S), ([int(S / 3), S - int(S / 3) * 2, int(S / 3)],)),
            ((S, S, S), ([int(S / 2), S - int(S / 2) * 2, int(S / 2)], 2),),
            ((S, S, S), ([int(S / 2), S - int(S / 2) * 2, int(S / 2)], -2),)
        )
    else:
        cases = (  # type: ignore[assignment]
            ((S, S, S), (2,)),
            ((S, S, S), (S, 1)),
        )

    def generator():
        for shape, args in cases:
            yield SampleInput(make_arg(shape), args=args)

    return list(generator())


def sample_inputs_split_with_sizes(op_info, device, dtype, requires_grad, **kwargs):
    make_arg = partial(make_tensor, device=device, dtype=dtype, requires_grad=requires_grad)

    cases = (((S, S, S), ([int(S / 3), S - int(S / 3) * 2, int(S / 3)],)),
             ((S, S, S), ([int(S / 3), S - int(S / 3), 0],)),
             ((S, S, S), ([int(S / 3), S - int(S / 3) * 2, int(S / 3)], 2)),
             ((S, S, S), ([int(S / 3), S - int(S / 3) * 2, int(S / 3)], -2)),
             )

    def generator():
        for shape, args in cases:
            yield SampleInput(make_arg(shape), args=args)

    return list(generator())


def sample_inputs_msort(op_info, device, dtype, requires_grad):
    def apply_grad(t):
        if dtype in floating_types_and(torch.float16, torch.bfloat16):
            t.requires_grad_(requires_grad)

    def large_1d_unique(dtype, device):
        res = torch.randperm(L * L * L, dtype=torch.int64, device=device)
        res = res.to(dtype)
        apply_grad(res)
        return res

    samples = []
    # Test case for large tensor.
    largesample = SampleInput(large_1d_unique(dtype, device))

    sample = SampleInput(make_tensor((S, M, S), device, dtype,
                                     low=None, high=None,
                                     requires_grad=requires_grad))

    return [largesample, sample]

def sample_inputs_lerp(op_info, device, dtype, requires_grad, **kwargs):
    make_arg = partial(make_tensor, dtype=dtype, device=device, requires_grad=requires_grad)

    samples = (
        # no broadcast
        SampleInput(make_arg((S, S)), args=(make_arg((S, S)), 0.4)),
        # broadcast rhs
        SampleInput(make_arg((S, S)), args=(make_arg((S,)), 0.4)),
        # scalar tensor
        SampleInput(make_arg(()), args=(make_arg(()), 0.4)),
        # broadcast rhs scalar-tensor
        SampleInput(make_arg((S, S)), args=(make_arg(()), 0.4)),
        # broadcast rhs with weight tensor
        SampleInput(make_arg((S, S)), args=(make_arg((S,)), make_arg((S, S)))),
        # broadcast rhs and weight tensor
        SampleInput(make_arg((S, S)), args=(make_arg((S, 1)), make_arg((S,)))),
        # broadcast_lhs
        SampleInput(make_arg((S,)), args=(make_arg((S, S)), 0.4), broadcasts_input=True),
        # scalar broadcast_lhs
        SampleInput(make_arg(()), args=(make_arg((S, S)), 0.4), broadcasts_input=True),
        # broadcast all
        SampleInput(make_arg((S, 1)), args=(make_arg((S, S)), 0.4), broadcasts_input=True),
        # tensor broadcast all
        SampleInput(make_arg((S, 1)), args=(make_arg((S, S)), make_arg((S, 1))),
                    broadcasts_input=True),
    )

    if dtype.is_complex:
        samples = samples + (  # type: ignore[assignment]
            # no broadcast
            SampleInput(make_arg((S, S)), args=(make_arg((S, S)), 0.4j)),
            SampleInput(make_arg((S, S)), args=(make_arg((S, S)), 1.2 + 0.1j)),
            # broadcast rhs
            SampleInput(make_arg((S, S)), args=(make_arg((S,)), 0.4j)),
            SampleInput(make_arg((S, S)), args=(make_arg((S, S)), 5.4 + 9j)),
            # scalar tensor
            SampleInput(make_arg(()), args=(make_arg(()), 0.4j)),
            SampleInput(make_arg(()), args=(make_arg(()), 6.1 + 0.004j)),
            # broadcast rhs scalar-tensor
            SampleInput(make_arg((S, S)), args=(make_arg(()), 0.4j)),
            SampleInput(make_arg((S, S)), args=(make_arg(()), 1 + 2j)),
        )

    return samples

def sample_inputs_tensordot(self, device, dtype, requires_grad, **kwargs):
    cases = (
        ((2, 2, 2), (2, 2, 2), (2)),
        ((2, 2, 1), (2, 1, 2), ([0, 1], [2, 0])),
    )
    samples = []
    for first_shape, second_shape, dims in cases:
        samples.append(SampleInput(make_tensor(first_shape, device, dtype,
                                   requires_grad=requires_grad),
                       args=(make_tensor(second_shape, device, dtype,
                             requires_grad=requires_grad),),
                       kwargs=dict(dims=dims,)))
    return tuple(samples)

def sample_inputs_kron(op_info, device, dtype, requires_grad):
    test_cases = (
        ((S, S), (M, L)),
    )

    sample_inputs = []
    for input_shape, other_shape in test_cases:
        input = make_tensor(input_shape, device, dtype, low=None, high=None, requires_grad=requires_grad)
        other = make_tensor(other_shape, device, dtype, low=None, high=None, requires_grad=requires_grad)
        sample = SampleInput(input, args=(other,))
        sample_inputs.append(sample)
    return tuple(sample_inputs)

def sample_inputs_inner(self, device, dtype, requires_grad, **kwargs):
    return (
        SampleInput(
            make_tensor((S, ), device, dtype, requires_grad=requires_grad),
            args=(
                make_tensor((S, ), device, dtype, requires_grad=requires_grad),
            )
        ),
        SampleInput(
            make_tensor((), device, dtype, requires_grad=requires_grad),
            args=(
                make_tensor((S, S), device, dtype, requires_grad=requires_grad),
            )
        ),
    )

def sample_inputs_scatter(op_info, device, dtype, requires_grad):
    def _tensor(shape, dtype=dtype, low=None, high=None):
        return make_tensor(shape, device, dtype, low=low, high=high, requires_grad=requires_grad)

    def _gather(shape, index_dim, max_indices):
        return gather_variable(shape, index_dim, max_indices, device=device)

    zero = torch.tensor(0, dtype=torch.long, device=device)
    test_cases = (
        (_tensor((M, S)), (0, _gather((S, S), 1, M), _tensor((S, S)))),
        (_tensor((M, S)), (1, _gather((S, S), 0, S), _tensor((S, S)))),
        (_tensor((M, S)), (-1, _gather((S, S), 0, S), _tensor((S, S)))),
        (_tensor((M, S)), (0, _gather((M, S // 2), 1, M), _tensor((M, S // 2)))),
        (_tensor((M, S)), (1, _gather((M, S // 2), 0, S), _tensor((M, S // 2)))),
        (_tensor((M, S)), (-1, _gather((M, S // 2), 0, S), _tensor((M, S // 2)))),
        (_tensor(()), (0, zero.clone().detach(), _tensor(()))),
        (_tensor(()), (0, zero.clone().detach(), 2.5)),
    )

    samples = []
    for tensor, args in test_cases:
        samples.append(SampleInput(tensor, args=args))

        if not requires_grad:
            samples.append(SampleInput(
                tensor.clone().detach(),
                args=args, kwargs={'reduce': 'add'}
            ))

            if dtype.is_floating_point:
                samples.append(SampleInput(
                    tensor.clone().detach(),
                    args=args, kwargs={'reduce': 'multiply'}
                ))

    return samples

def sample_inputs_scatter_add(op_info, device, dtype, requires_grad):
    def _tensor(shape, dtype=dtype, low=None, high=None):
        return make_tensor(shape, device, dtype, low=low, high=high, requires_grad=requires_grad)

    def _gather(shape, index_dim, max_indices):
        return gather_variable(shape, index_dim, max_indices, device=device)

    zero = torch.tensor(0, dtype=torch.long, device=device)
    test_cases = (
        (_tensor((M, S)), (0, _gather((S, S), 1, M), _tensor((S, S)))),
        (_tensor((M, S)), (1, _gather((S, S), 0, S), _tensor((S, S)))),
        (_tensor((M, S)), (-1, _gather((S, S), 0, S), _tensor((S, S)))),
        (_tensor((M, S)), (0, _gather((M, S // 2), 1, M), _tensor((M, S // 2)))),
        (_tensor((M, S)), (1, _gather((M, S // 2), 0, S), _tensor((M, S // 2)))),
        (_tensor((M, S)), (-1, _gather((M, S // 2), 0, S), _tensor((M, S // 2)))),
        (_tensor(()), (0, zero.clone().detach(), _tensor(()))),
    )

    return [SampleInput(tensor, args=args) for tensor, args in test_cases]


def sample_inputs_ravel(op_info, device, dtype, requires_grad, **kwargs):
    samples = (SampleInput(make_tensor((S, S, S), device, dtype,
                                       low=None, high=None,
                                       requires_grad=requires_grad)),
               SampleInput(make_tensor((), device, dtype,
                                       low=None, high=None,
                                       requires_grad=requires_grad)),)

    return samples


def sample_inputs_tril_triu(op_info, device, dtype, requires_grad, **kwargs):
    make_arg = partial(make_tensor, dtype=dtype, device=device, requires_grad=requires_grad)
    cases = (((M, M), ()),
             ((M, M), (2,),),
             ((S, M, M), ()),
             ((S, M, M), (2,)),
             ((3, 3, S, S), ()),)

    def generator():
        for shape, args in cases:
            yield SampleInput(make_arg(shape), args=args)

    return list(generator())


def sample_inputs_clone(op_info, device, dtype, requires_grad, **kwargs):
    make_arg = partial(make_tensor, dtype=dtype, device=device, requires_grad=requires_grad)

    def generator():
        yield SampleInput(make_arg((S, M, S)))
        yield SampleInput(make_arg(()))

    return list(generator())


def sample_inputs_contiguous(op_info, device, dtype, requires_grad, **kwargs):
    make_arg = partial(make_tensor, dtype=dtype, device=device, requires_grad=requires_grad)

    def generator():
        yield SampleInput(make_arg((S, S)))
        yield SampleInput(make_arg((S, S), noncontiguous=True))

    return list(generator())


def sample_inputs_resize_ops(op_info, device, dtype, requires_grad, **kwargs):
    make_arg = partial(make_tensor, dtype=dtype, device=device)
    cases = (((S, S, S), (S * S, S)),
             ((), ()),
             ((), (1, 1, 1)),
             )

    def generator():
        for shape, args_or_shape in cases:
            # Update `args` based on operator
            if op_info.name == 'resize_':
                # resize_ takes shape/tuple of ints,
                args = (args_or_shape, )
            elif op_info.name == 'resize_as_':
                # resize_as_ takes another tensor
                args = (make_arg(shape, requires_grad=False), )  # type:ignore[assignment]
            else:
                raise ValueError("sample_inputs_resize_ops is being used with incorrect operator")

            yield(SampleInput(make_arg(shape, requires_grad=requires_grad), args=args))

    return list(generator())

def sample_inputs_view_reshape(op_info, device, dtype, requires_grad, **kwargs):
    make_arg = partial(make_tensor, dtype=dtype, device=device, requires_grad=requires_grad)

    cases = (((S, S, S), (S * S, S)),
             ((S * S, S), (S, S, S)),
             ((S * S, S), (S, -1, S)),
             ((S * S * 2, S), (S, -1)),
             ((S,), (S,)),
             ((), ()),
             ((), (1,)))

    def generator():
        for case in cases:
            shape, args = case
            inp = make_arg(shape, requires_grad=requires_grad)
            yield(SampleInput(inp, args=(args, )))

            if op_info.name != "view" and len(shape) >= 2:
                yield(SampleInput(inp.transpose(0, 1), args=(args, )))

    return list(generator())

def sample_inputs_view_as_reshape_as(op_info, device, dtype, requires_grad, **kwargs):
    make_arg = partial(make_tensor, dtype=dtype, device=device)

    cases = (((S, S, S), (S * S, S)),
             ((), ()),
             ((), (1, 1)),
             )

    def generator():
        for case in cases:
            shape, shape_other = case
            inp = make_arg(shape, requires_grad=requires_grad)
            yield(SampleInput(inp, args=(make_arg(shape_other, requires_grad=False),)))

            if op_info.name != "view_as" and len(shape) >= 2:
                yield(SampleInput(inp.transpose(0, 1), args=(make_arg(shape_other, requires_grad=False),)))

    return list(generator())


def sample_inputs_select(op_info, device, dtype, requires_grad, **kwargs):
    make_arg = partial(make_tensor, dtype=dtype, device=device, requires_grad=requires_grad)

    cases = (((S, S, S), (1, 2)),
             ((S, S, S), (-1, 2)),
             ((S, S, S), (-1, -1)),
             ((S, S, S), (1, -1)),
             ((S,), (0, 2))
             )

    def generator():
        for shape, args in cases:
            yield SampleInput(make_arg(shape), args=args)

    return list(generator())


def sample_inputs_rbinops(op_info, device, dtype, requires_grad, supports_dtype_kwargs=True, **kwargs):
    def _make_tensor_helper(shape, low=None, high=None):
        return make_tensor(shape, device, dtype, low=low, high=high, requires_grad=requires_grad)

    scalar: Union[int, float, complex] = 3

    if dtype.is_floating_point:
        scalar = 3.14
    elif dtype.is_complex:
        scalar = 3.14j

    samples = [
        SampleInput(_make_tensor_helper((S, S, S)), args=(scalar,)),
        SampleInput(_make_tensor_helper(()), args=(scalar,)),
    ]

    return samples


def sample_inputs_expand(op_info, device, dtype, requires_grad, **kwargs):
    make_arg = partial(make_tensor, dtype=dtype, device=device, requires_grad=requires_grad)

    cases = (((S, 1, 1), (S, S, S)),
             ((S, 1, S), (S, S, S)),
             ((S, 1, S), (-1, S, -1)),
             ((S, 1, S), (-1, S, S)),
             ((S, 1), (S, S, S)),
             ((1,), (S, S, S)),
             ((1, S), (1, 1, S)),
             ((), ()),
             ((), (1, 3, 2)),
             )

    def generator():
        for case in cases:
            shape, args = case
            yield(SampleInput(make_arg(shape), args=(args, )))

    return list(generator())


def sample_inputs_expand_as(op_info, device, dtype, requires_grad, **kwargs):
    make_arg = partial(make_tensor, dtype=dtype, device=device)

    cases = (((S, 1, 1), (S, S, S)),
             ((), ()),
             ((), (1, 1)),
             )

    def generator():
        for shape, shape_other in cases:
            yield(SampleInput(make_arg(shape, requires_grad=requires_grad),
                              args=(make_arg(shape_other, requires_grad=False), )))

    return list(generator())


def sample_inputs_where(op_info, device, dtype, requires_grad, **kwargs):
    make_arg = partial(make_tensor, dtype=dtype, device=device, requires_grad=requires_grad)

    def make_bool_mask(shape):
        # Make sure atleast one element is nonzero,
        # except for empty tensor
        mask_t = make_tensor(shape, dtype=torch.bool, device=device, requires_grad=False)

        if mask_t.numel() == 0:
            return mask_t
        elif mask_t.numel() == 1:
            mask_t.fill_(True)
            return mask_t

        if mask_t.sum() == 0:
            def random_index(shape):
                return tuple(map(lambda max_idx: random.randint(0, max_idx), shape))

            mask_t[random_index(mask_t.shape)] = True
            return mask_t

        return mask_t

    cases = (((M, M), (M, M), (M, M), False),
             ((M, 1, M), (M, M), (M, M, 1), True),
             ((), (), (), False),
             ((M, 1, M), (), (M, M, 1), True),
             ((), (M, M), (), True),)

    def generator():
        for shape, mask_shape, other_shape, broadcasts_input in cases:
            yield SampleInput(make_arg(shape),
                              args=(make_bool_mask(mask_shape), make_arg(other_shape)),
                              broadcasts_input=broadcasts_input)

    return list(generator())


def sample_inputs_chunk(op_info, device, dtype, requires_grad, **kwargs):
    make_arg = partial(make_tensor, dtype=dtype, device=device)

    cases = (((S, S, S), (2,)),
             ((S, S, S), (S, 1)),
             ((S, S, S), (S, -1)))

    def generator():
        for case in cases:
            shape, args = case
            yield(SampleInput(make_arg(shape, requires_grad=requires_grad), args=args))

    return list(generator())

def sample_inputs_kthvalue(op_info, device, dtype, requires_grad, **kwargs):
    def _tensor(shape, dtype=dtype, low=None, high=None):
        return make_tensor(shape, device, dtype, low=low, high=high, requires_grad=requires_grad)

    test_cases = [
        (_tensor((S, S, S)), (2,)),
        (_tensor((S, S, S)), (2, 1,)),
        (_tensor((S, S, S)), (2, -1,)),
        (_tensor((S, S, S)), (2, 1, True,)),
        (_tensor((S, S, S)), (2, -1, True,)),
        (_tensor((S,)), (2, 0,)),
        (_tensor((S,)), (2, 0, True,)),
        (_tensor(()), (1,)),
        (_tensor(()), (1, 0,)),
        (_tensor(()), (1, 0, True))
    ]

    return [SampleInput(tensor, args=args) for tensor, args in test_cases]

def sample_inputs_dropout(op_info, device, dtype, requires_grad, **kwargs):
    input = make_tensor((S,), device=device, dtype=dtype, requires_grad=requires_grad)

    return [
        SampleInput(input),
        SampleInput(input, kwargs=dict(p=0.0)),
        SampleInput(input, kwargs=dict(p=1.0)),
        SampleInput(input, kwargs=dict(training=False)),
    ]

def sample_inputs_one_hot(op_info, device, dtype, requires_grad, **kwargs):
    def make_input(shape, *, low, high):
        return make_tensor(shape, device=device, dtype=dtype, low=low, high=high, requires_grad=requires_grad)

    shapes = ((), (S,), (L, M, S))
    num_classess = (-1, 10)

    return [
        SampleInput(
            make_input(
                shape,
                low=0,
                high=10 if num_classes == -1 else num_classes // 2,
            ),
            kwargs=dict(num_classes=num_classes),
        )
        for shape, num_classes in itertools.product(shapes, num_classess)
    ]

def sample_inputs_softplus(op_info, device, dtype, requires_grad, **kwargs):
    make_input = partial(make_tensor, (S,), device=device, dtype=dtype, requires_grad=requires_grad)

    return [
        SampleInput(make_input()),
        SampleInput(make_input(), kwargs=dict(beta=3)),
        SampleInput(make_input(low=1), kwargs=dict(threshold=1)),
    ]

def sample_inputs_tensorinv(op_info, device, dtype, requires_grad, **kwargs):
    def make_input():
        input = make_fullrank_matrices_with_distinct_singular_values(12, 12, device=device, dtype=dtype)
        return input.requires_grad_(requires_grad)

    # lhs / rhs shape can have any number of dimensions as long as their product equals 12
    shapes = [
        ((2, 2, 3), (12, 1)),
        ((4, 3), (6, 1, 2)),
    ]

    return [
        SampleInput(make_input().reshape(*shape_lhs, *shape_rhs), kwargs=dict(ind=len(shape_lhs)))
        for shape_lhs, shape_rhs in shapes
    ]

def sample_inputs_mse_loss(op_info, device, dtype, requires_grad, **kwargs):
    _make_tensor = partial(make_tensor, device=device, dtype=dtype, requires_grad=requires_grad)

    shapes_and_kwargs = [
        ((), None),
        ((S,), dict(reduction="mean")),
        ((S,), dict(reduction="sum")),
        ((S,), dict(reduction="none")),
        ((S, S), None),
        ((S, S, S), None),
    ]

    return [
        SampleInput(_make_tensor(shape), args=(_make_tensor(shape),), kwargs=kwargs)
        for shape, kwargs in shapes_and_kwargs
    ]

def sample_inputs_grid_sample(op_info, device, dtype, requires_grad, **kwargs):
    _make_tensor = partial(make_tensor, device=device, dtype=dtype, requires_grad=requires_grad)

    batch_size = 2
    num_channels = 3
    modes = ("bilinear", "nearest")
    align_cornerss = (False, True)
    padding_modes = ("zeros", "border", "reflection")

    sample_inputs = []
    for dim in (2, 3):
        input = _make_tensor((batch_size, num_channels, *[S] * dim))
        grid = _make_tensor((batch_size, *[S] * dim, dim))

        modes_ = (*modes, "bicubic") if dim == 2 else modes

        for mode, padding_mode, align_corners in itertools.product(modes_, padding_modes, align_cornerss):
            sample_inputs.append(
                SampleInput(
                    input,
                    args=(grid,),
                    kwargs=dict(
                        mode=mode,
                        padding_mode=padding_mode,
                        align_corners=align_corners,
                    )
                )
            )

    return sample_inputs

def sample_inputs_nll_loss(op_info, device, dtype, requires_grad, **kwargs):
    batch_size, num_classes = shape = (2, 3)

    input_shape_and_kwargs: List[Tuple[Tuple[int, ...], Dict[str, Any]]] = [
        ((*shape, 1), dict()),
        ((*shape, 1, 2), dict()),
        ((*shape, 1, 2, 3), dict()),
        (shape, dict(weight=make_tensor((num_classes,), device=device, dtype=dtype).abs())),
        (shape, dict(ignore_index=num_classes // 2)),
        (shape, dict(reduction="sum")),
        (shape, dict(reduction="mean")),
    ]

    sample_inputs = []
    for input_shape, kwargs in input_shape_and_kwargs:
        input = make_tensor(input_shape, device=device, dtype=dtype, requires_grad=requires_grad)

        target = make_tensor(
            (batch_size, *input_shape[2:]),
            low=0,
            high=num_classes,
            device=device,
            dtype=torch.long,
            requires_grad=requires_grad
        )

        sample_inputs.append(SampleInput(input, args=(target,), kwargs=kwargs))

    return sample_inputs

foreach_unary_op_db: List[OpInfo] = [
    ForeachFuncInfo('exp'),
    ForeachFuncInfo('acos'),
    ForeachFuncInfo('asin'),
    ForeachFuncInfo('atan'),
    ForeachFuncInfo('cos'),
    ForeachFuncInfo('cosh'),
    ForeachFuncInfo('log'),
    ForeachFuncInfo('log10'),
    ForeachFuncInfo('log2'),
    ForeachFuncInfo('tan'),
    ForeachFuncInfo('tanh'),
    ForeachFuncInfo('sin'),
    ForeachFuncInfo('sinh'),

    ForeachFuncInfo(
        'neg',
        dtypes=all_types_and_complex(),
        dtypesIfCPU=all_types_and_complex(),
        dtypesIfCUDA=all_types_and_complex(),
        sample_inputs_func=sample_inputs_foreach,
        safe_casts_outputs=False,
    ),

    ForeachFuncInfo(
        'sqrt',
        dtypes=floating_types(),
        dtypesIfCPU=floating_and_complex_types_and(torch.bfloat16),
        dtypesIfCUDA=floating_and_complex_types_and(torch.half),
    ),

    ForeachFuncInfo(
        'ceil',
        dtypes=floating_types(),
        dtypesIfCPU=floating_types_and(torch.bfloat16),
        dtypesIfCUDA=floating_types_and(torch.half, torch.bfloat16),
    ),

    ForeachFuncInfo(
        'erf',
        dtypes=floating_types(),
        dtypesIfCPU=floating_types_and(torch.bfloat16),
        dtypesIfCUDA=floating_types_and(torch.half, torch.bfloat16),
    ),

    ForeachFuncInfo(
        'erfc',
        dtypes=floating_types(),
        dtypesIfCPU=floating_types_and(torch.bfloat16),
        dtypesIfCUDA=floating_types_and(torch.half, torch.bfloat16),
    ),

    ForeachFuncInfo(
        'expm1',
        dtypes=floating_types(),
        dtypesIfCPU=floating_types_and(torch.bfloat16),
        dtypesIfCUDA=floating_types_and(torch.half, torch.bfloat16),
    ),

    ForeachFuncInfo(
        'floor',
        dtypes=floating_types(),
        dtypesIfCPU=floating_types_and(torch.bfloat16),
        dtypesIfCUDA=floating_types_and(torch.half, torch.bfloat16),
    ),

    ForeachFuncInfo(
        'log1p',
        dtypes=floating_types(),
        dtypesIfCPU=floating_types_and(torch.bfloat16),
        dtypesIfCUDA=floating_types_and(torch.half),
    ),

    ForeachFuncInfo(
        'round',
        dtypes=floating_types(),
        dtypesIfCPU=floating_types_and(torch.bfloat16),
        dtypesIfCUDA=floating_types_and(torch.half, torch.bfloat16),
    ),

    ForeachFuncInfo(
        'frac',
        dtypes=floating_types(),
        dtypesIfCPU=floating_types_and(torch.bfloat16),
        dtypesIfCUDA=floating_types_and(torch.half, torch.bfloat16),
    ),

    ForeachFuncInfo(
        'reciprocal',
        dtypes=floating_types(),
        dtypesIfCPU=floating_types_and(torch.bfloat16),
        dtypesIfCUDA=floating_types_and(torch.half),
    ),

    ForeachFuncInfo(
        'sigmoid',
        dtypes=floating_types(),
        dtypesIfCPU=floating_types_and(torch.bfloat16),
        dtypesIfCUDA=floating_types_and(torch.half),
    ),

    ForeachFuncInfo(
        'trunc',
        dtypes=floating_types(),
        dtypesIfCPU=floating_types_and(torch.bfloat16),
        dtypesIfCUDA=floating_types_and(torch.half, torch.bfloat16),
    ),

    ForeachFuncInfo(
        'abs',
        dtypes=all_types_and_complex_and(torch.bfloat16, torch.half, torch.bool),
        dtypesIfCPU=all_types_and_complex_and(torch.bfloat16, torch.half),
        dtypesIfCUDA=all_types_and_complex_and(torch.bfloat16, torch.half, torch.bool),
        safe_casts_outputs=False,
        supports_forward_ad=True,
    ),
]

foreach_binary_op_db: List[OpInfo] = [
    ForeachFuncInfo(
        "add",
        dtypesIfCPU=all_types_and_complex_and(torch.bool, torch.bfloat16, torch.float16),
        dtypesIfCUDA=all_types_and_complex_and(torch.bool, torch.bfloat16, torch.float16),
        supports_alpha_param=True,
    ),
    ForeachFuncInfo(
        "sub",
        dtypesIfCPU=all_types_and_complex_and(torch.bool, torch.bfloat16, torch.float16),
        dtypesIfCUDA=all_types_and_complex_and(torch.bool, torch.bfloat16, torch.float16),
        supports_alpha_param=True,
    ),
    ForeachFuncInfo(
        "mul",
        dtypesIfCPU=all_types_and_complex_and(torch.bool, torch.bfloat16, torch.float16),
        dtypesIfCUDA=all_types_and_complex_and(torch.bool, torch.bfloat16, torch.float16),
    ),
    ForeachFuncInfo(
        "div",
        dtypesIfCPU=all_types_and_complex_and(torch.bool, torch.bfloat16, torch.float16),
        dtypesIfCUDA=all_types_and_complex_and(torch.bool, torch.bfloat16, torch.float16),
    ),
]

foreach_pointwise_op_db: List[ForeachFuncInfo] = [
    ForeachFuncInfo(
        "addcmul",
        dtypesIfCPU=all_types_and_complex(),
        dtypesIfCUDA=all_types_and_complex_and(torch.half, torch.bfloat16),
    ),
    ForeachFuncInfo(
        "addcdiv",
        dtypesIfCPU=all_types_and_complex(),
        dtypesIfCUDA=all_types_and_complex_and(torch.half, torch.bfloat16),
    ),
]

foreach_minmax_op_db: List[ForeachFuncInfo] = [
    ForeachFuncInfo(
        "maximum",
        dtypesIfCPU=all_types_and(torch.float16, torch.bfloat16, torch.bool),
        dtypesIfCUDA=all_types_and(torch.float16, torch.bool),
    ),
    ForeachFuncInfo(
        "minimum",
        dtypesIfCPU=all_types_and(torch.float16, torch.bfloat16, torch.bool),
        dtypesIfCUDA=all_types_and(torch.float16, torch.bool),
    ),
]

def reference_sign(x):
    if x.dtype == np.bool_:
        # `np.sign` doesn't support `bool`.
        # >>> np.sign(True)
        # ufunc 'sign' did not contain a loop
        # with signature matching types dtype('bool') -> dtype('bool')
        return np.sign(x, dtype=np.uint8).astype(np.bool_)
    return np.sign(x)


def reference_sgn(x):
    # NumPy doesn't have an equivalent to `torch.sgn` when the dtype is complex.
    # For complex inputs, `np.sign` returns sign(x.real) + 0j if x.real != 0 else sign(x.imag) + 0j.
    # while `torch.sgn` returns, 0 if abs(input) == 0 else input/abs(input)
    if x.dtype not in [np.complex64, np.complex128]:
        return reference_sign(x)

    out = (x / np.abs(x))
    if out.ndim == 0:
        # Handle x == 0 case
        if (x == 0):
            # Can't assign to np.complex object
            # So make a new one.
            return np.array(complex(0, 0), dtype=x.dtype)
        return out

    # Handle x == 0 case
    mask = (x == 0)
    out[mask] = complex(0, 0)
    return out


def reference_sigmoid(x):
    # 'scipy.special.expit' not supported for the input types
    if x.dtype in [np.complex64, np.complex128]:
        return (1 / (1 + np.exp(-x)))
    return scipy.special.expit(x)


def reference_logsigmoid(x):
    max_ = np.maximum(x.dtype.type(0), -x)
    z = np.exp(-max_) + np.exp(-x - max_)
    return -(max_ + np.log(z))


def reference_lgamma(x):
    # scipy.special.gammaln returns `-inf` when input is `-inf`.
    # While Pytorch, C and C++, all return `inf` when input is `-inf`.
    # Reference:
    # https://en.cppreference.com/w/cpp/numeric/math/lgamma
    # https://en.cppreference.com/w/c/numeric/math/lgamma

    # To handle the above discrepancy,
    # we replace -inf with inf so values
    # that were originally -inf map to inf as expected
    if x.dtype.kind == 'f':
        x = np.where(x == float('-inf'), np.array(float('inf'), dtype=x.dtype), x)

    out = scipy.special.gammaln(x)

    if x.dtype == np.float16:
        # `scipy.special.gammaln` returns output of float32 when input is float16,
        # while `torch.lgamma` preserves `float16`. But due to smaller range of float16,
        # Pytorch version outputs `inf` while SciPy returns finite values.
        out = out.astype(np.float16)

    return out

def reference_polygamma(x, n):
    # WEIRD `scipy.special.polygamma` behavior
    # >>> scipy.special.polygamma(0, np.array(501, dtype=np.float32)).dtype
    # dtype('float64')
    # >>> scipy.special.polygamma(0, np.array([501], dtype=np.float32)).dtype
    # dtype('float32')
    #
    # Thus we cast output to the default torch dtype.
    np_dtype = torch_to_numpy_dtype_dict[torch.get_default_dtype()]
    return scipy.special.polygamma(n, x).astype(np_dtype)


def reference_mvlgamma(x, d):
    if x.dtype == np.float16:
        return scipy.special.multigammaln(x, d).astype(np.float16)

    return scipy.special.multigammaln(x, d)

def reference_softplus(input, beta=1, threshold=20):
    non_linear = input * beta <= threshold
    output = input.copy()
    output[non_linear] = np.log(1 + np.exp(beta * input[non_linear])) / beta
    return output


def reference_one_hot(a: np.ndarray, num_classes: int = -1) -> np.ndarray:
    if num_classes == -1:
        num_classes = int(np.amax(a) + 1)

    idcs = a.reshape(-1) + np.arange(0, a.size, dtype=np.int64) * num_classes
    one_hot = np.zeros((a.size, num_classes), dtype=a.dtype)
    np.put(one_hot, idcs, 1)
    return one_hot.reshape(*a.shape, -1)


def reference_mse_loss(input, target, reduction="mean"):
    se = (input - target) ** 2
    if reduction == "mean":
        return np.mean(se)
    elif reduction == "sum":
        return np.sum(se)
    else:  # reduction == "none"
        return se


def wrapper_set_seed(op, input, *args, **kwargs):
    """Wrapper to set seed manually for some functions like dropout
    See: https://github.com/pytorch/pytorch/pull/62315#issuecomment-896143189 for more details.
    """
    torch.manual_seed(42)
    return op(input, *args, **kwargs)


def reference_layer_norm(inp: np.ndarray, normalized_shape: Tuple[int], weight=None, bias=None, eps=1e-5):
    feature_size = np.prod(normalized_shape)
    inp_view = inp.reshape(-1, feature_size)  # type: ignore[call-overload]
    mean = inp_view.mean(axis=-1, keepdims=True)
    var = inp_view.var(axis=-1, ddof=0, keepdims=True)
    Y = (inp_view - mean) / np.sqrt(var + eps)
    if weight is None and bias is not None:
        Y = Y + bias.reshape(-1)
    elif weight is not None and bias is None:
        Y = Y * weight.reshape(-1)
    elif weight is not None and bias is not None:
        Y = Y * weight.reshape(-1) + bias.reshape(-1)
    return Y.reshape(*inp.shape)


def gradcheck_wrapper_hermitian_input(op, input, *args, **kwargs):
    """Gradcheck wrapper for functions that take Hermitian matrices as input.

    They require a modified function because the finite-difference algorithm
    for calculating derivatives does not preserve the Hermitian property of the input.
    """
    return op(input + input.conj().transpose(-2, -1), *args, **kwargs)


def gradcheck_wrapper_triangular_input(op, input, *args, upper=False, **kwargs):
    """Gradcheck wrpper for functions that take lower or upper triangular matrices as input.

    They require a modified function because the finite-difference algorithm
    for calculating derivatives does not preserve the triangular property of the input.
    """
    return op(input.triu() if upper else input.tril(), upper)


def reference_reduction_numpy(f, supports_keepdims=True):
    """Wraps a NumPy reduction operator.

    The wrapper function will forward dim and keepdim kwargs to the wrapped
    function as the NumPy equivalent axis and keepdims kwargs.

    Args:
        f: NumPy reduction operator to wrap
        supports_keepdims (bool, optional): Whether the NumPy operator accepts
            keepdims parameter. If it does not, the wrapper will manually unsqueeze
            the reduced dimensions if it was called with keepdim=True. Defaults to True.

    Returns:
        Wrapped function
    """
    @wraps(f)
    def wrapper(x: np.ndarray, *args, **kwargs):
        # Copy keys into a set
        keys = set(kwargs.keys())

        dim = kwargs.pop('dim', None)
        keepdim = kwargs.pop('keepdim', False)

        if 'dim' in keys:
            dim = tuple(dim) if isinstance(dim, Sequence) else dim

            # NumPy reductions don't accept dim=0 for scalar inputs
            # so we convert it to None if and only if dim is equivalent
            if x.ndim == 0 and dim in {0, -1, (0,), (-1,)}:
                kwargs['axis'] = None
            else:
                kwargs['axis'] = dim

        if 'keepdim' in keys and supports_keepdims:
            kwargs['keepdims'] = keepdim

        result = f(x, *args, **kwargs)

        # Unsqueeze reduced dimensions if NumPy does not support keepdims
        if keepdim and not supports_keepdims and x.ndim > 0:
            dim = list(range(x.ndim)) if dim is None else dim
            result = np.expand_dims(result, dim)

        return result

    return wrapper


def reference_std_var(f):
    """Forwards unbiased/correction kwargs as NumPy's equivalent ddof"""
    g = reference_reduction_numpy(f)

    @wraps(g)
    def wrapper(x: np.ndarray, *args, **kwargs):
        assert not ('unbiased' in kwargs and 'correction' in kwargs)

        if 'unbiased' in kwargs:
            kwargs['ddof'] = int(kwargs.pop('unbiased'))
        elif 'correction' in kwargs:
            kwargs['ddof'] = kwargs.pop('correction')

        return g(x, *args, **kwargs)

    return wrapper


def generate_std_var_kwargs(t: torch.Tensor, **kwargs):
    """Generates unbiased/correction kwargs for std/var operators"""
    yield ((), {'unbiased': True})
    yield ((), {'unbiased': False})

    # Currently, calling std with correction is only enabled when
    # both dim and keepdim are provided.
    if 'dim' in kwargs and 'keepdim' in kwargs:
        yield ((), {'correction': 0})
        yield ((), {'correction': 1})

        numel = torch.tensor(t.shape)[kwargs.get('dim')].prod()
        yield ((), {'correction': numel // 2})


# Operator database (sorted alphabetically)
op_db: List[OpInfo] = [
    UnaryUfuncInfo('abs',
                   aliases=('absolute', ),
                   ref=np.abs,
                   dtypes=all_types_and_complex_and(torch.half, torch.bfloat16),
                   dtypesIfCUDA=all_types_and_complex_and(torch.bool, torch.half, torch.bfloat16),
                   skips=(
                       DecorateInfo(unittest.skip("Skipped!"), 'TestUnaryUfuncs', 'test_reference_numerics_extremal',
                                    device_type='cpu', dtypes=[torch.cfloat, torch.cdouble]),
                       DecorateInfo(unittest.skip("Skipped!"), 'TestUnaryUfuncs', 'test_reference_numerics_hard',
                                    device_type='cpu', dtypes=[torch.cfloat]),
                       # Reference: https://github.com/pytorch/pytorch/issues/49224
                       DecorateInfo(unittest.skip("Skipped!"), 'TestUnaryUfuncs', 'test_reference_numerics_normal',
                                    dtypes=[torch.int8], active_if=TEST_WITH_ASAN),
                       # TODO: Fix test_out_arg_all_dtypes as torch.empty_like(expected_output) where expected_output=op(input)
                       # We can break the logic of the loop over all possible types but it is OK.
                       # https://github.com/pytorch/pytorch/blob/master/test/test_unary_ufuncs.py#L440-L449
                       DecorateInfo(unittest.skip("Skipped!"), 'TestUnaryUfuncs', 'test_out_arg_all_dtypes',
                                    dtypes=[torch.cfloat, torch.cdouble]),
                   ),
                   supports_inplace_autograd=False,
                   assert_autodiffed=True,
                   supports_forward_ad=True),
    # NOTE: CPU complex acos produces incorrect outputs (https://github.com/pytorch/pytorch/issues/42952)
    UnaryUfuncInfo('acos',
                   aliases=('arccos', ),
                   ref=np.arccos,
                   domain=(-1, 1),
                   handles_complex_extremals=False,
                   dtypes=all_types_and_complex_and(torch.bool, torch.bfloat16),
                   dtypesIfCUDA=all_types_and_complex_and(torch.bool, torch.half, torch.bfloat16),
                   # "rsqrt_cpu" not implemented for 'BFloat16'
                   backward_dtypesIfCPU=all_types_and_complex_and(torch.bool, torch.bfloat16),
                   assert_autodiffed=True,
                   supports_forward_ad=True,
                   decorators=(precisionOverride({torch.float16: 1e-2,
                                                  torch.bfloat16: 1e-1,
                                                  torch.complex64: 1e-2}),),
                   safe_casts_outputs=True,
                   skips=(
                       DecorateInfo(unittest.skip("Skipped!"), 'TestUnaryUfuncs', 'test_reference_numerics_hard',
                                    device_type='cpu', dtypes=[torch.cfloat, torch.cdouble]),
                       DecorateInfo(unittest.skip("Skipped!"), 'TestGradients', 'test_fn_grad',
                                    dtypes=[torch.cdouble], active_if=IS_WINDOWS),
                       DecorateInfo(unittest.skip("Skipped!"), 'TestGradients', 'test_method_grad',
                                    dtypes=[torch.cdouble], active_if=IS_WINDOWS),
                       DecorateInfo(unittest.skip("Skipped!"), 'TestGradients', 'test_inplace_grad',
                                    dtypes=[torch.cdouble], active_if=IS_WINDOWS),
                       DecorateInfo(unittest.skip("Skipped!"), 'TestGradients', 'test_forward_mode_AD',
                                    dtypes=[torch.cdouble], active_if=IS_WINDOWS),
                       DecorateInfo(unittest.skip("Skipped!"), 'TestGradients', 'test_inplace_forward_mode_AD',
                                    dtypes=[torch.cdouble], active_if=IS_WINDOWS),
                   )),
    # NOTE: the derivative for inplace acosh is not implemented
    UnaryUfuncInfo('acosh',
                   aliases=('arccosh', ),
                   ref=np.arccosh,
                   domain=(1, None),
                   dtypes=all_types_and_complex_and(torch.bool),
                   dtypesIfCPU=all_types_and_complex_and(torch.bool, torch.bfloat16),
                   dtypesIfCUDA=all_types_and_complex_and(torch.bool, torch.half, torch.bfloat16),
                   # "rsqrt_cuda" not implemented for 'BFloat16'
                   backward_dtypesIfCUDA=all_types_and_complex_and(torch.bool, torch.half, torch.bfloat16),
                   safe_casts_outputs=True,
                   decorators=(precisionOverride({torch.bfloat16: 5e-2}),),
                   supports_inplace_autograd=False,
                   supports_forward_ad=True,
                   skips=(
                       DecorateInfo(unittest.skip("Skipped!"), 'TestUnaryUfuncs', 'test_reference_numerics_extremal',
                                    device_type='cpu', dtypes=[torch.cfloat, torch.cdouble]),
                       DecorateInfo(unittest.skip("Skipped!"), 'TestUnaryUfuncs', 'test_reference_numerics_hard',
                                    device_type='cpu', dtypes=[torch.cfloat, torch.cdouble]),
                       DecorateInfo(unittest.skip("Skipped!"), 'TestUnaryUfuncs', 'test_reference_numerics_extremal',
                                    device_type='cuda', dtypes=[torch.cdouble],
                                    active_if=IS_WINDOWS),
                       DecorateInfo(unittest.skip("Skipped!"), 'TestUnaryUfuncs', 'test_reference_numerics_hard',
                                    device_type='cuda', dtypes=[torch.cdouble],
                                    active_if=IS_WINDOWS),
                       DecorateInfo(unittest.skip("Skipped!"), 'TestUnaryUfuncs', 'test_reference_numerics_normal',
                                    device_type='cuda', dtypes=[torch.cdouble],
                                    active_if=IS_WINDOWS),
                       # Reference: https://github.com/pytorch/pytorch/issues/50692
                       DecorateInfo(unittest.skip("Skipped!"), 'TestGradients', 'test_fn_grad',
                                    device_type='cuda', dtypes=[torch.cdouble], active_if=IS_WINDOWS),
                       DecorateInfo(unittest.skip("Skipped!"), 'TestGradients', 'test_method_grad',
                                    device_type='cuda', dtypes=[torch.cdouble], active_if=IS_WINDOWS),
                       DecorateInfo(unittest.skip("Skipped!"), 'TestGradients', 'test_forward_mode_AD',
                                    dtypes=[torch.cdouble]),
                   )),
    BinaryUfuncInfo('add',
                    # NumPy has no builtin reference for the alpha kwarg, but it is easy enough to emulate
                    ref=lambda input, other, *, alpha=1: np.add(input, np.multiply(alpha, other)),
                    dtypes=all_types_and_complex_and(torch.bool, torch.bfloat16, torch.float16),
                    assert_autodiffed=True,
                    sample_inputs_func=partial(sample_inputs_add_sub, alpha=2),
                    supports_inplace_autograd=False,
                    supports_forward_ad=True),
    BinaryUfuncInfo('mul',
                    aliases=('multiply',),
                    dtypes=all_types_and_complex_and(torch.float16, torch.bfloat16, torch.bool),
                    assert_autodiffed=True,
                    supports_forward_ad=True,
                    sample_inputs_func=sample_inputs_binary_pwise),
    BinaryUfuncInfo('sub',
                    # NumPy has no builtin reference for the alpha kwarg, but it is easy enough to emulate
                    ref=lambda input, other, *, alpha=1: np.subtract(input, np.multiply(alpha, other)),
                    aliases=('subtract',),
                    dtypes=all_types_and_complex_and(torch.bfloat16, torch.float16),
                    assert_autodiffed=True,
                    supports_forward_ad=True,
                    sample_inputs_func=partial(sample_inputs_add_sub, alpha=2),
                    supports_inplace_autograd=False),
    OpInfo('addmm',
           # This addmm OpInfo is for when alpha and beta are not both equal to 1.
           # alpha=beta=1 is tested in the following opinfo, because that special case will
           # trigger addmm being decomposed by a jit pass.
           dtypes=floating_and_complex_types_and(torch.float16),
           dtypesIfCPU=all_types_and_complex_and(torch.float16, torch.bfloat16),
           dtypesIfROCM=floating_and_complex_types_and(torch.float16, torch.bfloat16),
           dtypesIfCUDA=floating_and_complex_types_and(torch.float16, *[torch.bfloat16] if CUDA11OrLater else []),
           assert_autodiffed=True,
           supports_inplace_autograd=False,
           supports_forward_ad=True,
           gradcheck_nondet_tol=GRADCHECK_NONDET_TOL,
           sample_inputs_func=sample_inputs_addmm),
    OpInfo('addmm',
           # When alpha=beta=1 as compile-time constants, JIT will decompose addmm into mm and add.
           variant_test_name='decomposed',
           dtypes=floating_and_complex_types_and(torch.float16),
           dtypesIfCPU=all_types_and_complex_and(torch.float16, torch.bfloat16),
           dtypesIfROCM=floating_and_complex_types_and(torch.float16, torch.bfloat16),
           dtypesIfCUDA=floating_and_complex_types_and(torch.float16, *[torch.bfloat16] if CUDA11OrLater else []),
           assert_autodiffed=True,
           supports_inplace_autograd=False,
           supports_forward_ad=True,
           gradcheck_nondet_tol=GRADCHECK_NONDET_TOL,
           autodiff_nonfusible_nodes=['aten::add', 'aten::mm'],
           sample_inputs_func=partial(sample_inputs_addmm, alpha=1, beta=1)),
    OpInfo('addmv',
           dtypes=floating_types(),
           dtypesIfCPU=all_types_and_complex_and(torch.bfloat16),
           dtypesIfCUDA=floating_types_and(torch.float16, torch.complex64, torch.complex128,
                                           *[torch.bfloat16] if CUDA11OrLater else []),
           dtypesIfROCM=floating_types_and(torch.half),
           supports_inplace_autograd=False,
           supports_forward_ad=True,
           sample_inputs_func=sample_inputs_addmv),
    OpInfo('addbmm',
           ref=lambda M, batch1, batch2, beta=1, alpha=1: np.add(np.multiply(np.asarray(beta, dtype=M.dtype), M),
                                                                 np.multiply(np.asarray(alpha, dtype=batch1.dtype),
                                                                             np.sum(np.matmul(batch1, batch2), axis=0))),
           dtypes=floating_types(),
           dtypesIfCPU=all_types_and_complex_and(torch.float16, torch.bfloat16),
           dtypesIfCUDA=floating_and_complex_types_and(torch.float16, *[torch.bfloat16] if CUDA11OrLater else []),
           backward_dtypesIfCUDA=floating_and_complex_types_and(torch.float16, *[torch.bfloat16] if SM53OrLater else []),
           dtypesIfROCM=floating_types_and(torch.half),
           backward_dtypesIfROCM=floating_types_and(torch.half),
           supports_forward_ad=True,
           decorators=[
               DecorateInfo(
                   toleranceOverride({torch.float32: tol(atol=1.3e-05, rtol=1.3e-05),
                                      torch.complex64: tol(atol=1e-05, rtol=1.2e-03)}),
                   'TestCommon', 'test_reference_testing')],
           skips=(
               # FIXME: bfloat16 backward support likely depends on CUDA11+
               #   and SM53+
               DecorateInfo(unittest.skip("Skipped!"), 'TestCommon', 'test_dtypes', active_if=IS_WINDOWS),
               # addbmm does not correctly warn when resizing out= inputs
               DecorateInfo(unittest.skip("Skipped!"), 'TestCommon', 'test_out'),
               # https://github.com/pytorch/pytorch/issues/55907
               DecorateInfo(unittest.skip("Skipped!"), 'TestCommon', 'test_variant_consistency_eager'),
           ),
           sample_inputs_func=sample_inputs_addbmm),
    OpInfo('baddbmm',
           dtypes=floating_types_and(torch.half),
           dtypesIfCPU=all_types_and_complex_and(torch.float16, torch.bfloat16),
           dtypesIfCUDA=floating_types_and(torch.float16, torch.complex64, torch.complex128,
                                           *[torch.bfloat16] if CUDA11OrLater else []),
           backward_dtypesIfCUDA=floating_types_and(torch.float16,
                                                    *[torch.bfloat16] if SM53OrLater else [],
                                                    torch.complex64, torch.complex128),
           supports_forward_ad=True,
           decorators=[
               DecorateInfo(
                   toleranceOverride({torch.complex64: tol(atol=1e-05, rtol=1.2e-03)}),
                   'TestCommon', 'test_variant_consistency_eager', device_type='cuda'),
               DecorateInfo(
                   toleranceOverride({torch.complex64: tol(atol=1e-05, rtol=1.2e-03)}),
                   'TestMathBits', 'test_conj_view', device_type='cuda')],
           skips=(
               # FIXME: bfloat16 backward support likely depends on CUDA11+
               #   and SM53+
               DecorateInfo(unittest.skip("Skipped!"), 'TestCommon', 'test_dtypes', active_if=IS_WINDOWS),
           ),
           sample_inputs_func=sample_inputs_baddbmm),
    OpInfo('dot',
           dtypes=all_types_and_complex_and(torch.float16, torch.bfloat16),
           dtypesIfCUDA=floating_and_complex_types_and(torch.float16, *[torch.bfloat16] if CUDA11OrLater else []),
           assert_autodiffed=True,
           sample_inputs_func=sample_inputs_dot_vdot,
           supports_forward_ad=True,
           ),
    OpInfo('vdot',
           dtypes=all_types_and_complex_and(torch.float16, torch.bfloat16),
           dtypesIfCUDA=floating_and_complex_types_and(torch.float16, *[torch.bfloat16] if CUDA11OrLater else []),
           sample_inputs_func=sample_inputs_dot_vdot,
           supports_forward_ad=True,
           ),
    OpInfo('bmm',
           dtypes=all_types_and_complex_and(torch.bfloat16, torch.float16),
           dtypesIfCUDA=floating_and_complex_types_and(torch.float16, *[torch.bfloat16] if CUDA11OrLater else []),
           backward_dtypesIfCUDA=floating_and_complex_types_and(torch.float16, *[torch.bfloat16] if SM53OrLater else []),
           assert_autodiffed=True,
           supports_forward_ad=True,
           skips=(
               # FIXME: bfloat16 backward support likely depends on CUDA11+
               #   and SM53+
               DecorateInfo(unittest.skip("Skipped!"), 'TestCommon', 'test_dtypes', active_if=IS_WINDOWS),
           ),
           sample_inputs_func=sample_inputs_bmm),
    OpInfo('mv',
           dtypes=all_types_and_complex_and(torch.bfloat16),
           dtypesIfCUDA=floating_and_complex_types_and(torch.float16, *[torch.bfloat16] if CUDA11OrLater else []),
           skips=(
               # bmm does not correctly warn when resizing out= inputs
               DecorateInfo(unittest.skip("Skipped!"), 'TestCommon', 'test_out'),),
           assert_autodiffed=True,
           sample_inputs_func=sample_inputs_mv),
    OpInfo('addr',
           dtypes=all_types_and_complex_and(torch.bool, torch.bfloat16, torch.float16),
           backward_dtypes=all_types_and_complex_and(torch.bool, torch.bfloat16),
           backward_dtypesIfCUDA=all_types_and_complex_and(torch.bool, torch.float16, *[torch.bfloat16] if CUDA11OrLater else []),
           # Reference: https://github.com/pytorch/pytorch/issues/50747
           supports_inplace_autograd=False,
           supports_forward_ad=True,
           skips=(
               # Reference: https://github.com/pytorch/pytorch/issues/50747
               DecorateInfo(unittest.skip("Skipped!"), 'TestCommon', 'test_variant_consistency_eager',
                            dtypes=all_types_and_complex_and(torch.bool, torch.bfloat16, torch.float16)),
           ),
           sample_inputs_func=sample_inputs_addr,
           gradcheck_nondet_tol=GRADCHECK_NONDET_TOL),
    OpInfo('addcmul',
           dtypes=all_types_and_complex(),
           dtypesIfCPU=all_types_and_complex_and(torch.bfloat16),
           dtypesIfCUDA=all_types_and_complex_and(torch.float16, torch.bfloat16),
           assert_autodiffed=True,
           supports_forward_ad=True,
           supports_inplace_autograd=False,
           skips=(
               # TODO: update sample inputs with for_inplace_variant kwarg to support this test
               DecorateInfo(unittest.skip("Skipped!"), 'TestCommon', 'test_variant_consistency_eager'),),
           sample_inputs_func=sample_inputs_addcmul_addcdiv),
    OpInfo('addcdiv',
           dtypes=floating_and_complex_types(),
           dtypesIfCPU=floating_and_complex_types_and(torch.bfloat16),
           dtypesIfCUDA=floating_and_complex_types_and(torch.float16, torch.bfloat16),
           supports_inplace_autograd=False,
           supports_forward_ad=True,
           skips=(
               # TODO: update sample inputs with for_inplace_variant kwarg to support this test
               DecorateInfo(unittest.skip("Skipped!"), 'TestCommon', 'test_variant_consistency_eager'),),
           sample_inputs_func=sample_inputs_addcmul_addcdiv),
    UnaryUfuncInfo('asin',
                   aliases=('arcsin', ),
                   ref=np.arcsin,
                   domain=(-1, 1),
                   supports_sparse=True,
                   supports_forward_ad=True,
                   safe_casts_outputs=True,
                   dtypes=all_types_and_complex_and(torch.bool, torch.bfloat16),
                   dtypesIfCUDA=all_types_and_complex_and(torch.bool, torch.half, torch.bfloat16),
                   assert_autodiffed=True,
                   decorators=[
                       DecorateInfo(
                           toleranceOverride({torch.float16: tol(atol=1e-05, rtol=1e-03)}),
                           'TestUnaryUfuncs', device_type='cuda'),
                       precisionOverride({torch.bfloat16: 1e-2}),
                   ],
                   skips=(
                       DecorateInfo(unittest.skip("Skipped!"), 'TestUnaryUfuncs', 'test_reference_numerics_extremal',
                                    device_type='cpu', dtypes=[torch.cfloat, torch.cdouble]),
                       DecorateInfo(unittest.skip("Skipped!"), 'TestUnaryUfuncs', 'test_reference_numerics_hard',
                                    device_type='cpu', dtypes=[torch.cfloat, torch.cdouble]),
                       DecorateInfo(unittest.skip("Skipped!"), 'TestUnaryUfuncs', 'test_reference_numerics_extremal',
                                    device_type='cuda', dtypes=[torch.cdouble],
                                    active_if=IS_WINDOWS),
                       DecorateInfo(unittest.skip("Skipped!"), 'TestUnaryUfuncs', 'test_reference_numerics_hard',
                                    device_type='cuda', dtypes=[torch.cdouble],
                                    active_if=IS_WINDOWS),
                   )),
    # NOTE: derivative for inplace asinh is not implemented
    UnaryUfuncInfo('asinh',
                   aliases=('arcsinh', ),
                   ref=np.arcsinh,
                   dtypes=all_types_and_complex_and(torch.bool),
                   dtypesIfCPU=all_types_and_complex_and(torch.bool, torch.bfloat16),
                   dtypesIfCUDA=all_types_and_complex_and(torch.bool, torch.half, torch.bfloat16),
                   safe_casts_outputs=True,
                   decorators=(precisionOverride({torch.bfloat16: 5e-2}),),
                   supports_inplace_autograd=False,
                   supports_forward_ad=True,
                   skips=(
                       DecorateInfo(unittest.skip("Skipped!"), 'TestUnaryUfuncs', 'test_reference_numerics_extremal',
                                    device_type='cpu', dtypes=[torch.cfloat, torch.cdouble]),
                       DecorateInfo(unittest.skip("Skipped!"), 'TestUnaryUfuncs', 'test_reference_numerics_hard',
                                    device_type='cpu', dtypes=[torch.cfloat, torch.cdouble]),
                       DecorateInfo(unittest.skip("Skipped!"), 'TestUnaryUfuncs', 'test_reference_numerics_normal',
                                    device_type='cpu', dtypes=[torch.cfloat, torch.cdouble]),
                       DecorateInfo(unittest.skip("Skipped!"), 'TestUnaryUfuncs', 'test_reference_numerics_extremal',
                                    device_type='cuda', dtypes=[torch.cdouble],
                                    active_if=IS_WINDOWS),
                       DecorateInfo(unittest.skip("Skipped!"), 'TestUnaryUfuncs', 'test_reference_numerics_hard',
                                    device_type='cuda', dtypes=[torch.cdouble],
                                    active_if=IS_WINDOWS),
                       # Complex gradcheck tests asinh at points 0 + ix for x > 1 which are points
                       # where asinh is not differentiable
                       DecorateInfo(unittest.skip("Skipped!"), 'TestGradients', 'test_forward_mode_AD',
                                    dtypes=complex_types()),
                   )),
    UnaryUfuncInfo('atan',
                   aliases=('arctan', ),
                   ref=np.arctan,
                   dtypes=all_types_and_complex_and(torch.bool, torch.bfloat16),
                   dtypesIfCUDA=all_types_and_complex_and(torch.bool, torch.half, torch.bfloat16),
                   assert_autodiffed=True,
                   supports_forward_ad=True,
                   decorators=(precisionOverride({torch.bfloat16: 1e-2}),),
                   safe_casts_outputs=True,
                   skips=(
                       DecorateInfo(unittest.skip("Skipped!"), 'TestUnaryUfuncs', 'test_reference_numerics_extremal',
                                    device_type='cpu', dtypes=[torch.cfloat, torch.cdouble]),
                       DecorateInfo(unittest.skip("Skipped!"), 'TestUnaryUfuncs', 'test_reference_numerics_hard',
                                    device_type='cpu', dtypes=[torch.cfloat, torch.cdouble]),
                       DecorateInfo(unittest.skip("Skipped!"), 'TestUnaryUfuncs', 'test_reference_numerics_normal',
                                    device_type='cpu', dtypes=[torch.cfloat, torch.cdouble]),
                       DecorateInfo(unittest.skip("Skipped!"), 'TestUnaryUfuncs', 'test_reference_numerics_extremal',
                                    device_type='cuda', dtypes=[torch.cfloat, torch.cdouble],
                                    active_if=IS_WINDOWS),
                       DecorateInfo(unittest.skip("Skipped!"), 'TestUnaryUfuncs', 'test_reference_numerics_hard',
                                    device_type='cuda', dtypes=[torch.cfloat, torch.cdouble],
                                    active_if=IS_WINDOWS),
                       DecorateInfo(unittest.skip("Skipped!"), 'TestUnaryUfuncs', 'test_reference_numerics_normal',
                                    device_type='cuda', dtypes=[torch.cfloat, torch.cdouble],
                                    active_if=IS_WINDOWS),
                   )),
    OpInfo('atan2',
           dtypes=all_types_and(torch.bool),
           dtypesIfCPU=all_types_and(torch.bool),
           dtypesIfCUDA=all_types_and(torch.bool, torch.half, torch.bfloat16),
           sample_inputs_func=sample_inputs_atan2,
           ),
    UnaryUfuncInfo('atanh',
                   aliases=('arctanh', ),
                   ref=np.arctanh,
                   domain=(-1, 1),
                   dtypes=all_types_and_complex_and(torch.bool),
                   dtypesIfCPU=all_types_and_complex_and(torch.bool, torch.bfloat16),
                   dtypesIfCUDA=all_types_and_complex_and(torch.bool, torch.half, torch.bfloat16),
                   safe_casts_outputs=True,
                   decorators=(precisionOverride({torch.bfloat16: 1e-2}),),
                   supports_inplace_autograd=False,
                   supports_forward_ad=True,
                   skips=(
                       DecorateInfo(unittest.skip("Skipped!"), 'TestUnaryUfuncs', 'test_reference_numerics_normal',
                                    device_type='cpu', dtypes=[torch.cfloat]),
                       DecorateInfo(unittest.skip("Skipped!"), 'TestUnaryUfuncs', 'test_reference_numerics_extremal',
                                    device_type='cpu', dtypes=[torch.cfloat, torch.cdouble]),
                       DecorateInfo(unittest.skip("Skipped!"), 'TestUnaryUfuncs', 'test_reference_numerics_hard',
                                    device_type='cpu', dtypes=[torch.cfloat, torch.cdouble]),
                       DecorateInfo(unittest.skip("Skipped!"), 'TestUnaryUfuncs', 'test_reference_numerics_extremal',
                                    device_type='cuda', dtypes=[torch.cfloat, torch.cdouble],
                                    active_if=IS_WINDOWS),
                       DecorateInfo(unittest.skip("Skipped!"), 'TestUnaryUfuncs', 'test_reference_numerics_hard',
                                    device_type='cuda', dtypes=[torch.cfloat],
                                    active_if=IS_WINDOWS),
                   )),
    OpInfo('broadcast_to',
           dtypes=all_types_and_complex_and(torch.bool, torch.float16, torch.bfloat16),
           supports_out=False,
           supports_forward_ad=True,
           sample_inputs_func=sample_inputs_broadcast_to),
    OpInfo('broadcast_tensors',
           dtypes=all_types_and_complex_and(torch.bool, torch.float16, torch.bfloat16),
           supports_out=False,
           supports_forward_ad=True,
           skips=(
               # JIT does not support variadic tensors.
               # RuntimeError: input->type()->kind() == TypeKind::OptionalType
               # INTERNAL ASSERT FAILED at "../torch/csrc/jit/passes/utils/check_alias_annotation.cpp":252,
               # please report a bug to PyTorch.
               DecorateInfo(unittest.skip("Skipped!"), 'TestJit', 'test_variant_consistency_jit', dtypes=[torch.float32]),
           ),
           sample_inputs_func=sample_inputs_broadcast_tensors),
    OpInfo('block_diag',
           dtypes=all_types_and_complex_and(torch.bool, torch.float16, torch.bfloat16),
           supports_out=False,
           supports_forward_ad=True,
           skips=(
               # JIT does not support variadic tensors.
               # RuntimeError: input->type()->kind() == TypeKind::OptionalType
               # INTERNAL ASSERT FAILED at "../torch/csrc/jit/passes/utils/check_alias_annotation.cpp":252,
               # please report a bug to PyTorch.
               DecorateInfo(unittest.skip("Skipped!"), 'TestJit', 'test_variant_consistency_jit', dtypes=[torch.float32]),
           ),
           sample_inputs_func=sample_inputs_block_diag),
    OpInfo('bitwise_and',
           dtypes=integral_types_and(torch.bool),
           supports_autograd=False,
           sample_inputs_func=sample_inputs_binary_pwise),
    UnaryUfuncInfo('bitwise_not',
                   ref=np.bitwise_not,
                   dtypes=integral_types_and(torch.bool),
                   supports_autograd=False),
    OpInfo('bitwise_left_shift',
           op=torch.bitwise_left_shift,
           dtypesIfCPU=all_types(),
           dtypesIfCUDA=all_types_and(torch.float16, torch.bfloat16),
           supports_autograd=False,
           sample_inputs_func=sample_inputs_bitwise_shift),
    OpInfo('bitwise_right_shift',
           op=torch.bitwise_right_shift,
           dtypesIfCPU=all_types(),
           dtypesIfCUDA=all_types_and(torch.float16, torch.bfloat16),
           supports_autograd=False,
           sample_inputs_func=sample_inputs_bitwise_shift),
    OpInfo('cdist',
           dtypes=floating_types(),
           supports_out=False,
           supports_gradgrad=False,
           assert_autodiffed=False,
           sample_inputs_func=sample_inputs_cdist,
           ),
    UnaryUfuncInfo('ceil',
                   ref=np.ceil,
                   dtypes=floating_types_and(torch.bfloat16),
                   dtypesIfCUDA=floating_types_and(torch.half, torch.bfloat16),
                   supports_forward_ad=True,
                   assert_autodiffed=True),
    OpInfo('cholesky',
           dtypes=floating_and_complex_types(),
           check_batched_gradgrad=False,
           sample_inputs_func=sample_inputs_linalg_cholesky,
           gradcheck_wrapper=gradcheck_wrapper_hermitian_input,
           decorators=[skipCUDAIfNoMagma, skipCUDAIfRocm, skipCPUIfNoLapack],
           skips=(
               # Gradcheck for complex generates invalid inputs for this function
               DecorateInfo(unittest.skip("Skipped!"), 'TestGradients', 'test_forward_mode_AD', dtypes=complex_types()),)),
    OpInfo('cholesky_inverse',
           dtypes=floating_and_complex_types(),
           backward_dtypes=floating_types(),
           # TODO: RuntimeError: cholesky_inverse does not support automatic differentiation for outputs
           # with complex dtype.
           check_batched_gradgrad=False,
           sample_inputs_func=sample_inputs_linalg_cholesky_inverse,
           gradcheck_wrapper=gradcheck_wrapper_triangular_input,
           decorators=[skipCUDAIfNoMagma, skipCPUIfNoLapack],
           skips=(
               # TODO: FIXME: cholesky_inverse throws an error in forward when requires_grad=True
               #   for complex tensors
               DecorateInfo(unittest.skip("Skipped!"), 'TestCommon', 'test_dtypes'),
               # cholesky_inverse does not correctly warn when resizing out= inputs
               DecorateInfo(unittest.skip("Skipped!"), 'TestCommon', 'test_out'),)),
    OpInfo('chunk',
           dtypes=all_types_and_complex_and(torch.bool, torch.bfloat16, torch.float16),
           sample_inputs_func=sample_inputs_chunk,
           supports_out=False),
    OpInfo('clone',
           dtypes=all_types_and_complex_and(torch.bool, torch.bfloat16, torch.float16),
           sample_inputs_func=sample_inputs_clone,
           supports_forward_ad=True,
           supports_out=False),
    OpInfo('contiguous',
           op=lambda x, *args, **kwargs: x.contiguous(*args, **kwargs),
           dtypes=all_types_and_complex_and(torch.bool, torch.bfloat16, torch.float16),
           sample_inputs_func=sample_inputs_contiguous,
           supports_forward_ad=True,
           autodiff_fusible_nodes=['aten::contiguous'],
           assert_jit_shape_analysis=True,
           supports_out=False),
    OpInfo('symeig',
           dtypes=floating_and_complex_types(),
           check_batched_gradgrad=False,
           sample_inputs_func=sample_inputs_symeig,
           gradcheck_wrapper=gradcheck_wrapper_hermitian_input,
           decorators=[skipCUDAIfNoMagma, skipCUDAIfRocm, skipCPUIfNoLapack]),
    # NOTE: clamp has seperate opinfos for scalar min/max (unary op) vs. tensors
    OpInfo('clamp',
           aliases=('clip',),
           dtypes=all_types_and(torch.half, torch.bfloat16),
           dtypesIfCPU=all_types_and(torch.bfloat16),
           dtypesIfCUDA=all_types_and(torch.half, torch.bfloat16),
           assert_autodiffed=True,
           sample_inputs_func=sample_inputs_clamp),
    UnaryUfuncInfo('clamp',
                   variant_test_name='scalar',
                   aliases=('clip', ),
                   decorators=(precisionOverride({torch.bfloat16: 7e-2, torch.float16: 1e-2}),),
                   ref=np.clip,
                   dtypes=all_types_and(torch.bfloat16),
                   dtypesIfCUDA=all_types_and(torch.half, torch.bfloat16),
                   assert_autodiffed=True,
                   supports_forward_ad=True,
                   skips=(
                       # Reference: https://github.com/pytorch/pytorch/issues/54841
                       DecorateInfo(unittest.skip("Skipped!"), 'TestUnaryUfuncs', 'test_reference_numerics_extremal',
                                    device_type='cpu', dtypes=[torch.bfloat16]),
                   ),
                   sample_kwargs=sample_kwargs_clamp_scalar,
                   sample_inputs_func=sample_inputs_clamp_scalar),
    UnaryUfuncInfo('positive',
                   ref=np.positive,
                   dtypes=all_types_and_complex_and(torch.half, torch.bfloat16),
                   supports_out=False,
                   supports_forward_ad=True,
                   ),
    UnaryUfuncInfo('conj',
                   ref=np.conj,
                   dtypes=all_types_and_complex_and(torch.bool,
                                                    torch.bfloat16, torch.half),
                   supports_sparse=True,
                   supports_forward_ad=True,
                   supports_out=False),
    UnaryUfuncInfo('conj_physical',
                   ref=np.conj,
                   dtypes=all_types_and_complex_and(torch.bool,
                                                    torch.bfloat16, torch.half),
                   supports_forward_ad=True,
                   skips=(
                       # RuntimeError: inputSet && outputSet
                       # INTERNAL ASSERT FAILED at "../torch/csrc/jit/passes/utils/check_alias_annotation.cpp":118,
                       # please report a bug to PyTorch.
                       DecorateInfo(unittest.skip("Skipped!"), 'TestJit', 'test_variant_consistency_jit', dtypes=(torch.float32, )),
                   )),
    OpInfo('resolve_conj',
           dtypes=all_types_and_complex_and(torch.bool, torch.half, torch.bfloat16),
           sample_inputs_func=sample_inputs_view_as_real,
           supports_forward_ad=True,
           supports_out=False,
           ),
    OpInfo('resolve_neg',
           dtypes=all_types_and_complex_and(torch.bool, torch.half, torch.bfloat16),
           sample_inputs_func=sample_inputs_view_as_real,
           supports_forward_ad=True,
           supports_out=False,
           ),
    OpInfo('view_as_real',
           dtypes=complex_types(),
           supports_forward_ad=True,
           sample_inputs_func=sample_inputs_view_as_real,
           test_conjugated_samples=False,
           ),
    OpInfo('view_as_complex',
           dtypes=floating_types_and(torch.half),
           supports_out=False,
           supports_forward_ad=True,
           test_neg_view=False,
           sample_inputs_func=sample_inputs_view_as_complex),
    OpInfo('complex',
           dtypes=floating_types(),
           sample_inputs_func=sample_inputs_complex,
           supports_forward_ad=True,
           ),
    OpInfo('copysign',
           dtypes=all_types_and(torch.bool, torch.half, torch.bfloat16),
           sample_inputs_func=sample_inputs_copysign,
           supports_inplace_autograd=False,
           supports_forward_ad=True,
           ),
    OpInfo('corrcoef',
           dtypes=all_types_and_complex(),
           dtypesIfCUDA=all_types_and_complex_and(torch.half, *[torch.bfloat16] if CUDA11OrLater else []),
           sample_inputs_func=sample_inputs_corrcoef,
           supports_out=False),
    UnaryUfuncInfo('cos',
                   ref=np.cos,
                   dtypes=all_types_and_complex_and(torch.bool, torch.bfloat16),
                   dtypesIfCUDA=all_types_and_complex_and(torch.bool, torch.half, torch.bfloat16),
                   assert_autodiffed=True,
                   handles_large_floats=False,
                   safe_casts_outputs=True,
                   supports_forward_ad=True,
                   decorators=(precisionOverride({torch.bfloat16: 1e-2}),),
                   skips=(
                       DecorateInfo(unittest.skip("Skipped!"), 'TestUnaryUfuncs', 'test_reference_numerics_extremal',
                                    dtypes=[torch.cfloat, torch.cdouble], active_if=IS_WINDOWS),
                       DecorateInfo(unittest.skip("Skipped!"), 'TestUnaryUfuncs', 'test_reference_numerics_extremal',
                                    device_type='cpu',
                                    dtypes=[torch.cfloat, torch.cdouble], active_if=IS_MACOS),
                   )),
    UnaryUfuncInfo('cosh',
                   ref=np_unary_ufunc_integer_promotion_wrapper(np.cosh),
                   dtypes=all_types_and_complex_and(torch.bool),
                   dtypesIfCPU=all_types_and_complex_and(torch.bool, torch.bfloat16),
                   dtypesIfCUDA=all_types_and_complex_and(torch.bool, torch.half, torch.bfloat16),
                   safe_casts_outputs=True,
                   assert_autodiffed=True,
                   supports_forward_ad=True,
                   skips=(
                       # Reference: https://github.com/pytorch/pytorch/issues/48641
                       DecorateInfo(unittest.skip("Skipped!"), 'TestUnaryUfuncs', 'test_reference_numerics_hard',
                                    device_type='cpu', dtypes=[torch.int8]),
                       DecorateInfo(unittest.skip("Skipped!"), 'TestUnaryUfuncs', 'test_reference_numerics_extremal',
                                    dtypes=[torch.cfloat, torch.cdouble], active_if=IS_WINDOWS),
                       DecorateInfo(unittest.skip("Skipped!"), 'TestUnaryUfuncs', 'test_reference_numerics_hard',
                                    dtypes=[torch.cfloat, torch.cdouble], active_if=IS_WINDOWS),
                       DecorateInfo(unittest.skip("Skipped!"), 'TestUnaryUfuncs', 'test_reference_numerics_extremal',
                                    device_type='cpu',
                                    dtypes=[torch.cfloat, torch.cdouble], active_if=IS_MACOS),
                       DecorateInfo(unittest.skip("Skipped!"), 'TestUnaryUfuncs', 'test_reference_numerics_hard',
                                    device_type='cpu',
                                    dtypes=[torch.cfloat, torch.cdouble], active_if=IS_MACOS),
                   )),
    OpInfo('cov',
           dtypes=all_types_and_complex_and(torch.half, torch.bfloat16),
           dtypesIfCUDA=all_types_and_complex_and(torch.half, *[torch.bfloat16] if CUDA11OrLater else []),
           backward_dtypesIfCUDA=all_types_and_complex_and(torch.half, *[torch.bfloat16] if CUDA11OrLater else []),
           sample_inputs_func=sample_inputs_cov,
           supports_out=False,
           supports_forward_ad=True,
           skips=(
               # JIT test not working for tensor kwargs (https://github.com/pytorch/pytorch/issues/58507)
               # RuntimeError:
               # undefined value tensor:
               #   File "<string>", line 3
               # def the_method(i0):
               #     return torch.cov(i0, correction=0, fweights=None, aweights=tensor([0.0518, 0.4681], dtype=torch.float32, requires_grad=True)) # noqa: B950
               #                                                                ~~~~~~ <--- HERE
               DecorateInfo(unittest.skip("Skipped!"), 'TestJit', 'test_variant_consistency_jit'),
           )),
    OpInfo('cross',
           dtypes=all_types_and_complex(),
           dtypesIfCPU=all_types_and_complex_and(torch.bfloat16),
           dtypesIfCUDA=all_types_and_complex_and(torch.half),
           sample_inputs_func=sample_inputs_cross,
           supports_forward_ad=True,
           skips=(
               # AssertionError: UserWarning not triggered :
               # Resized a non-empty tensor but did not warn about it.
               DecorateInfo(unittest.skip("Skipped!"), 'TestCommon', 'test_out'),
           )),
    OpInfo('cumsum',
           dtypesIfCPU=all_types_and_complex(),
           dtypesIfCUDA=all_types_and_complex_and(torch.half, torch.bfloat16),
           supports_forward_ad=True,
           skips=(
               # cumsum does not handle correctly out= dtypes
               DecorateInfo(unittest.skip("Skipped!"), 'TestCommon', 'test_out'),
           ),
           sample_inputs_func=sample_inputs_cumulative_ops),
    OpInfo('cumprod',
           dtypes=all_types_and_complex(),
           dtypesIfCUDA=all_types_and_complex_and(torch.float16, torch.bfloat16),
           supports_forward_ad=True,
           skips=(
               # cumprod does not handle correctly out= dtypes
               DecorateInfo(unittest.skip("Skipped!"), 'TestCommon', 'test_out',
                            dtypes=[torch.float32]),
           ),
           # gradgradcheck fails in fast_mode=True: #56275
           sample_inputs_func=sample_inputs_cumprod,
           gradcheck_fast_mode=False),
    OpInfo('cummax',
           dtypesIfCPU=all_types_and(torch.bool, torch.bfloat16),
           dtypesIfCUDA=all_types_and(torch.bool, torch.half, torch.bfloat16),
           sample_inputs_func=partial(sample_inputs_cumulative_ops, supports_dtype_kwargs=False),
           supports_forward_ad=True,
           gradcheck_nondet_tol=GRADCHECK_NONDET_TOL),
    OpInfo('cummin',
           dtypesIfCPU=all_types_and(torch.bool, torch.bfloat16),
           dtypesIfCUDA=all_types_and(torch.bool, torch.half, torch.bfloat16),
           sample_inputs_func=partial(sample_inputs_cumulative_ops, supports_dtype_kwargs=False),
           supports_forward_ad=True,
           gradcheck_nondet_tol=GRADCHECK_NONDET_TOL),
    UnaryUfuncInfo('deg2rad',
                   ref=np.radians,
                   decorators=(precisionOverride({torch.bfloat16: 7e-1,
                                                  torch.float16: 7e-1}),),
                   dtypes=all_types_and(torch.bool, torch.half, torch.bfloat16),
                   supports_forward_ad=True,
                   skips=(
                       # Reference: https://github.com/pytorch/pytorch/pull/51283#issuecomment-770614273
                       DecorateInfo(unittest.skip("Skipped!"), 'TestUnaryUfuncs', 'test_reference_numerics_hard',
                                    dtypes=[torch.bfloat16]),
                   ),
                   safe_casts_outputs=True),
    OpInfo('diff',
           op=torch.diff,
           dtypes=all_types_and_complex_and(torch.bool, torch.float16, torch.bfloat16),
           supports_forward_ad=True,
           sample_inputs_func=sample_inputs_diff),
    BinaryUfuncInfo('div',
                    aliases=('divide',),
                    variant_test_name='no_rounding_mode',
                    dtypes=all_types_and_complex_and(torch.bool, torch.half, torch.bfloat16),
                    sample_inputs_func=sample_inputs_binary_pwise,
                    supports_forward_ad=True,
                    assert_autodiffed=True,
                    rhs_make_tensor_kwargs=dict(exclude_zero=True)),
    BinaryUfuncInfo('div',
                    aliases=('divide',),
                    variant_test_name='trunc_rounding',
                    dtypes=all_types_and_complex_and(torch.bool, torch.half, torch.bfloat16),
                    sample_inputs_func=partial(sample_inputs_binary_pwise, rounding_mode="trunc"),
                    supports_forward_ad=True,
                    assert_autodiffed=True,
                    rhs_make_tensor_kwargs=dict(exclude_zero=True)),
    BinaryUfuncInfo('div',
                    aliases=('divide',),
                    variant_test_name='floor_rounding',
                    dtypes=all_types_and_complex_and(torch.bool, torch.half, torch.bfloat16),
                    sample_inputs_func=partial(sample_inputs_binary_pwise, rounding_mode="floor"),
                    supports_forward_ad=True,
                    assert_autodiffed=True,
                    rhs_make_tensor_kwargs=dict(exclude_zero=True)),
    BinaryUfuncInfo('true_divide',
                    dtypes=all_types_and_complex_and(torch.bool, torch.half, torch.bfloat16),
                    supports_forward_ad=True,
                    sample_inputs_func=sample_inputs_binary_pwise,
                    rhs_make_tensor_kwargs=dict(exclude_zero=True)),
    UnaryUfuncInfo('exp',
                   ref=np_unary_ufunc_integer_promotion_wrapper(np.exp),
                   dtypes=all_types_and_complex_and(torch.bool, torch.bfloat16),
                   dtypesIfCUDA=all_types_and_complex_and(torch.bool, torch.half, torch.bfloat16),
                   skips=(
                       # Reference: https://github.com/pytorch/pytorch/pull/50093#pullrequestreview-561791547
                       DecorateInfo(unittest.skip("Skipped!"), 'TestUnaryUfuncs', 'test_reference_numerics_extremal',
                                    dtypes=[torch.bfloat16]),
                       DecorateInfo(unittest.skip("Skipped!"), 'TestUnaryUfuncs', 'test_reference_numerics_hard',
                                    dtypes=[torch.bfloat16]),
                       DecorateInfo(unittest.skip("Skipped!"), 'TestUnaryUfuncs', 'test_reference_numerics_normal',
                                    dtypes=[torch.bfloat16]),
                       # Reference: https://github.com/pytorch/pytorch/issues/48010
                       DecorateInfo(unittest.skip("Skipped!"), 'TestUnaryUfuncs', 'test_reference_numerics_extremal',
                                    device_type='cpu', dtypes=[torch.cfloat, torch.cdouble]),
                       DecorateInfo(unittest.skip("Skipped!"), 'TestUnaryUfuncs', 'test_reference_numerics_hard',
                                    device_type='cpu', dtypes=[torch.cfloat, torch.cdouble]),
                   ),
                   assert_autodiffed=True,
                   supports_forward_ad=True,
                   safe_casts_outputs=True),
    OpInfo('expand',
           op=lambda self, shape: self.expand(shape),
           dtypes=all_types_and_complex_and(torch.bool, torch.half, torch.bfloat16),
           sample_inputs_func=sample_inputs_expand,
           supports_forward_ad=True,
           assert_jit_shape_analysis=True,
           supports_out=False),
    OpInfo('expand_as',
           op=lambda self, other: self.expand_as(other),
           dtypes=all_types_and_complex_and(torch.bool, torch.half, torch.bfloat16),
           supports_forward_ad=True,
           sample_inputs_func=sample_inputs_expand_as,
           supports_out=False),
    OpInfo('diag',
           dtypes=all_types_and_complex_and(torch.bool),
           dtypesIfCPU=all_types_and_complex_and(torch.bool),
           dtypesIfCUDA=all_types_and_complex_and(torch.bool, torch.half, torch.bfloat16),
           sample_inputs_func=sample_inputs_diag),
    OpInfo('diag_embed',
           dtypes=all_types_and_complex_and(torch.bool, torch.bfloat16, torch.float16),
           supports_out=False,
           supports_forward_ad=True,
           sample_inputs_func=sample_inputs_diagonal_diag_embed),
    OpInfo('diagonal',
           dtypes=all_types_and_complex_and(torch.bool, torch.bfloat16, torch.float16),
           supports_out=False,
           supports_forward_ad=True,
           sample_inputs_func=sample_inputs_diagonal_diag_embed),
    OpInfo('eq',
           dtypes=all_types_and_complex_and(torch.bool, torch.bfloat16, torch.float16),
           supports_autograd=False,
           sample_inputs_func=sample_inputs_comparison_ops),
    OpInfo('fmax',
           op=torch.fmax,
           dtypes=all_types_and(torch.float16, torch.bfloat16, torch.bool),
           supports_forward_ad=True,
           sample_inputs_func=sample_inputs_max_min_binary,),
    OpInfo('fmin',
           op=torch.fmin,
           dtypes=all_types_and(torch.float16, torch.bfloat16, torch.bool),
           supports_forward_ad=True,
           sample_inputs_func=sample_inputs_max_min_binary,),
    OpInfo('fmod',
           ref=np.fmod,
           dtypes=all_types_and(torch.float16),
           sample_inputs_func=sample_inputs_fmod_remainder),
    OpInfo('fmod',
           ref=np.fmod,
           variant_test_name='autodiffed',
           dtypes=all_types_and(torch.float16, torch.bool),
           assert_autodiffed=True,
           sample_inputs_func=partial(sample_inputs_fmod_remainder, autodiffed=True)),
    OpInfo('remainder',
           ref=np.remainder,
           dtypesIfCPU=all_types_and(torch.float16),
           dtypesIfCUDA=all_types_and(torch.float16, torch.bfloat16),
           supports_forward_ad=True,
           sample_inputs_func=sample_inputs_fmod_remainder),
    OpInfo('remainder',
           ref=np.remainder,
           variant_test_name='autodiffed',
           dtypesIfCPU=all_types_and(torch.float16, torch.bool),
           dtypesIfCUDA=all_types_and(torch.float16, torch.bool, torch.bfloat16),
           supports_forward_ad=True,
           assert_autodiffed=True,
           sample_inputs_func=partial(sample_inputs_fmod_remainder, autodiffed=True)),
    UnaryUfuncInfo('frac',
                   ref=lambda x: np.modf(x)[0],
                   dtypes=floating_types_and(torch.bfloat16, torch.float16),
                   dtypesIfCUDA=floating_types_and(torch.float16, torch.bfloat16),
                   assert_autodiffed=True,
                   supports_forward_ad=True,
                   # Reference for disabling extremals
                   # https://github.com/pytorch/pytorch/issues/51948
                   handles_extremals=False),
    SpectralFuncInfo('fft.fft',
                     aten_name='fft_fft',
                     ref=np.fft.fft,
                     ndimensional=False,
                     dtypes=all_types_and_complex_and(torch.bool),
                     default_test_dtypes=floating_and_complex_types()),
    SpectralFuncInfo('fft.fftn',
                     aten_name='fft_fftn',
                     ref=np.fft.fftn,
                     ndimensional=True,
                     dtypes=all_types_and_complex_and(torch.bool),
                     default_test_dtypes=floating_and_complex_types(),
                     decorators=[precisionOverride(
                         {torch.float: 1e-4, torch.cfloat: 1e-4})],),
    SpectralFuncInfo('fft.hfft',
                     aten_name='fft_hfft',
                     ref=np.fft.hfft,
                     ndimensional=False,
                     dtypes=all_types_and_complex_and(torch.bool),
                     default_test_dtypes=floating_and_complex_types(),
                     check_batched_gradgrad=False),
    SpectralFuncInfo('fft.hfftn',
                     aten_name='fft_hfftn',
                     ref=scipy.fft.hfftn if has_scipy_fft else None,
                     ndimensional=True,
                     dtypes=all_types_and_complex_and(torch.bool),
                     default_test_dtypes=floating_and_complex_types(),
                     check_batched_gradgrad=False,
                     decorators=[
                         DecorateInfo(
                             precisionOverride({torch.float: 2e-4, torch.cfloat: 2e-4}),
                             'TestFFT', 'test_reference_nd')],
                     ),
    SpectralFuncInfo('fft.rfft',
                     aten_name='fft_rfft',
                     ref=np.fft.rfft,
                     ndimensional=False,
                     dtypes=all_types_and(torch.bool),
                     default_test_dtypes=floating_and_complex_types(),
                     check_batched_grad=False,
                     check_batched_gradgrad=False),
    SpectralFuncInfo('fft.rfftn',
                     aten_name='fft_rfftn',
                     ref=np.fft.rfftn,
                     ndimensional=True,
                     dtypes=all_types_and(torch.bool),
                     default_test_dtypes=floating_and_complex_types(),
                     check_batched_grad=False,
                     check_batched_gradgrad=False,
                     decorators=[precisionOverride({torch.float: 1e-4})],),
    SpectralFuncInfo('fft.ifft',
                     aten_name='fft_ifft',
                     ref=np.fft.ifft,
                     ndimensional=False,
                     dtypes=all_types_and_complex_and(torch.bool),
                     default_test_dtypes=floating_and_complex_types()),
    SpectralFuncInfo('fft.ifftn',
                     aten_name='fft_ifftn',
                     ref=np.fft.ifftn,
                     ndimensional=True,
                     dtypes=all_types_and_complex_and(torch.bool),
                     default_test_dtypes=floating_and_complex_types(),
                     decorators=[
                         DecorateInfo(
                             precisionOverride({torch.float: 1e-4, torch.cfloat: 1e-4}),
                             'TestFFT', 'test_reference_nd')],
                     ),
    SpectralFuncInfo('fft.ihfft',
                     aten_name='fft_ihfft',
                     ref=np.fft.ihfft,
                     ndimensional=False,
                     dtypes=all_types_and(torch.bool),
                     default_test_dtypes=floating_types(),
                     check_batched_grad=False),
    SpectralFuncInfo('fft.ihfftn',
                     aten_name='fft_ihfftn',
                     ref=scipy.fft.ihfftn if has_scipy_fft else None,
                     ndimensional=True,
                     dtypes=all_types_and(torch.bool),
                     default_test_dtypes=floating_types(),
                     check_batched_grad=False,
                     check_batched_gradgrad=False,
                     decorators=[
                         DecorateInfo(
                             precisionOverride({torch.float: 2e-4}),
                             'TestFFT', 'test_reference_nd')],
                     ),
    SpectralFuncInfo('fft.irfft',
                     aten_name='fft_irfft',
                     ref=np.fft.irfft,
                     ndimensional=False,
                     dtypes=all_types_and_complex_and(torch.bool),
                     default_test_dtypes=floating_and_complex_types(),
                     check_batched_gradgrad=False),
    SpectralFuncInfo('fft.irfftn',
                     aten_name='fft_irfftn',
                     ref=np.fft.irfftn,
                     ndimensional=True,
                     dtypes=all_types_and_complex_and(torch.bool),
                     default_test_dtypes=floating_and_complex_types(),
                     check_batched_gradgrad=False,
                     decorators=[
                         DecorateInfo(
                             precisionOverride({torch.float: 1e-4, torch.cfloat: 1e-4}),
                             'TestFFT', 'test_reference_nd')],
                     ),
    UnaryUfuncInfo('floor',
                   ref=np.floor,
                   dtypes=floating_types_and(torch.bfloat16),
                   dtypesIfCUDA=floating_types_and(torch.half, torch.bfloat16),
                   supports_forward_ad=True,
                   assert_autodiffed=True),
    OpInfo('flip',
           op=torch.flip,
           dtypes=all_types_and_complex_and(torch.bool, torch.half, torch.bfloat16),
           sample_inputs_func=sample_inputs_flip,
           supports_forward_ad=True,
           supports_out=False),
    OpInfo('fliplr',
           op=torch.fliplr,
           dtypes=all_types_and_complex_and(torch.bool, torch.half, torch.bfloat16),
           sample_inputs_func=sample_inputs_fliplr_flipud,
           supports_forward_ad=True,
           supports_out=False),
    OpInfo('flipud',
           op=torch.flipud,
           dtypes=all_types_and_complex_and(torch.bool, torch.half, torch.bfloat16),
           sample_inputs_func=sample_inputs_fliplr_flipud,
           supports_forward_ad=True,
           supports_out=False),
    UnaryUfuncInfo('i0',
                   ref=np_unary_ufunc_integer_promotion_wrapper(
                       scipy.special.i0) if TEST_SCIPY else _NOTHING,
                   aliases=('special.i0',),
                   decorators=(precisionOverride({torch.bfloat16: 3e-1,
                                                  torch.float16: 5e-1}),),
                   backward_dtypesIfCPU=floating_types(),
                   backward_dtypesIfCUDA=floating_types(),
                   backward_dtypesIfROCM=floating_types(),
                   dtypes=all_types_and(torch.bool, torch.bfloat16),
                   dtypesIfCUDA=all_types_and(torch.bool, torch.half, torch.bfloat16),
                   safe_casts_outputs=True,
                   sample_inputs_func=sample_inputs_i0_i1),
    UnaryUfuncInfo('special.i0e',
                   aten_name='special_i0e',
                   ref=scipy.special.i0e if TEST_SCIPY else _NOTHING,
                   decorators=(precisionOverride({torch.bfloat16: 3e-1,
                                                  torch.float16: 3e-1}),),
                   backward_dtypesIfCPU=floating_types(),
                   backward_dtypesIfCUDA=floating_types(),
                   backward_dtypesIfROCM=floating_types(),
                   dtypes=all_types_and(torch.bool, torch.bfloat16),
                   dtypesIfCUDA=all_types_and(torch.bool, torch.half, torch.bfloat16),
                   sample_inputs_func=sample_inputs_i0_i1,
                   safe_casts_outputs=True),
    UnaryUfuncInfo('special.i1',
                   aten_name='special_i1',
                   ref=np_unary_ufunc_integer_promotion_wrapper(scipy.special.i1) if TEST_SCIPY else _NOTHING,
                   decorators=(precisionOverride({torch.float: 1e-4}),),
                   dtypes=all_types_and(torch.bool),
                   dtypesIfCPU=all_types_and(torch.bool),
                   dtypesIfCUDA=all_types_and(torch.bool),
                   sample_inputs_func=sample_inputs_i0_i1,
                   safe_casts_outputs=True),
    UnaryUfuncInfo('special.i1e',
                   aten_name='special_i1e',
                   ref=scipy.special.i1e if TEST_SCIPY else _NOTHING,
                   dtypes=all_types_and(torch.bool),
                   dtypesIfCPU=all_types_and(torch.bool),
                   dtypesIfCUDA=all_types_and(torch.bool),
                   sample_inputs_func=sample_inputs_i0_i1,
                   safe_casts_outputs=True),
    UnaryUfuncInfo('special.ndtr',
                   aten_name='special_ndtr',
                   decorators=(precisionOverride({torch.bfloat16: 5e-3,
                                                  torch.float16: 5e-4}),),
                   ref=scipy.special.ndtr if TEST_SCIPY else _NOTHING,
                   dtypes=all_types_and(torch.bool, torch.bfloat16),
                   dtypesIfCUDA=all_types_and(torch.bool, torch.bfloat16, torch.float16),
                   safe_casts_outputs=True),
    BinaryUfuncInfo('floor_divide',
                    dtypes=all_types_and(torch.half, torch.bfloat16),
                    sample_inputs_func=sample_inputs_binary_pwise,
                    supports_autograd=False,
                    rhs_make_tensor_kwargs=dict(exclude_zero=True),
                    ),
    UnaryUfuncInfo('frexp',
                   op=torch.frexp,
                   ref=np.frexp,
                   dtypes=floating_types_and(torch.half),
                   dtypesIfCPU=floating_types_and(torch.half, torch.bfloat16),
                   # skip testing torch.frexp as it is not supported by ROCm platform yet
                   decorators=[skipCUDAIfRocm],
                   supports_out=False,
                   supports_forward_ad=True,
                   skips=(
                       # skips below tests as torch.frexp returns tuple-like (mantissa, exponent) as outputs,
                       # while theses tests currently requires output to a single tensor.
                       DecorateInfo(unittest.skip("Skipped!"), 'TestUnaryUfuncs', 'test_batch_vs_slicing'),
                       DecorateInfo(unittest.skip("Skipped!"), 'TestUnaryUfuncs', 'test_contig_vs_every_other'),
                       DecorateInfo(unittest.skip("Skipped!"), 'TestUnaryUfuncs', 'test_contig_vs_transposed'),
                       DecorateInfo(unittest.skip("Skipped!"), 'TestUnaryUfuncs', 'test_non_contig_expand'),
                       DecorateInfo(unittest.skip("Skipped!"), 'TestUnaryUfuncs', 'test_variant_consistency'),

                       # skips test_reference_numerics due to error in Windows CI.
                       # The np.frexp returns exponent as np.intc dtype on Windows platform,
                       # and np.intc does not have the correspond torch dtype
                       DecorateInfo(unittest.skip("Skipped!"), 'TestUnaryUfuncs', 'test_reference_numerics_normal',
                                    active_if=IS_WINDOWS),
                       DecorateInfo(unittest.skip("Skipped!"), 'TestUnaryUfuncs', 'test_reference_numerics_hard',
                                    active_if=IS_WINDOWS),
                       DecorateInfo(unittest.skip("Skipped!"), 'TestUnaryUfuncs', 'test_reference_numerics_extremal',
                                    active_if=IS_WINDOWS),
                   )),
    OpInfo('ge',
           aliases=('greater_equal',),
           dtypes=all_types_and(torch.bool, torch.bfloat16, torch.float16),
           supports_autograd=False,
           sample_inputs_func=sample_inputs_comparison_ops),
    OpInfo('geqrf',
           dtypes=floating_and_complex_types(),
           dtypesIfCPU=floating_and_complex_types(),
           supports_autograd=False,
           sample_inputs_func=sample_inputs_geqrf,
           decorators=[skipCUDAIfNoMagma, skipCUDAIfRocm, skipCPUIfNoLapack],),
    OpInfo('gt',
           aliases=('greater',),
           dtypes=all_types_and(torch.bool, torch.bfloat16, torch.float16),
           supports_autograd=False,
           sample_inputs_func=sample_inputs_comparison_ops),
    UnaryUfuncInfo('imag',
                   ref=np.imag,
                   dtypes=complex_types(),
                   supports_out=False,
                   supports_forward_ad=True,
                   skips=(
                       # Skip since real and imag don't have out variants.
                       DecorateInfo(unittest.skip("Skipped!"), 'TestUnaryUfuncs', 'test_out_arg_all_dtypes'),
                   )),
    OpInfo('gradient',
           dtypes=floating_and_complex_types_and(torch.int8, torch.int16,
                                                 torch.int32, torch.int64,
                                                 torch.bfloat16, torch.half),
           supports_out=False,
           supports_forward_ad=True,
           skips=(
               # following tests give a runtime error with undefined value tensor
               # see discussion : https://github.com/pytorch/pytorch/issues/56660
               # RuntimeError:
               # Arguments for call are not valid.
               DecorateInfo(unittest.skip("Skipped!"), 'TestJit', 'test_variant_consistency_jit', dtypes=(torch.float32, torch.complex64)),  # noqa: B950
           ),
           supports_inplace_autograd=False,
           sample_inputs_func=sample_inputs_gradient),
    OpInfo('inverse',
           op=torch.inverse,
           dtypes=floating_and_complex_types(),
           check_batched_gradgrad=False,
           gradcheck_nondet_tol=GRADCHECK_NONDET_TOL,
           sample_inputs_func=sample_inputs_linalg_invertible,
           decorators=[skipCUDAIfNoMagmaAndNoCusolver, skipCUDAIfRocm, skipCPUIfNoLapack]),
    OpInfo('isin',
           dtypesIfCPU=all_types(),
           dtypesIfCUDA=all_types_and(torch.half),
           supports_autograd=False,
           sample_inputs_func=sample_inputs_isin),
    OpInfo('kthvalue',
           dtypes=all_types(),
           dtypesIfCPU=all_types_and(torch.bfloat16),
           dtypesIfCUDA=all_types_and(torch.float16),
           supports_forward_ad=True,
           sample_inputs_func=sample_inputs_kthvalue),
    OpInfo('le',
           aliases=('less_equal',),
           dtypes=all_types_and(torch.bool, torch.bfloat16, torch.float16),
           supports_autograd=False,
           sample_inputs_func=sample_inputs_comparison_ops),
    OpInfo('linalg.det',
           op=torch.linalg.det,
           aliases=('det', ),
           dtypes=floating_and_complex_types(),
           backward_dtypes=floating_and_complex_types(),
           aten_name='linalg_det',
           sample_inputs_func=sample_inputs_linalg_det,
           decorators=[skipCUDAIfNoMagma, skipCPUIfNoLapack, skipCUDAIfRocm],
           supports_inplace_autograd=False),
    OpInfo('linalg.det',
           op=torch.linalg.det,
           variant_test_name='singular',
           aliases=('det', ),
           dtypes=double_types(),
           backward_dtypes=double_types(),
           aten_name='linalg_det',
           sample_inputs_func=sample_inputs_linalg_det_singular,
           decorators=[skipCUDAIfNoMagma, skipCPUIfNoLapack, skipCUDAIfRocm],
           supports_inplace_autograd=False,
           skips=(
               # Will be removed once https://github.com/pytorch/pytorch/issues/62328 is fixed
               # Probable fix (open PR): https://github.com/pytorch/pytorch/pull/62570
               DecorateInfo(unittest.skip("Skipped!"), 'TestGradients', 'test_fn_grad', device_type='cuda',
                            dtypes=(torch.complex128,)),
               DecorateInfo(unittest.skip("Skipped!"), 'TestCommon', 'test_dtypes'),
               DecorateInfo(unittest.skip("Skipped!"), 'TestGradients', 'test_fn_gradgrad'),
               # This test fails because singular inputs cannot be reliably
               # generated unless we're using double types
               DecorateInfo(unittest.skip("Skipped!"), 'TestOpInfo', 'test_unsupported_dtypes'),
               DecorateInfo(unittest.skip("Skipped!"), 'TestOpInfo', 'test_unsupported_backward',
                            dtypes=(torch.float32, torch.complex64,)),
           )),
    OpInfo('linalg.cholesky',
           aten_name='linalg_cholesky',
           dtypes=floating_and_complex_types(),
           # TODO: RuntimeError: While computing batched gradients,
           # got: vmap: Calling Tensor.as_strided is not supported
           # unless the batch dims being vmapped over are at the front of the tensor (in memory layout).
           check_batched_gradgrad=False,
           supports_forward_ad=True,
           sample_inputs_func=sample_inputs_linalg_cholesky,
           gradcheck_wrapper=gradcheck_wrapper_hermitian_input,
           decorators=[skipCUDAIfNoMagmaAndNoCusolver, skipCUDAIfRocm, skipCPUIfNoLapack],
           skips=(
               # Gradcheck for complex generates invalid inputs for this function
               DecorateInfo(unittest.skip("Skipped!"), 'TestGradients', 'test_forward_mode_AD', dtypes=complex_types()),),
           ),
    OpInfo('linalg.cholesky_ex',
           aten_name='linalg_cholesky_ex',
           dtypes=floating_and_complex_types(),
           check_batched_gradgrad=False,
           supports_forward_ad=True,
           sample_inputs_func=sample_inputs_linalg_cholesky,
           gradcheck_wrapper=gradcheck_wrapper_hermitian_input,
           decorators=[skipCUDAIfNoMagmaAndNoCusolver, skipCUDAIfRocm, skipCPUIfNoLapack],
           skips=(
               # Gradcheck for complex generates invalid inputs for this function
               DecorateInfo(unittest.skip("Skipped!"), 'TestGradients', 'test_forward_mode_AD', dtypes=complex_types()),),
           ),
    OpInfo('linalg.cond',
           aten_name='linalg_cond',
           dtypes=floating_and_complex_types(),
           sample_inputs_func=sample_inputs_linalg_cond,
           check_batched_gradgrad=False,
           gradcheck_nondet_tol=GRADCHECK_NONDET_TOL,
           decorators=[skipCUDAIfNoMagmaAndNoCusolver, skipCUDAIfRocm, skipCPUIfNoLapack],
           ),
    OpInfo('linalg.eig',
           aten_name='linalg_eig',
           op=torch.linalg.eig,
           dtypes=floating_and_complex_types(),
           check_batched_gradgrad=False,
           sample_inputs_func=sample_inputs_linalg_eig,
           decorators=[skipCUDAIfNoMagma, skipCUDAIfRocm, skipCPUIfNoLapack]),
    OpInfo('linalg.eigvals',
           aten_name='linalg_eigvals',
           op=torch.linalg.eigvals,
           dtypes=floating_and_complex_types(),
           check_batched_gradgrad=False,
           sample_inputs_func=sample_inputs_linalg_invertible,
           decorators=[skipCUDAIfNoMagma, skipCUDAIfRocm, skipCPUIfNoLapack]),
    OpInfo('linalg.eigh',
           aten_name='linalg_eigh',
           dtypes=floating_and_complex_types(),
           check_batched_gradgrad=False,
           supports_forward_ad=True,
           sample_inputs_func=sample_inputs_linalg_eigh,
           gradcheck_wrapper=gradcheck_wrapper_hermitian_input,
           decorators=[skipCUDAIfNoMagma, skipCUDAIfRocm, skipCPUIfNoLapack],
           skips=(
               # Gradcheck for complex hangs for this function, therefore it raises NotImplementedError for now
               DecorateInfo(unittest.skip("Skipped!"), 'TestGradients', 'test_forward_mode_AD', dtypes=complex_types()),),
           ),
    OpInfo('linalg.eigvalsh',
           aten_name='linalg_eigvalsh',
           dtypes=floating_and_complex_types(),
           check_batched_gradgrad=False,
           sample_inputs_func=sample_inputs_linalg_eigh,
           gradcheck_wrapper=gradcheck_wrapper_hermitian_input,
           decorators=[skipCUDAIfNoMagma, skipCUDAIfRocm, skipCPUIfNoLapack],
           skips=(
               # Gradcheck hangs for this function
               DecorateInfo(unittest.skip("Skipped!"), 'TestGradients', 'test_forward_mode_AD'),),
           ),
    OpInfo('linalg.householder_product',
           aten_name='linalg_householder_product',
           op=torch.linalg.householder_product,
           aliases=('orgqr', ),
           dtypes=floating_and_complex_types(),
           # TODO: backward uses in-place operations that vmap doesn't like
           check_batched_grad=False,
           check_batched_gradgrad=False,
           sample_inputs_func=sample_inputs_householder_product,
           decorators=[skipCUDAIfNoCusolver, skipCUDAIfRocm, skipCPUIfNoLapack]),
    OpInfo('linalg.lstsq',
           aten_name='linalg_lstsq',
           op=torch.linalg.lstsq,
           dtypes=floating_and_complex_types(),
           supports_out=True,
           sample_inputs_func=sample_inputs_linalg_lstsq,
           supports_autograd=False,
           decorators=[skipCUDAIfNoMagma, skipCPUIfNoLapack]),
    OpInfo('linalg.matrix_power',
           aliases=('matrix_power',),
           aten_name='linalg_matrix_power',
           dtypes=floating_and_complex_types(),
           supports_inplace_autograd=False,
           supports_forward_ad=True,
           decorators=[skipCUDAIfNoMagmaAndNoCusolver, skipCPUIfNoLapack, skipCUDAIfRocm],
           sample_inputs_func=sample_inputs_linalg_matrix_power,
           gradcheck_nondet_tol=GRADCHECK_NONDET_TOL),
    OpInfo('linalg.multi_dot',
           # Need this lambda because gradcheck does not work with TensorList inputs
           aten_name='linalg_multi_dot',
           dtypes=floating_and_complex_types_and(torch.half),
           dtypesIfCPU=all_types_and_complex_and(torch.half, torch.bfloat16),
           dtypesIfCUDA=floating_and_complex_types_and(torch.half, *[torch.bfloat16] if CUDA11OrLater else []),
           supports_inplace_autograd=False,
           # Batched grad checks fail for empty input tensors (see https://github.com/pytorch/pytorch/issues/53407)
           check_batched_grad=False,
           check_batched_gradgrad=False,
           supports_forward_ad=True,
           sample_inputs_func=sample_inputs_linalg_multi_dot,
           gradcheck_nondet_tol=GRADCHECK_NONDET_TOL,
           ),
    OpInfo('linalg.norm',
           op=torch.linalg.norm,
           dtypes=floating_and_complex_types_and(torch.float16, torch.bfloat16),
           decorators=[skipCUDAIfNoMagma, skipCPUIfNoLapack],
           sample_inputs_func=sample_inputs_linalg_norm,
           aten_name='linalg_norm',
           skips=(
               # linalg.norm does not correctly warn when resizing out= inputs
               DecorateInfo(unittest.skip("Skipped!"), 'TestCommon', 'test_out'),
           )),
    OpInfo('linalg.matrix_norm',
           aten_name='linalg_matrix_norm',
           dtypes=floating_and_complex_types(),
           decorators=[skipCUDAIfNoMagma, skipCPUIfNoLapack],
           sample_inputs_func=sample_inputs_linalg_matrix_norm,
           skips=(
               # linalg.matrix_norm does not correctly warn when resizing out= inputs
               DecorateInfo(unittest.skip("Skipped!"), 'TestCommon', 'test_out'),
           )),
    OpInfo('linalg.qr',
           aten_name='linalg_qr',
           op=torch.linalg.qr,
           dtypes=floating_and_complex_types(),
           # batched gradients do not work for empty inputs
           # https://github.com/pytorch/pytorch/issues/50743#issuecomment-767376085
           check_batched_gradgrad=False,
           sample_inputs_func=sample_inputs_linalg_qr,
           decorators=[skipCUDAIfNoMagma, skipCUDAIfRocm, skipCPUIfNoLapack]),
    OpInfo('linalg.slogdet',
           aten_name='linalg_slogdet',
           op=torch.linalg.slogdet,
           dtypes=floating_and_complex_types(),
           sample_inputs_func=sample_inputs_linalg_slogdet,
           decorators=[skipCUDAIfNoMagma, skipCUDAIfRocm, skipCPUIfNoLapack]),
    OpInfo('linalg.vector_norm',
           op=torch.linalg.vector_norm,
           dtypes=floating_and_complex_types_and(torch.float16, torch.bfloat16),
           decorators=[skipCUDAIfNoMagma, skipCPUIfNoLapack],
           sample_inputs_func=sample_inputs_linalg_vector_norm,
           aten_name='linalg_vector_norm',
           skips=(
               # linalg.vector_norm does not correctly warn when resizing out= inputs
               DecorateInfo(unittest.skip("Skipped!"), 'TestCommon', 'test_out'),
           )),
    UnaryUfuncInfo('log',
                   ref=np.log,
                   domain=(0, None),
                   dtypes=all_types_and_complex_and(torch.bool, torch.bfloat16),
                   dtypesIfCUDA=all_types_and_complex_and(torch.bool, torch.half, torch.bfloat16),
                   assert_autodiffed=True,
                   safe_casts_outputs=True,
                   supports_forward_ad=True,
                   decorators=(precisionOverride({torch.bfloat16: 5e-2}),),
                   skips=(
                       DecorateInfo(unittest.skip("Skipped!"), 'TestUnaryUfuncs', 'test_reference_numerics_extremal',
                                    device_type='cpu', dtypes=[torch.cfloat, torch.cdouble],
                                    active_if=IS_WINDOWS),
                   )),
    UnaryUfuncInfo('log10',
                   ref=np.log10,
                   domain=(0, None),
                   decorators=(precisionOverride({torch.bfloat16: 5e-2}),),
                   dtypes=all_types_and_complex_and(torch.bool, torch.bfloat16),
                   assert_autodiffed=True,
                   dtypesIfCUDA=all_types_and_complex_and(torch.bool, torch.half, torch.bfloat16),
                   safe_casts_outputs=True,
                   supports_forward_ad=True,
                   skips=(
                       DecorateInfo(unittest.skip("Skipped!"), 'TestUnaryUfuncs', 'test_reference_numerics_extremal',
                                    device_type='cpu', dtypes=[torch.cfloat, torch.cdouble],
                                    active_if=IS_WINDOWS),
                   )),
    UnaryUfuncInfo('log1p',
                   ref=np.log1p,
                   aliases=('special.log1p',),
                   domain=(-1, None),
                   dtypes=all_types_and(torch.bool, torch.bfloat16),
                   dtypesIfCUDA=all_types_and(torch.bool, torch.half, torch.bfloat16),
                   decorators=(precisionOverride({torch.bfloat16: 1e-1}),),
                   safe_casts_outputs=True,
                   supports_forward_ad=True,
                   assert_autodiffed=True),
    UnaryUfuncInfo('log2',
                   ref=np.log2,
                   domain=(0, None),
                   dtypes=all_types_and_complex_and(torch.bool, torch.bfloat16),
                   dtypesIfCUDA=all_types_and_complex_and(torch.bool, torch.half, torch.bfloat16),
                   assert_autodiffed=True,
                   safe_casts_outputs=True,
                   supports_forward_ad=True,
                   decorators=(precisionOverride({torch.bfloat16: 1e-1}),),
                   skips=(
                       DecorateInfo(unittest.skip("Skipped!"), 'TestUnaryUfuncs', 'test_reference_numerics_extremal',
                                    dtypes=[torch.cfloat, torch.cdouble]),
                       DecorateInfo(unittest.skip("Skipped!"), 'TestUnaryUfuncs', 'test_reference_numerics_normal',
                                    dtypes=[torch.cfloat, torch.cdouble]),
                   )),
    OpInfo('logaddexp',
           dtypes=floating_types(),
           dtypesIfCUDA=floating_types_and(torch.bfloat16),
           dtypesIfROCM=floating_types_and(torch.bfloat16),
           supports_forward_ad=True,
           sample_inputs_func=lambda op_info, device, dtype, requires_grad=False, **kwargs:
           (SampleInput(make_tensor((S, S), device, dtype, requires_grad=requires_grad),
                        args=(make_tensor((S, S), device, dtype, requires_grad=requires_grad),)),)),
    OpInfo('logaddexp2',
           dtypes=floating_types(),
           dtypesIfCUDA=floating_types_and(torch.bfloat16),
           dtypesIfROCM=floating_types_and(torch.bfloat16),
           supports_forward_ad=True,
           sample_inputs_func=lambda op_info, device, dtype, requires_grad=False, **kwargs:
           (SampleInput(make_tensor((S, S), device, dtype, requires_grad=requires_grad),
                        args=(make_tensor((S, S), device, dtype, requires_grad=requires_grad),)),)),
    UnaryUfuncInfo('logical_not',
                   ref=np.logical_not,
                   decorators=(precisionOverride({torch.bfloat16: 7e-1,
                                                  torch.float16: 5e-1}),),
                   dtypes=all_types_and_complex_and(torch.bool, torch.half, torch.bfloat16),
                   safe_casts_outputs=True,
                   supports_autograd=False,
                   skips=(
                       # The function variant always returns BoolTensor
                       # while the inplace variant preserves the input dtype.
                       # >>> t = torch.randn(3)
                       # >>> torch.logical_not(t)
                       # tensor([False, False, False])
                       # >>> torch.logical_not(t).dtype
                       # torch.bool
                       # >>> t.logical_not_().dtype
                       # torch.float32
                       DecorateInfo(unittest.skip("Skipped!"), 'TestUnaryUfuncs', 'test_variant_consistency',
                                    dtypes=all_types_and_complex_and(torch.half, torch.bfloat16)),
                       DecorateInfo(unittest.skip("Skipped!"), 'TestCommon', 'test_variant_consistency_eager',
                                    dtypes=all_types_and_complex_and(torch.half, torch.bfloat16)),
                   )),
    OpInfo('lt',
           aliases=('less',),
           dtypes=all_types_and(torch.bool, torch.bfloat16, torch.float16),
           supports_autograd=False,
           sample_inputs_func=sample_inputs_comparison_ops),
    OpInfo('lu',
           op=torch.lu,
           dtypes=floating_and_complex_types(),
           supports_inplace_autograd=False,
           # we use in-place operations which cannot be avoided.
           # This causes vmap failures, hence we skip batched gradient checks
           check_batched_grad=False,
           check_batched_gradgrad=False,
           supports_forward_ad=True,
           supports_out=False,
           sample_inputs_func=sample_inputs_lu,
           decorators=[skipCUDAIfNoMagmaAndNoCusolver, skipCUDAIfRocm, skipCPUIfNoLapack],
           skips=(
               # we skip jit tests because `lu` is a torch function
               # RuntimeError:
               # 'Tensor (inferred)' object has no attribute or method 'lu'.:
               # File "<string>", line 3
               # def the_method(i0):
               #     return i0.lu(True, True)
               #            ~~~~~ <--- HERE
               DecorateInfo(unittest.skip("Skipped!"), 'TestJit', 'test_variant_consistency_jit'),
           )),
    OpInfo('lu_solve',
           op=torch.lu_solve,
           dtypes=floating_and_complex_types(),
           check_batched_gradgrad=False,
           supports_forward_ad=True,
           sample_inputs_func=sample_inputs_lu_solve,
           decorators=[skipCUDAIfNoMagmaAndNoCusolver, skipCUDAIfRocm, skipCPUIfNoLapack]),
    OpInfo('lu_unpack',
           op=torch.lu_unpack,
           dtypes=floating_and_complex_types(),
           supports_inplace_autograd=False,
           # we use in-place operations which cannot be avoided.
           # This causes vmap failures, hence we skip batched gradient checks
           check_batched_grad=False,
           supports_out=True,
           sample_inputs_func=sample_inputs_lu_unpack,
           decorators=[skipCUDAIfNoMagmaAndNoCusolver, skipCUDAIfRocm, skipCPUIfNoLapack],
           skips=(
               # cuda gradchecks are slow
               # see discussion https://github.com/pytorch/pytorch/pull/47761#issuecomment-747316775
               DecorateInfo(unittest.skip("Skipped!"), 'TestGradients', 'test_fn_gradgrad', device_type='cuda'),
           )),
    OpInfo('masked_fill',
           dtypes=all_types_and_complex_and(torch.bool, torch.half, torch.bfloat16),
           sample_inputs_func=sample_inputs_masked_fill,
           supports_forward_ad=True,
           supports_out=False),
    OpInfo('masked_scatter',
           dtypes=all_types_and_complex_and(torch.bool, torch.half, torch.bfloat16),
           sample_inputs_func=sample_inputs_masked_scatter,
           supports_forward_ad=True,
           supports_out=False),
    OpInfo('masked_select',
           dtypes=all_types_and_complex_and(torch.bool, torch.half, torch.bfloat16),
           supports_forward_ad=True,
           sample_inputs_func=sample_inputs_masked_select),
    OpInfo('matrix_exp',
           dtypesIfCPU=floating_and_complex_types_and(torch.bfloat16),
           dtypesIfCUDA=floating_and_complex_types_and(torch.float16, *[torch.bfloat16] if CUDA11OrLater else []),
           sample_inputs_func=sample_inputs_matrix_exp,
           supports_out=False,
           ),
    OpInfo('matmul',
           aliases=('linalg.matmul',),
           dtypes=floating_types(),
           dtypesIfCPU=all_types_and_complex_and(torch.bfloat16),
           dtypesIfCUDA=floating_and_complex_types_and(torch.float16, *[torch.bfloat16] if CUDA11OrLater else []),
           dtypesIfROCM=floating_types_and(torch.half, torch.bfloat16),
           backward_dtypesIfCUDA=floating_and_complex_types_and(torch.float16,
                                                                *[torch.bfloat16] if (SM60OrLater and CUDA11OrLater) else []),
           assert_autodiffed=True,
           assert_jit_shape_analysis=True,
           sample_inputs_func=sample_inputs_matmul,
           skips=(
               # matmul does not correctly warn when resizing out= inputs
               DecorateInfo(unittest.skip("Skipped!"), 'TestCommon', 'test_out'),
           )),
    OpInfo('max',
           variant_test_name='reduction_with_dim',
           dtypes=all_types_and(torch.float16, torch.bfloat16, torch.bool),
           sample_inputs_func=sample_inputs_max_min_reduction_with_dim,
           supports_forward_ad=True,
           skips=(
               # max does not correctly warn when resizing out= inputs
               DecorateInfo(unittest.skip("Skipped!"), 'TestCommon', 'test_out'),)),
    OpInfo('max',
           variant_test_name='reduction_no_dim',
           dtypes=all_types_and(torch.float16, torch.bfloat16, torch.bool),
           supports_out=False,
           supports_forward_ad=True,
           sample_inputs_func=sample_inputs_max_min_reduction_no_dim,),
    OpInfo('median',
           dtypes=all_types(),
           dtypesIfCPU=all_types_and(torch.bfloat16),
           dtypesIfCUDA=all_types_and(torch.float16),
           # TODO: some signatures of median do support out
           supports_out=False,
           sample_inputs_func=partial(sample_inputs_reduction, supports_multiple_dims=False)),
    OpInfo('nanmedian',
           dtypes=all_types(),
           dtypesIfCPU=all_types_and(torch.bfloat16),
           dtypesIfCUDA=all_types_and(torch.float16),
           # TODO: some signatures of nanmedian do support out
           supports_out=False,
           sample_inputs_func=partial(sample_inputs_reduction, supports_multiple_dims=False)),
    OpInfo('var_mean',
           dtypes=floating_and_complex_types_and(torch.half),
           dtypesIfCPU=floating_and_complex_types_and(torch.half, torch.bfloat16),
           dtypesIfCUDA=floating_and_complex_types_and(torch.half, torch.bfloat16),
           sample_inputs_func=partial(sample_inputs_reduction, supports_multiple_dims=False),
           backward_dtypes=floating_types_and(torch.half),
           backward_dtypesIfCPU=floating_types_and(torch.half, torch.bfloat16),
           backward_dtypesIfCUDA=floating_types_and(torch.half),
           # TODO: some signatures of var_mean do support out
           supports_out=False,
           supports_forward_ad=True,
           skips=(
               # TODO: FIXME: complex inputs requiring grad error in forward
               DecorateInfo(unittest.skip("Skipped!"), 'TestCommon', 'test_dtypes'),
               # TODO: review with var_mean tests in test_autograd.py
               DecorateInfo(unittest.skip("Skipped!"), 'TestJit', 'test_variant_consistency_jit'),
               DecorateInfo(unittest.skip("Skipped!"), 'TestGradients', 'test_fn_grad'),
               DecorateInfo(unittest.skip("Skipped!"), 'TestGradients', 'test_fn_gradgrad'),
               DecorateInfo(unittest.skip("Skipped!"), 'TestGradients', 'test_forward_mode_AD'))),
    OpInfo('std_mean',
           dtypes=floating_and_complex_types_and(torch.half),
           dtypesIfCPU=floating_and_complex_types_and(torch.half, torch.bfloat16),
           dtypesIfCUDA=floating_and_complex_types_and(torch.half, torch.bfloat16),
           sample_inputs_func=partial(sample_inputs_reduction, supports_multiple_dims=False),
           backward_dtypes=floating_types_and(torch.half),
           backward_dtypesIfCPU=floating_types_and(torch.half, torch.bfloat16),
           backward_dtypesIfCUDA=floating_types_and(torch.half),
           # TODO: some signatures of std_mean do support out
           supports_out=False,
           supports_forward_ad=True,
           skips=(
               # TODO: FIXME: complex inputs requiring grad error in forward
               DecorateInfo(unittest.skip("Skipped!"), 'TestCommon', 'test_dtypes'),
               # TODO: fix along with var_mean autograd tests
               DecorateInfo(unittest.skip("Skipped!"), 'TestJit', 'test_variant_consistency_jit'),
               DecorateInfo(unittest.skip("Skipped!"), 'TestGradients', 'test_fn_grad'),
               DecorateInfo(unittest.skip("Skipped!"), 'TestGradients', 'test_fn_gradgrad'),
               DecorateInfo(unittest.skip("Skipped!"), 'TestGradients', 'test_forward_mode_AD'))),
    OpInfo('meshgrid',
           variant_test_name='variadic_tensors',
           ref=np.meshgrid,
           dtypes=all_types_and_complex_and(torch.bfloat16, torch.bool, torch.float16),
           sample_inputs_func=partial(sample_inputs_meshgrid, variant='variadic'),
           skips=[
               # JIT does not support variadic tensors.
               # RuntimeError: input->type()->kind() == TypeKind::OptionalType
               # INTERNAL ASSERT FAILED at "../torch/csrc/jit/passes/utils/check_alias_annotation.cpp":252,
               # please report a bug to PyTorch.
               DecorateInfo(unittest.skip("Skipped!"), 'TestJit', 'test_variant_consistency_jit'),
               # meshgrid is defined in torch.functional to take a
               # variadic list of tensors. Variadic parameters are not
               # compatible with the normalize operator tests.
               DecorateInfo(unittest.skip("Skipped!"), 'TestNormalizeOperators', 'test_normalize_operator_exhaustive'),
               # Skip operator schema test because this is a functional and not an operator
               DecorateInfo(unittest.skip("Skipped!"), 'TestOperatorSignatures', 'test_get_torch_func_signature_exhaustive'),
           ],
           supports_out=False,
           supports_forward_ad=True),
    OpInfo('meshgrid',
           variant_test_name='list_of_tensors',
           # Unlike the variant above, we do not use np.meshgrid as a
           # ref since it does not officially support list of numpy
           # arrays.
           dtypes=all_types_and_complex_and(torch.bfloat16, torch.bool, torch.float16),
           sample_inputs_func=partial(sample_inputs_meshgrid, variant='list'),
           skips=[
               # meshgrid is defined in torch.functional to take a
               # variadic list of tensors. Variadic parameters are not
               # compatible with the normalize operator tests.
               DecorateInfo(unittest.skip("Skipped!"), 'TestNormalizeOperators', 'test_normalize_operator_exhaustive'),
           ],
           assert_autodiffed=True,
           supports_out=False,
           autodiff_nonfusible_nodes=[],
           supports_forward_ad=True),
    OpInfo('min',
           variant_test_name='reduction_with_dim',
           dtypes=all_types_and(torch.float16, torch.bfloat16, torch.bool),
           sample_inputs_func=sample_inputs_max_min_reduction_with_dim,
           supports_forward_ad=True,
           skips=(
               # min does not correctly warn when resizing out= inputs
               DecorateInfo(unittest.skip("Skipped!"), 'TestCommon', 'test_out'),
           )),
    OpInfo('min',
           variant_test_name='reduction_no_dim',
           dtypes=all_types_and(torch.float16, torch.bfloat16, torch.bool),
           supports_out=False,
           supports_forward_ad=True,
           sample_inputs_func=sample_inputs_max_min_reduction_no_dim,),
    OpInfo('quantile',
           dtypes=floating_types(),
           sample_inputs_func=sample_inputs_reduction_quantile),
    OpInfo('nanquantile',
           dtypes=floating_types(),
           sample_inputs_func=sample_inputs_reduction_quantile),
    BinaryUfuncInfo(
        'max',
        aliases=('maximum',),
        variant_test_name='binary',
        dtypes=all_types_and(torch.float16, torch.bfloat16, torch.bool),
        sample_inputs_func=sample_inputs_max_min_binary,
        supports_forward_ad=True,
        assert_autodiffed=True,
        ref=np.maximum,
        skips=(
            # FIXME: maximum does not accept scalar inputs
            DecorateInfo(unittest.skip("Skipped!"), 'TestBinaryUfuncs', 'test_broadcast_python_scalar'),
        ),
    ),
    BinaryUfuncInfo(
        'maximum',
        dtypes=all_types_and(torch.float16, torch.bfloat16, torch.bool),
        supports_forward_ad=True,
        sample_inputs_func=sample_inputs_max_min_binary,
        ref=np.maximum,
        skips=(
            # FIXME: maximum does not accept scalar inputs
            DecorateInfo(unittest.skip("Skipped!"), 'TestBinaryUfuncs', 'test_broadcast_python_scalar'),
        ),
    ),
    BinaryUfuncInfo(
        'min',
        aliases=('minimum',),
        variant_test_name='binary',
        dtypes=all_types_and(torch.float16, torch.bfloat16, torch.bool),
        sample_inputs_func=sample_inputs_max_min_binary,
        supports_forward_ad=True,
        assert_autodiffed=True,
        ref=np.minimum,
        skips=(
            # FIXME: min does not accept scalar inputs
            DecorateInfo(unittest.skip("Skipped!"), 'TestBinaryUfuncs', 'test_broadcast_python_scalar'),
        ),
    ),
    BinaryUfuncInfo(
        'minimum',
        dtypes=all_types_and(torch.float16, torch.bfloat16, torch.bool),
        supports_forward_ad=True,
        sample_inputs_func=sample_inputs_max_min_binary,
        ref=np.minimum,
        skips=(
            # FIXME: minimum does not accept scalar inputs
            DecorateInfo(unittest.skip("Skipped!"), 'TestBinaryUfuncs', 'test_broadcast_python_scalar'),
        ),
    ),
    # `softmax` supports different dtypes based on whether `dtype` argument,
    # is passed or not. Hence two OpInfo entries, one with dtype and other without.
    OpInfo('softmax',
           aliases=('special.softmax', 'nn.functional.softmax',),
           aten_name='softmax',
           dtypesIfCPU=floating_types_and(torch.bfloat16),
           dtypesIfCUDA=floating_types_and(torch.half, torch.bfloat16),
           sample_inputs_func=sample_inputs_softmax_variant,
           assert_jit_shape_analysis=True,
           assert_autodiffed=True,
           supports_out=False),
    OpInfo('softmax',
           aliases=('special.softmax', 'nn.functional.softmax',),
           variant_test_name="with_dtype",
           aten_name='softmax',
           dtypes=all_types_and_complex_and(torch.bool, torch.float16, torch.bfloat16),
           sample_inputs_func=partial(sample_inputs_softmax_variant, with_dtype=True),
           assert_autodiffed=True,
           supports_out=False),
    OpInfo('nn.functional.normalize',
           dtypesIfCPU=floating_and_complex_types_and(torch.bfloat16),
           dtypesIfCUDA=floating_and_complex_types_and(torch.half, torch.bfloat16),
           sample_inputs_func=sample_inputs_normalize),
    OpInfo('aminmax',
           ref=lambda x, dim=None, keepdim=False: (np.amin(x, axis=dim, keepdims=keepdim), np.amax(x, axis=dim, keepdims=keepdim)),
           dtypes=all_types_and(torch.bool),
           dtypesIfCUDA=all_types_and(torch.bool, torch.float16, torch.bfloat16),
           decorators=(onlyOnCPUAndCUDA,),
           supports_autograd=False,
           sample_inputs_func=sample_inputs_aminmax,
           skips=(
               # FIXME: aminmax does not check for safe casting to output
               DecorateInfo(unittest.skip("Skipped!"), 'TestCommon', 'test_out'),
           )),
    OpInfo('nn.functional.cosine_similarity',
           aten_name="cosine_similarity",
           dtypes=floating_types_and(torch.bfloat16),
           dtypesIfCUDA=floating_types_and(torch.float16, torch.bfloat16),
           supports_out=False,
           supports_forward_ad=True,
           sample_inputs_func=sample_inputs_cosine_similarity),
    OpInfo('nn.functional.adaptive_avg_pool2d',
           dtypes=floating_types(),
           dtypesIfCUDA=floating_types_and(torch.half, torch.bfloat16),
           skips=(
               # RuntimeError:
               # adaptive_avg_pool2d(Tensor input, int[2] output_size) -> (Tensor):
               # Expected a value of type 'List[int]' for argument 'output_size' but instead found type 'Tuple[NoneType, int]'.
               # :
               #   File "<string>", line 3
               # def the_method(i0):
               #     return torch.nn.functional.adaptive_avg_pool2d(i0, (None, 7))
               #            ~~~~~~~~~~~~~~~~~~~~~~~~~~~~~~~~~~~~~~~ <--- HERE
               DecorateInfo(unittest.skip("Skipped!"), 'TestJit', 'test_variant_consistency_jit'),
           ),
           supports_out=False,
           gradcheck_nondet_tol=GRADCHECK_NONDET_TOL,
           sample_inputs_func=sample_inputs_adaptive_avg_pool2d),
    OpInfo('nn.functional.relu',
           aten_name="relu",
           supports_autograd=True,
           dtypesIfCPU=all_types_and(torch.bfloat16),
           dtypesIfCUDA=all_types_and(torch.half, torch.bfloat16),
           sample_inputs_func=sample_inputs_nn_activation_relu,
           supports_out=False),
    OpInfo('nn.functional.conv_transpose2d',
           aten_name='conv_transpose2d',
           aliases=('conv_transpose2d',),
           dtypesIfCPU=floating_types_and(torch.int64),
           dtypesIfCUDA=floating_types_and(torch.float16, *[torch.bfloat16] if CUDA11OrLater else []),
           sample_inputs_func=sample_inputs_conv_transpose2d,
           gradcheck_nondet_tol=GRADCHECK_NONDET_TOL,
           decorators=[
               DecorateInfo(
                   toleranceOverride({torch.float32: tol(atol=1e-04, rtol=1.3e-06), }),
                   'TestCommon', 'test_variant_consistency_eager', device_type='cuda')],
           skips=(
               # RuntimeError: !lhs.isAliasOf(rhs)INTERNAL ASSERT FAILED at
               # "../torch/csrc/jit/passes/utils/check_alias_annotation.cpp":104, please report a bug to PyTorch.
               DecorateInfo(unittest.skip("Skipped!"), 'TestJit', 'test_variant_consistency_jit'),
           ),
           supports_out=False,),
    OpInfo('nn.functional.conv2d',
           aliases=('conv2d',),
           aten_name='conv2d',
           dtypes=floating_types_and(torch.int64),
           dtypesIfCUDA=floating_types_and(torch.float16, *[torch.bfloat16] if CUDA11OrLater else []),
           sample_inputs_func=partial(sample_inputs_conv2d),
           gradcheck_nondet_tol=GRADCHECK_NONDET_TOL,
           skips=(
               # RuntimeError: !lhs.isAliasOf(rhs)INTERNAL ASSERT FAILED at
               # "../torch/csrc/jit/passes/utils/check_alias_annotation.cpp":103, please report a bug to PyTorch.
               DecorateInfo(unittest.skip("Skipped!"), 'TestJit', 'test_variant_consistency_jit'),
           ),
           supports_out=False,),
    OpInfo('nn.functional.layer_norm',
           aten_name='layer_norm',
           aliases=('layer_norm',),
           ref=reference_layer_norm,
           dtypes=floating_types_and(torch.bfloat16),
           dtypesIfCUDA=floating_types_and(torch.float16, torch.bfloat16),
           supports_out=False,
           decorators=[
               DecorateInfo(
                   toleranceOverride({torch.float32: tol(atol=1e-05, rtol=1e-03)}),
                   'TestCommon', 'test_reference_testing'
               ),
               skipIfTBB(),
           ],
           sample_inputs_func=sample_inputs_layer_norm,),
    OpInfo('nn.functional.pad',
           variant_test_name='constant',
           aten_name='constant_pad_nd',
           dtypes=all_types_and_complex_and(torch.bool, torch.bfloat16, torch.half),
           sample_inputs_func=partial(sample_inputs_nn_pad, mode='constant'),
           supports_out=False),
    OpInfo('nn.functional.pad',
           variant_test_name='reflect',
           dtypes=floating_and_complex_types(),
           dtypesIfCUDA=floating_and_complex_types_and(torch.half),
           sample_inputs_func=partial(sample_inputs_nn_pad, mode='reflect'),
           skips=(
               # Doesn't have a corresponding aten operator.
               # RuntimeError: falseINTERNAL ASSERT FAILED at
               # "../torch/csrc/jit/passes/utils/check_alias_annotation.cpp":185, please report a bug to PyTorch.
               DecorateInfo(unittest.skip("Skipped!"), 'TestJit', 'test_variant_consistency_jit', dtypes=(torch.float32,)),
           ),
           gradcheck_nondet_tol=GRADCHECK_NONDET_TOL,
           supports_out=False),
    OpInfo('nn.functional.pad',
           variant_test_name='replicate',
           dtypes=floating_and_complex_types(),
           dtypesIfCUDA=floating_and_complex_types_and(torch.half),
           sample_inputs_func=partial(sample_inputs_nn_pad, mode='replicate'),
           skips=(
               # Doesn't have a corresponding aten operator.
               # RuntimeError: falseINTERNAL ASSERT FAILED at
               # "../torch/csrc/jit/passes/utils/check_alias_annotation.cpp":185, please report a bug to PyTorch.
               DecorateInfo(unittest.skip("Skipped!"), 'TestJit', 'test_variant_consistency_jit', dtypes=(torch.float32,)),
           ),
           gradcheck_nondet_tol=GRADCHECK_NONDET_TOL,
           supports_out=False),
    OpInfo('nn.functional.pad',
           variant_test_name='circular',
           dtypes=all_types_and_complex_and(torch.bool, torch.bfloat16, torch.half),
           sample_inputs_func=partial(sample_inputs_nn_pad, mode='circular'),
           supports_forward_ad=True,
           check_batched_grad=False,
           skips=(
               # Doesn't have a corresponding aten operator.
               # RuntimeError: falseINTERNAL ASSERT FAILED at
               # "../torch/csrc/jit/passes/utils/check_alias_annotation.cpp":185, please report a bug to PyTorch.
               DecorateInfo(unittest.skip("Skipped!"), 'TestJit', 'test_variant_consistency_jit', dtypes=(torch.float32,)),
           ),
           supports_out=False),
    OpInfo('nn.functional.hardswish',
           aten_name="hardswish",
           supports_autograd=True,
           assert_autodiffed=True,
           sample_inputs_func=sample_inputs_hardswish,
           dtypesIfCUDA=floating_types_and(torch.half, torch.bfloat16),
           supports_gradgrad=False,
           supports_forward_ad=True,
           supports_out=False,
           autodiff_nonfusible_nodes=["aten::hardswish"]),
    OpInfo('nn.functional.unfold',
           aten_name='im2col',
           dtypes=floating_types_and(torch.half),
           dtypesIfCPU=floating_types_and(torch.half, torch.bfloat16),
           sample_inputs_func=sample_inputs_nn_unfold,
           skips=(
               # RuntimeError: false
               # INTERNAL ASSERT FAILED at "../torch/csrc/jit/passes/utils/check_alias_annotation.cpp":185,
               # please report a bug to PyTorch.
               DecorateInfo(unittest.skip("Skipped!"), 'TestJit', 'test_variant_consistency_jit'),
           ),
           supports_out=False),
    OpInfo('nn.functional.interpolate',
           aten_name="interpolate",
           variant_test_name='nearest',
           supports_autograd=True,
           dtypesIfCPU=floating_types_and(torch.uint8),
           dtypesIfCUDA=floating_types_and(torch.half, torch.uint8),
           sample_inputs_func=partial(sample_inputs_interpolate, 'nearest'),
           skips=(
               # RuntimeError: false
               # INTERNAL ASSERT FAILED at "../torch/csrc/jit/passes/utils/check_alias_annotation.cpp":185,
               # please report a bug to PyTorch.
               DecorateInfo(unittest.skip("Skipped!"), 'TestJit', 'test_variant_consistency_jit'),
           ),
           supports_out=False),
    OpInfo('nn.functional.interpolate',
           aten_name="interpolate",
           variant_test_name='linear',
           supports_autograd=True,
           dtypesIfCUDA=floating_types_and(torch.half),
           sample_inputs_func=partial(sample_inputs_interpolate, 'linear'),
           skips=(
               # RuntimeError: false
               # INTERNAL ASSERT FAILED at "../torch/csrc/jit/passes/utils/check_alias_annotation.cpp":185,
               # please report a bug to PyTorch.
               DecorateInfo(unittest.skip("Skipped!"), 'TestJit', 'test_variant_consistency_jit'),
           ),
           supports_out=False),
    OpInfo('nn.functional.interpolate',
           aten_name="interpolate",
           variant_test_name='bilinear',
           supports_autograd=True,
           dtypesIfCUDA=floating_types_and(torch.half),
           gradcheck_nondet_tol=GRADCHECK_NONDET_TOL,
           sample_inputs_func=partial(sample_inputs_interpolate, 'bilinear'),
           skips=(
               # RuntimeError: false
               # INTERNAL ASSERT FAILED at "../torch/csrc/jit/passes/utils/check_alias_annotation.cpp":185,
               # please report a bug to PyTorch.
               DecorateInfo(unittest.skip("Skipped!"), 'TestJit', 'test_variant_consistency_jit'),
           ),
           supports_out=False),
    OpInfo('nn.functional.interpolate',
           aten_name="interpolate",
           variant_test_name='bicubic',
           supports_autograd=True,
           dtypesIfCUDA=floating_types_and(torch.half),
           sample_inputs_func=partial(sample_inputs_interpolate, 'bicubic'),
           gradcheck_nondet_tol=GRADCHECK_NONDET_TOL,
           skips=(
               # RuntimeError: false
               # INTERNAL ASSERT FAILED at "../torch/csrc/jit/passes/utils/check_alias_annotation.cpp":185,
               # please report a bug to PyTorch.
               DecorateInfo(unittest.skip("Skipped!"), 'TestJit', 'test_variant_consistency_jit'),
           ),
           supports_out=False),
    OpInfo('nn.functional.interpolate',
           aten_name="interpolate",
           variant_test_name='trilinear',
           supports_autograd=True,
           dtypesIfCUDA=floating_types_and(torch.half),
           gradcheck_nondet_tol=GRADCHECK_NONDET_TOL,
           sample_inputs_func=partial(sample_inputs_interpolate, 'trilinear'),
           skips=(
               # RuntimeError: false
               # INTERNAL ASSERT FAILED at "../torch/csrc/jit/passes/utils/check_alias_annotation.cpp":185,
               # please report a bug to PyTorch.
               DecorateInfo(unittest.skip("Skipped!"), 'TestJit', 'test_variant_consistency_jit'),
           ),
           supports_out=False),
    OpInfo('nn.functional.interpolate',
           aten_name="interpolate",
           variant_test_name='area',
           supports_autograd=True,
           dtypesIfCUDA=floating_types_and(torch.half, torch.bfloat16),
           sample_inputs_func=partial(sample_inputs_interpolate, 'area'),
           gradcheck_nondet_tol=GRADCHECK_NONDET_TOL,
           skips=(
               # RuntimeError: false
               # INTERNAL ASSERT FAILED at "../torch/csrc/jit/passes/utils/check_alias_annotation.cpp":185,
               # please report a bug to PyTorch.
               DecorateInfo(unittest.skip("Skipped!"), 'TestJit', 'test_variant_consistency_jit'),
           ),
           supports_out=False),
    OpInfo('nn.functional.leaky_relu',
           aliases=None,
           aten_name="leaky_relu",
           dtypes=floating_types(),
           sample_inputs_func=sample_inputs_leaky_relu,
           dtypesIfCPU=floating_types_and(torch.bfloat16),
           dtypesIfCUDA=floating_types_and(torch.float16, torch.bfloat16),
           supports_autograd=True,
           assert_autodiffed=True,
           supports_gradgrad=True,
           supports_out=False,
           supports_forward_ad=True,
           autodiff_nonfusible_nodes=["aten::leaky_relu"]),
    OpInfo('nn.functional.avg_pool2d',
           aten_name='avg_pool2d',
           supports_autograd=True,
           supports_out=False,
           dtypesIfCPU=floating_types_and(torch.int64),
           dtypesIfCUDA=floating_types_and(torch.float16, torch.bfloat16),
           sample_inputs_func=sample_inputs_avgpool2d),
    OpInfo('nn.functional.max_pool2d',
           aten_name='max_pool2d',
           supports_autograd=True,
           supports_out=False,
           assert_jit_shape_analysis=True,
           dtypesIfCPU=floating_types(),
           dtypesIfCUDA=floating_types_and(torch.float16, torch.bfloat16),
           supports_scripting=False,  # TODO: fix aliasing test
           sample_inputs_func=sample_inputs_max_pool2d),
    OpInfo('nn.functional.linear',
           aten_name='linear',
           supports_autograd=True,
           sample_inputs_func=sample_inputs_linear,
           dtypesIfCPU=all_types_and_complex_and(torch.half, torch.bfloat16),
           dtypesIfROCM=floating_and_complex_types_and(torch.float16, torch.bfloat16),
           dtypesIfCUDA=floating_and_complex_types_and(torch.float16, *[torch.bfloat16] if CUDA11OrLater else []),
           backward_dtypesIfCUDA=floating_and_complex_types_and(torch.float16,
                                                                *[torch.bfloat16] if CUDA11OrLater else []),
           # linear calls mm under the hood which is nondeterministic on CUDA
           # https://pytorch.org/docs/stable/generated/torch.use_deterministic_algorithms.html#torch.use_deterministic_algorithms
           gradcheck_nondet_tol=GRADCHECK_NONDET_TOL,
           supports_forward_ad=True,
           supports_out=False),
    UnaryUfuncInfo(
        'nn.functional.logsigmoid',
        aten_name="log_sigmoid",
        ref=reference_logsigmoid,
        dtypes=floating_types(),
        dtypesIfCUDA=floating_types_and(torch.float16),
        supports_autograd=True,
        assert_autodiffed=False,
        supports_gradgrad=True,
        supports_out=False,
        # autodiff_nonfusible_nodes=["aten::log_sigmoid"],
        decorators=[
            DecorateInfo(
                precisionOverride({torch.float16: 1e-2}),
                'TestUnaryUfuncs', 'test_reference_numerics_normal'),
            DecorateInfo(
                precisionOverride({torch.float16: 1e-2}),
                'TestUnaryUfuncs', 'test_reference_numerics_hard'),
            DecorateInfo(
                precisionOverride({torch.float16: 1e-2}),
                'TestUnaryUfuncs', 'test_reference_numerics_extremal'),
        ],
    ),
    OpInfo('nextafter',
           dtypes=floating_types_and(torch.bfloat16),
           supports_autograd=False,
           sample_inputs_func=sample_inputs_nextafter),
    OpInfo('topk',
           dtypes=all_types(),
           dtypesIfCPU=all_types_and(torch.bfloat16),
           dtypesIfCUDA=all_types_and(torch.bfloat16, torch.float16),
           sample_inputs_func=sample_inputs_topk,
           skips=(
               # Topk is not raising a warning when the out is resized
               DecorateInfo(unittest.skip("Skipped!"), 'TestCommon', 'test_out'),
           )),
    # Multiple variants for batch_norm to test with and without cuDNN disabled
    # See https://github.com/pytorch/pytorch/pull/63218#discussion_r688549391 for more details
    OpInfo('nn.functional.batch_norm',
           aten_name='batch_norm',
           dtypes=floating_types(),
           dtypesIfCUDA=floating_types_and(torch.float16, torch.bfloat16),
           supports_out=False,
           skips=(
               # RuntimeError: deepEquals(input.iValue, deepCopiedInput) INTERNAL ASSERT FAILED at
               # "../torch/csrc/jit/passes/utils/check_alias_annotation.cpp":142, please report a bug to PyTorch
               DecorateInfo(unittest.skip("Skipped!"), 'TestJit', 'test_variant_consistency_jit'),
           ),
           sample_inputs_func=sample_inputs_batch_norm),
    # This variant tests batch_norm with cuDNN disabled only on CUDA devices
    OpInfo('nn.functional.batch_norm',
           variant_test_name='without_cudnn',
           aten_name='batch_norm',
           dtypesIfCPU=empty_types(),
           dtypesIfCUDA=floating_types_and(torch.float16, torch.bfloat16),
           supports_out=False,
           skips=(
               # RuntimeError: deepEquals(input.iValue, deepCopiedInput) INTERNAL ASSERT FAILED at
               # "../torch/csrc/jit/passes/utils/check_alias_annotation.cpp":142, please report a bug to PyTorch
               DecorateInfo(unittest.skip("Skipped!"), 'TestJit', 'test_variant_consistency_jit'),
           ),
           decorators=[onlyCUDA, disablecuDNN],
           sample_inputs_func=sample_inputs_batch_norm),
    # We have to add 2 OpInfo entry for `igamma` and `igammac`.First is the
    # standard entry, second is to run gradcheck tests on the second argument.
    OpInfo('igamma',
           dtypes=floating_types_and(torch.bfloat16, torch.float16),
           aliases=('torch.special.gammainc',),
           dtypesIfCUDA=floating_types(),
           supports_autograd=False,
           sample_inputs_func=sample_inputs_igamma_igammac),
    OpInfo('igamma',
           variant_test_name='grad_other',
           # Since autograd formula is implemented only for other and
           # gradcheck test verifies the formula for input in SampleInput,
           # we permute the arguments.
           op=lambda self, other, **kwargs: torch.igamma(other, self, **kwargs),
           inplace_variant=None,
           method_variant=None,
           dtypes=floating_types_and(torch.bfloat16, torch.float16),
           backward_dtypesIfCPU=floating_types_and(torch.bfloat16),
           dtypesIfCUDA=floating_types(),
           backward_dtypesIfCUDA=floating_types(),
           supports_inplace_autograd=False,
           skips=(
               # test does not work with passing lambda for op
               # AssertionError: False is not true : Tensors failed to compare as equal!
               DecorateInfo(unittest.skip("Skipped!"), 'TestJit', 'test_variant_consistency_jit'),
               # test fails are we permute the arguments function variant
               # but not for inplace or method.
               DecorateInfo(unittest.skip("Skipped!"), 'TestCommon', 'test_variant_consistency_eager'),
           ),
           sample_inputs_func=sample_inputs_igamma_igammac),
    OpInfo('igammac',
           dtypes=floating_types_and(torch.bfloat16, torch.float16),
           aliases=('torch.special.gammaincc',),
           dtypesIfCUDA=floating_types(),
           supports_autograd=False,
           sample_inputs_func=sample_inputs_igamma_igammac),
    OpInfo('igammac',
           variant_test_name='grad_other',
           # Since autograd formula is implemented only for other and
           # gradcheck test verifies the formula for input in SampleInput,
           # we permute the arguments
           op=lambda self, other, **kwargs: torch.igammac(other, self, **kwargs),
           inplace_variant=None,
           method_variant=None,
           dtypes=floating_types_and(torch.bfloat16, torch.float16),
           backward_dtypesIfCPU=floating_types_and(torch.bfloat16),
           dtypesIfCUDA=floating_types(),
           backward_dtypesIfCUDA=floating_types(),
           supports_inplace_autograd=False,
           skips=(
               # test does not work with passing lambda for op
               # AssertionError: False is not true : Tensors failed to compare as equal!
               DecorateInfo(unittest.skip("Skipped!"), 'TestJit', 'test_variant_consistency_jit'),
               # test fails are we permute the arguments function variant
               # but not for inplace or method.
               DecorateInfo(unittest.skip("Skipped!"), 'TestCommon', 'test_variant_consistency_eager'),
           ),
           sample_inputs_func=sample_inputs_igamma_igammac),
    OpInfo('nn.functional.hardshrink',
           aten_name="hardshrink",
           dtypes=floating_types(),
           dtypesIfCUDA=floating_types_and(torch.float16, torch.bfloat16),
           supports_autograd=True,
           assert_autodiffed=True,
           sample_inputs_func=sample_inputs_hardshrink_hardtanh,
           supports_gradgrad=True,
           supports_out=False,
           supports_forward_ad=True,
           autodiff_nonfusible_nodes=["aten::hardshrink"]),
    OpInfo('nn.functional.hardtanh',
           aten_name="hardtanh",
           dtypesIfCPU=floating_types_and(torch.int8, torch.int16, torch.int32, torch.int64, torch.bfloat16),
           backward_dtypesIfCPU=all_types(),
           dtypesIfCUDA=floating_types_and(torch.int8, torch.int16, torch.int32, torch.int64, torch.float16, torch.bfloat16),
           backward_dtypesIfCUDA=floating_types_and(torch.float16),
           supports_autograd=True,
           assert_autodiffed=True,
           sample_inputs_func=sample_inputs_hardshrink_hardtanh,
           supports_gradgrad=True,
           supports_out=False,
           supports_forward_ad=True,
           autodiff_nonfusible_nodes=["aten::hardtanh"],
           ),
    OpInfo('nn.functional.gelu',
           aten_name="gelu",
           supports_autograd=True,
           assert_autodiffed=True,
           sample_inputs_func=sample_inputs_gelu,
           dtypesIfCPU=floating_types_and(torch.bfloat16),
           dtypesIfCUDA=floating_types_and(torch.half, torch.bfloat16),
           supports_gradgrad=True,
           supports_out=False,
           autodiff_nonfusible_nodes=["aten::gelu"]),
    OpInfo('nn.functional.relu6',
           aten_name="relu6",
           dtypes=all_types(),
           dtypesIfCPU=all_types_and(torch.bfloat16),
           backward_dtypesIfCPU=floating_types(),
           dtypesIfCUDA=all_types_and(torch.float16, torch.bfloat16),
           backward_dtypesIfCUDA=floating_types_and(torch.float16),
           supports_autograd=True,
           assert_autodiffed=True,
           sample_inputs_func=sample_inputs_hardshrink_hardtanh,
           supports_gradgrad=True,
           supports_out=False,
           supports_forward_ad=True,
           autodiff_nonfusible_nodes=["aten::relu6"]),
    OpInfo('mm',
           dtypes=floating_and_complex_types_and(torch.half),
           dtypesIfCPU=all_types_and_complex_and(torch.float16, torch.bfloat16),
           dtypesIfCUDA=floating_and_complex_types_and(torch.float16, *[torch.bfloat16] if CUDA11OrLater else []),
           assert_autodiffed=True,
           supports_forward_ad=True,
           sample_inputs_func=sample_inputs_mm,
           skips=(
               # mm does not correctly warn when resizing out= inputs
               DecorateInfo(unittest.skip("Skipped!"), 'TestCommon', 'test_out'),
           )),
    OpInfo('mode',
           op=torch.mode,
           dtypes=all_types_and(torch.float16, torch.bfloat16, torch.bool),
           supports_forward_ad=True,
           sample_inputs_func=sample_inputs_mode,),
    MvlGammaInfo(variant_test_name='mvlgamma_p_1',
                 domain=(1, None),
                 skips=skips_mvlgamma(),
                 sample_kwargs=lambda device, dtype, input: ({'p': 1}, {'d': 1})),
    MvlGammaInfo(variant_test_name='mvlgamma_p_3',
                 domain=(2, None),
                 skips=skips_mvlgamma(skip_redundant=True) + (
                     DecorateInfo(unittest.skip("Skipped!"), 'TestUnaryUfuncs', 'test_reference_numerics_hard',
                                  dtypes=(torch.float16,)),
                 ),
                 sample_kwargs=lambda device, dtype, input: ({'p': 3}, {'d': 3})),
    MvlGammaInfo(variant_test_name='mvlgamma_p_5',
                 domain=(3, None),
                 skips=skips_mvlgamma(skip_redundant=True) + (
                     DecorateInfo(unittest.skip("Skipped!"), 'TestUnaryUfuncs', 'test_reference_numerics_hard',
                                  dtypes=(torch.float16,)),
                 ),
                 sample_kwargs=lambda device, dtype, input: ({'p': 5}, {'d': 5})),
    OpInfo('ne',
           aliases=('not_equal',),
           dtypes=all_types_and_complex_and(torch.bool, torch.bfloat16, torch.float16),
           supports_autograd=False,
           sample_inputs_func=sample_inputs_comparison_ops),
    OpInfo('narrow',
           dtypes=all_types_and_complex_and(torch.bool, torch.bfloat16, torch.float16),
           supports_out=False,
           supports_forward_ad=True,
           sample_inputs_func=sample_inputs_narrow),
    UnaryUfuncInfo('neg',
                   aliases=('negative', ),
                   ref=np.negative,
                   dtypes=all_types_and_complex_and(torch.half, torch.bfloat16),
                   assert_autodiffed=True,),
    OpInfo('dist',
           op=torch.dist,
           dtypes=floating_and_complex_types_and(torch.half, torch.bfloat16),
           sample_inputs_func=sample_inputs_dist,
           skips=(
               # dist does not correctly warn when resizing out= inputs
               DecorateInfo(unittest.skip("Skipped!"), 'TestCommon', 'test_out'),
           )),
    OpInfo('outer',
           op=torch.outer,
           aliases=('ger', ),
           dtypes=all_types_and_complex_and(torch.bool, torch.float16, torch.bfloat16),
           supports_forward_ad=True,
           sample_inputs_func=sample_inputs_outer,),
    OpInfo('ormqr',
           op=torch.ormqr,
           dtypes=floating_and_complex_types(),
           supports_autograd=False,
           sample_inputs_func=sample_inputs_ormqr,
           decorators=[skipCUDAIfNoCusolver, skipCPUIfNoLapack]),
    OpInfo('permute',
           dtypes=all_types_and_complex_and(torch.bool, torch.float16, torch.bfloat16),
           dtypesIfCUDA=all_types_and_complex_and(torch.bool, torch.float16, torch.bfloat16),
           supports_out=False,
           assert_autodiffed=True,
           assert_jit_shape_analysis=True,
           supports_forward_ad=True,
           sample_inputs_func=sample_inputs_permute),
    OpInfo('pow',
           dtypes=all_types_and_complex_and(torch.half, torch.bfloat16, torch.bool),
           # Due to AVX2 curently not being fully supported for Float16, log_vml_cpu can't be enabled
           # for Float16, causing this test to fail. pow's autograd for Float16 is thus currently
           # unsupported on CPU.
           backward_dtypes=all_types_and_complex_and(torch.bfloat16, torch.bool),
           backward_dtypesIfCUDA=all_types_and_complex_and(torch.bfloat16, torch.half),
           sample_inputs_func=sample_inputs_pow,
           supports_inplace_autograd=False,
           supports_forward_ad=True,
           assert_autodiffed=True,
           ),
    OpInfo('float_power',
           dtypes=all_types_and_complex_and(torch.half, torch.bfloat16, torch.bool),
           sample_inputs_func=sample_inputs_pow,
           supports_forward_ad=True,
           skips=(
               DecorateInfo(unittest.skip("Skipped!"), 'TestMathBits', 'test_conj_view', device_type='cuda'),),),
    OpInfo('qr',
           op=torch.qr,
           dtypes=floating_and_complex_types(),
           sample_inputs_func=sample_inputs_linalg_qr,
           # batched gradients do not work for empty inputs
           # https://github.com/pytorch/pytorch/issues/50743#issuecomment-767376085
           check_batched_gradgrad=False,
           decorators=[skipCUDAIfNoMagma, skipCUDAIfRocm, skipCPUIfNoLapack]),
    UnaryUfuncInfo('rad2deg',
                   ref=np.degrees,
                   decorators=(precisionOverride({torch.bfloat16: 7e-1,
                                                  torch.float16: 7e-1}),),
                   dtypes=all_types_and(torch.bool, torch.half, torch.bfloat16),
                   skips=(
                       # Reference: https://github.com/pytorch/pytorch/pull/51283#issuecomment-770614273
                       DecorateInfo(unittest.skip("Skipped!"), 'TestUnaryUfuncs', 'test_reference_numerics_normal',
                                    dtypes=[torch.bfloat16]),
                       DecorateInfo(unittest.skip("Skipped!"), 'TestUnaryUfuncs', 'test_reference_numerics_hard',
                                    dtypes=[torch.bfloat16]),
                       DecorateInfo(unittest.skip("Skipped!"), 'TestUnaryUfuncs', 'test_reference_numerics_extremal',
                                    dtypes=[torch.bfloat16]),
                   ),
                   safe_casts_outputs=True),
    UnaryUfuncInfo('real',
                   ref=np.real,
                   dtypes=complex_types(),
                   supports_out=False,
                   supports_forward_ad=True,
                   skips=(
                       # Skip since real and imag don't have out variants.
                       DecorateInfo(unittest.skip("Skipped!"), 'TestUnaryUfuncs', 'test_out_arg_all_dtypes'),
                   )),
    OpInfo('roll',
           ref=np.roll,
           dtypes=all_types_and_complex_and(torch.bool, torch.bfloat16, torch.half),
           supports_out=False,
           supports_forward_ad=True,
           sample_inputs_func=sample_inputs_roll),
    OpInfo('rot90',
           dtypes=all_types_and_complex_and(torch.bool, torch.bfloat16, torch.half),
           supports_out=False,
           supports_forward_ad=True,
           sample_inputs_func=sample_inputs_rot90),
    UnaryUfuncInfo('round',
                   ref=np.round,
                   aliases=('special.round',),
                   dtypes=floating_types_and(torch.bfloat16),
                   dtypesIfCUDA=floating_types_and(torch.half, torch.bfloat16),
                   supports_forward_ad=True,
                   assert_autodiffed=True,),
    UnaryUfuncInfo('sin',
                   ref=np.sin,
                   dtypes=all_types_and_complex_and(torch.bool, torch.bfloat16),
                   dtypesIfCUDA=all_types_and_complex_and(torch.bool, torch.half, torch.bfloat16),
                   assert_autodiffed=True,
                   handles_large_floats=False,
                   handles_complex_extremals=False,
                   safe_casts_outputs=True,
                   supports_forward_ad=True,
                   decorators=(precisionOverride({torch.bfloat16: 1e-2}),)),
    UnaryUfuncInfo('sinc',
                   ref=np_sinc_with_fp16_as_fp32,
                   aliases=('special.sinc',),
                   dtypes=all_types_and_complex_and(torch.bool, torch.bfloat16),
                   dtypesIfCUDA=all_types_and_complex_and(torch.bool, torch.half, torch.bfloat16),
                   handles_large_floats=False,
                   handles_complex_extremals=False,
                   safe_casts_outputs=True,
                   supports_forward_ad=True,
                   decorators=(precisionOverride({torch.bfloat16: 1e-2,
                                                  torch.float16: 1e-2}),),
                   skips=(
                       # Reference: https://github.com/pytorch/pytorch/issues/49133
                       DecorateInfo(unittest.skip("Skipped!"), 'TestUnaryUfuncs', 'test_reference_numerics_normal',
                                    dtypes=[torch.cfloat]),
                   )),
    UnaryUfuncInfo('sinh',
                   ref=np_unary_ufunc_integer_promotion_wrapper(np.sinh),
                   dtypes=all_types_and_complex_and(torch.bool),
                   dtypesIfCPU=all_types_and_complex_and(torch.bool, torch.bfloat16),
                   dtypesIfCUDA=all_types_and_complex_and(torch.bool, torch.half, torch.bfloat16),
                   safe_casts_outputs=True,
                   assert_autodiffed=True,
                   supports_forward_ad=True,
                   decorators=(precisionOverride({torch.float16: 1e-2}),),
                   skips=(
                       DecorateInfo(unittest.skip("Skipped!"), 'TestUnaryUfuncs', 'test_reference_numerics_extremal',
                                    device_type='cpu', dtypes=[torch.cfloat, torch.cdouble],
                                    active_if=(IS_MACOS or IS_WINDOWS)),
                       DecorateInfo(unittest.skip("Skipped!"), 'TestUnaryUfuncs', 'test_reference_numerics_hard',
                                    device_type='cpu', dtypes=[torch.cfloat, torch.cdouble],
                                    active_if=(IS_MACOS or IS_WINDOWS)),
                       # Reference: https://github.com/pytorch/pytorch/issues/48641
                       DecorateInfo(unittest.skip("Skipped!"), 'TestUnaryUfuncs', 'test_reference_numerics_hard',
                                    device_type='cpu', dtypes=[torch.int8]),
                   )),
    UnaryUfuncInfo('sign',
                   ref=reference_sign,
                   dtypes=all_types_and(torch.bool, torch.bfloat16, torch.half),
                   dtypesIfCUDA=all_types_and(torch.bool, torch.bfloat16, torch.half),
                   supports_forward_ad=True,
                   skips=(
                       # Reference: https://github.com/pytorch/pytorch/issues/41245
                       DecorateInfo(unittest.skip("Skipped!"), 'TestUnaryUfuncs', 'test_reference_numerics_extremal',
                                    dtypes=[torch.bfloat16, torch.float16, torch.float32, torch.float64]),
                   )),
    UnaryUfuncInfo('sgn',
                   ref=reference_sgn,
                   dtypes=all_types_and_complex_and(torch.bool, torch.bfloat16, torch.half),
                   supports_forward_ad=True,
                   skips=(
                       # Reference: https://github.com/pytorch/pytorch/issues/41245
                       DecorateInfo(unittest.skip("Skipped!"), 'TestUnaryUfuncs', 'test_reference_numerics_extremal',
                                    dtypes=[torch.bfloat16, torch.float16, torch.float32, torch.float64]),
                       # Reference: https://github.com/pytorch/pytorch/issues/53958
                       # Test fails in comparison on Nan as the `equal_nan` is True for
                       # comparing the CPU tensors.
                       DecorateInfo(unittest.skip("Skipped!"), 'TestUnaryUfuncs', 'test_reference_numerics_extremal',
                                    device_type='cpu', dtypes=[torch.complex64, torch.complex128]),
                       # Reference: https://github.com/pytorch/pytorch/issues/48486
                       DecorateInfo(unittest.skip("Skipped!"), 'TestUnaryUfuncs', 'test_reference_numerics_hard',
                                    device_type='cpu', dtypes=[torch.complex64])
                   )),
    OpInfo('split',
           dtypes=all_types_and_complex_and(torch.bfloat16, torch.half, torch.bool),
           sample_inputs_func=partial(sample_inputs_split, list_args=False),
           supports_out=False,
           assert_autodiffed=True),
    OpInfo('split',
           variant_test_name='list_args',
           dtypes=all_types_and_complex_and(torch.bfloat16, torch.half, torch.bool),
           sample_inputs_func=partial(sample_inputs_split, list_args=True),
           supports_out=False),
    OpInfo('split_with_sizes',
           dtypes=all_types_and_complex_and(torch.bfloat16, torch.half, torch.bool),
           sample_inputs_func=sample_inputs_split_with_sizes,
           supports_out=False,
           assert_autodiffed=True),
    OpInfo('__radd__',
           op=torch.Tensor.__radd__,
           dtypes=all_types_and_complex_and(torch.bfloat16, torch.half, torch.bool),
           sample_inputs_func=sample_inputs_rbinops,
           supports_out=False,
           skips=(
               # RuntimeError:
               # object has no attribute __radd__:
               #   File "<string>", line 3
               # def the_method(i0):
               #     return torch.__radd__(i0, 3.14j)
               #            ~~~~~~~~~~~~~~ <--- HERE
               DecorateInfo(unittest.skip("Skipped!"), 'TestJit', 'test_variant_consistency_jit',),
           ),
           assert_autodiffed=True,
           supports_forward_ad=True,
           autodiff_nonfusible_nodes=['aten::add'],),
    OpInfo('__rdiv__',
           op=torch.Tensor.__rdiv__,
           dtypes=all_types_and_complex_and(torch.bfloat16, torch.half, torch.bool),
           sample_inputs_func=sample_inputs_rbinops,
           supports_out=False,
           skips=(
               # RuntimeError:
               # object has no attribute __rdiv__:
               #   File "<string>", line 3
               # def the_method(i0):
               #     return torch.__rdiv__(i0, 3.14j)
               #            ~~~~~~~~~~~~~~ <--- HERE
               DecorateInfo(unittest.skip("Skipped!"), 'TestJit', 'test_variant_consistency_jit',),
           ),
           supports_forward_ad=True,
           assert_autodiffed=True,
           autodiff_nonfusible_nodes=['aten::mul', 'aten::reciprocal'],),
    OpInfo('__rmul__',
           op=torch.Tensor.__rmul__,
           dtypes=all_types_and_complex_and(torch.bfloat16, torch.half, torch.bool),
           sample_inputs_func=sample_inputs_rbinops,
           supports_out=False,
           skips=(
               # RuntimeError:
               # object has no attribute __rmul__:
               #   File "<string>", line 3
               # def the_method(i0):
               #     return torch.__rmul__(i0, 3.14j)
               #            ~~~~~~~~~~~~~~ <--- HERE
               DecorateInfo(unittest.skip("Skipped!"), 'TestJit', 'test_variant_consistency_jit',),
           ),
           assert_autodiffed=True,
           supports_forward_ad=True,
           autodiff_nonfusible_nodes=['aten::mul'],),
    OpInfo('__rand__',
           op=torch.Tensor.__rand__,
           dtypes=integral_types_and(torch.bool),
           sample_inputs_func=sample_inputs_rbinops,
           supports_out=False,
           supports_autograd=False,
           supports_forward_ad=True,),
    OpInfo('__ror__',
           op=torch.Tensor.__ror__,
           dtypes=integral_types_and(torch.bool),
           sample_inputs_func=sample_inputs_rbinops,
           supports_out=False,
           supports_autograd=False,
           supports_forward_ad=True,),
    OpInfo('__rxor__',
           op=torch.Tensor.__rxor__,
           dtypes=integral_types_and(torch.bool),
           sample_inputs_func=sample_inputs_rbinops,
           supports_out=False,
           supports_autograd=False,
           supports_forward_ad=True,),
    OpInfo('__rmatmul__',
           op=torch.Tensor.__rmatmul__,
           dtypes=floating_types(),
           dtypesIfCPU=all_types_and_complex_and(torch.bfloat16),
           dtypesIfCUDA=floating_types_and(torch.float16, *[torch.bfloat16] if CUDA11OrLater else [],
                                           torch.complex64, torch.complex128),
           backward_dtypesIfCUDA=floating_types_and(torch.float16,
                                                    *[torch.bfloat16] if (SM60OrLater and CUDA11OrLater) else [],
                                                    torch.complex64, torch.complex128),
           assert_autodiffed=True,
           sample_inputs_func=sample_inputs_matmul,
           supports_out=False,
           decorators=[
               DecorateInfo(
                   toleranceOverride({torch.complex64: tol(atol=1e-05, rtol=1.2e-03)}),
                   'TestMathBits', 'test_conj_view')],
           skips=(
               # RuntimeError:
               # object has no attribute __rmatmul__:
               #   File "<string>", line 3
               # def the_method(i0, i1):
               #     return torch.__rmatmul__(i0, i1)
               #            ~~~~~~~~~~~~~~ <--- HERE
               DecorateInfo(unittest.skip("Skipped!"), 'TestJit', 'test_variant_consistency_jit',),
           )),
    OpInfo('__rmod__',
           op=torch.Tensor.__rmod__,
           dtypes=all_types_and(torch.bfloat16, torch.half),
           dtypesIfCPU=floating_types_and(torch.half,),
           dtypesIfCUDA=all_types_and(torch.bfloat16, torch.half, torch.bool),
           sample_inputs_func=sample_inputs_rbinops,
           supports_out=False,
           skips=(
               # RuntimeError:
               # object has no attribute __rmod__:
               #   File "<string>", line 3
               # def the_method(i0):
               #     return torch.__rmod__(i0, 3.14)
               #            ~~~~~~~~~~~~~~ <--- HERE
               DecorateInfo(unittest.skip("Skipped!"), 'TestJit', 'test_variant_consistency_jit',),
           ),
           # Support autograd after torch.remainder(Tensor, Tensor) supports
           # autograd of the second argument.
           # https://github.com/pytorch/pytorch/pull/58476/files#r637167630
           supports_autograd=False,
           assert_autodiffed=True,
           autodiff_nonfusible_nodes=['aten::remainder'],),
    OpInfo('__rpow__',
           op=torch.Tensor.__rpow__,
           dtypes=all_types_and_complex_and(torch.bfloat16, torch.half, torch.bool),
           # Reference: https://github.com/pytorch/pytorch/issues/54774
           # "log2" "_vml_cpu" not implemented for Half
           backward_dtypesIfCPU=all_types_and_complex_and(torch.bfloat16, torch.bool),
           sample_inputs_func=sample_inputs_rbinops,
           supports_out=False,
           supports_forward_ad=True,
           skips=(
               # RuntimeError:
               # object has no attribute __rpow__:
               #   File "<string>", line 3
               # def the_method(i0):
               #     return torch.__rpow__(i0, 3.14j)
               #            ~~~~~~~~~~~~~~ <--- HERE
               DecorateInfo(unittest.skip("Skipped!"), 'TestJit', 'test_variant_consistency_jit',),
           ),
           assert_autodiffed=True,
           autodiff_nonfusible_nodes=['aten::pow'],),
    OpInfo('__rsub__',
           op=torch.Tensor.__rsub__,
           dtypes=all_types_and_complex_and(torch.bfloat16, torch.half),
           sample_inputs_func=sample_inputs_rbinops,
           supports_out=False,
           skips=(
               # RuntimeError:
               # object has no attribute __rsub__:
               #   File "<string>", line 3
               # def the_method(i0):
               #     return torch.__rsub__(i0, 3.14j)
               #            ~~~~~~~~~~~~~~ <--- HERE
               DecorateInfo(unittest.skip("Skipped!"), 'TestJit', 'test_variant_consistency_jit',),
           ),
           assert_autodiffed=True,
           autodiff_nonfusible_nodes=['aten::rsub'],),
    OpInfo('rsub',
           dtypes=all_types_and_complex_and(torch.bfloat16, torch.half),
           variant_test_name='rsub_tensor',
           supports_out=False,
           supports_inplace_autograd=False,
           skips=(
               # Reference: https://github.com/pytorch/pytorch/issues/53797
               # JIT doesn't understand complex literals
               # RuntimeError: false
               # INTERNAL ASSERT FAILED at "../torch/csrc/jit/passes/utils/check_alias_annotation.cpp":52,
               # please report a bug to PyTorch.
               DecorateInfo(unittest.skip("Skipped!"), 'TestJit', 'test_variant_consistency_jit', dtypes=[torch.cfloat, torch.cdouble]),  # noqa: B950
           ),
           sample_inputs_func=partial(sample_inputs_rsub, variant='tensor'),),
    OpInfo('rsub',
           dtypes=all_types_and_complex_and(torch.bfloat16, torch.half),
           variant_test_name='rsub_scalar',
           supports_out=False,
           supports_inplace_autograd=False,
           sample_inputs_func=partial(sample_inputs_rsub, variant='scalar'),
           skips=(
               # Reference: https://github.com/pytorch/pytorch/issues/53797
               # JIT doesn't understand complex literals
               # RuntimeError: false
               # INTERNAL ASSERT FAILED at "../torch/csrc/jit/passes/utils/check_alias_annotation.cpp":52,
               # please report a bug to PyTorch.
               DecorateInfo(unittest.skip("Skipped!"), 'TestJit', 'test_variant_consistency_jit', dtypes=[torch.cfloat, torch.cdouble]),  # noqa: B950
           ),
           assert_autodiffed=True,),
    OpInfo('select',
           dtypes=all_types_and_complex_and(torch.bfloat16, torch.half, torch.bool),
           sample_inputs_func=sample_inputs_select,
           assert_jit_shape_analysis=True,
           supports_forward_ad=True,
           supports_out=False),
    UnaryUfuncInfo('signbit',
                   ref=np.signbit,
                   dtypes=all_types_and(torch.bool, torch.bfloat16, torch.half),
                   supports_autograd=False,),
    OpInfo('solve',
           op=torch.solve,
           dtypes=floating_and_complex_types(),
           sample_inputs_func=sample_inputs_legacy_solve,
           check_batched_gradgrad=False,
           decorators=[skipCUDAIfNoMagma, skipCUDAIfRocm, skipCPUIfNoLapack]),
    UnaryUfuncInfo('tan',
                   ref=np.tan,
                   dtypes=all_types_and_complex_and(torch.bool, torch.bfloat16),
                   dtypesIfCUDA=all_types_and_complex_and(torch.bool, torch.half, torch.bfloat16),
                   assert_autodiffed=True,
                   safe_casts_outputs=True,
                   supports_forward_ad=True,
                   skips=(
                       DecorateInfo(unittest.skip("Skipped!"), 'TestUnaryUfuncs', 'test_reference_numerics_extremal',
                                    device_type='cpu', dtypes=[torch.bfloat16]),
                       DecorateInfo(unittest.skip("Skipped!"), 'TestUnaryUfuncs', 'test_reference_numerics_hard',
                                    device_type='cpu', dtypes=[torch.bfloat16]),
                       DecorateInfo(unittest.skip("Skipped!"), 'TestUnaryUfuncs', 'test_reference_numerics_normal',
                                    device_type='cpu', dtypes=[torch.bfloat16]),
                       DecorateInfo(unittest.skip("Skipped!"), 'TestUnaryUfuncs', 'test_reference_numerics_extremal',
                                    device_type='cpu', dtypes=[torch.cfloat, torch.cdouble],
                                    active_if=(IS_MACOS or IS_WINDOWS)),
                       DecorateInfo(unittest.skip("Skipped!"), 'TestUnaryUfuncs', 'test_reference_numerics_hard',
                                    device_type='cpu', dtypes=[torch.cfloat, torch.cdouble],
                                    active_if=(IS_MACOS or IS_WINDOWS)),
                       DecorateInfo(unittest.skip("Skipped!"), 'TestUnaryUfuncs', 'test_reference_numerics_normal',
                                    device_type='cpu', dtypes=[torch.cfloat, torch.cdouble],
                                    active_if=(IS_MACOS or IS_WINDOWS)),
                       DecorateInfo(unittest.skip("Skipped!"), 'TestUnaryUfuncs', 'test_reference_numerics_hard',
                                    device_type='cuda', dtypes=[torch.float64],
                                    active_if=TEST_WITH_ROCM),
                   )),
    UnaryUfuncInfo('tanh',
                   ref=np.tanh,
                   decorators=(precisionOverride({torch.bfloat16: 1e-2}),),
                   dtypes=all_types_and_complex_and(torch.bool, torch.bfloat16),
                   dtypesIfCUDA=all_types_and_complex_and(torch.bool, torch.half, torch.bfloat16),
                   # "tanh_backward_cpu" not implemented for 'BFloat16'
                   backward_dtypesIfCPU=all_types_and_complex_and(torch.bool, torch.bfloat16),
                   assert_autodiffed=True,
                   safe_casts_outputs=True,
                   assert_jit_shape_analysis=True,
                   supports_forward_ad=True,
                   skips=(
                       DecorateInfo(unittest.skip("Skipped!"), 'TestUnaryUfuncs', 'test_reference_numerics_extremal',
                                    device_type='cpu', dtypes=[torch.cfloat, torch.cdouble],
                                    active_if=(IS_MACOS or IS_WINDOWS)),
                       DecorateInfo(unittest.skip("Skipped!"), 'TestUnaryUfuncs', 'test_reference_numerics_hard',
                                    device_type='cpu', dtypes=[torch.cfloat, torch.cdouble],
                                    active_if=(IS_MACOS or IS_WINDOWS)),
                       DecorateInfo(unittest.skip("Skipped!"), 'TestUnaryUfuncs', 'test_reference_numerics_normal',
                                    device_type='cpu', dtypes=[torch.cfloat, torch.cdouble],
                                    active_if=(IS_MACOS or IS_WINDOWS)),
                   )),
    OpInfo('tensor_split',
           ref=np.array_split,
           dtypes=all_types_and_complex_and(torch.bool),
           dtypesIfCPU=all_types_and_complex_and(torch.bool, torch.bfloat16, torch.float16),
           dtypesIfCUDA=all_types_and_complex_and(torch.bool, torch.bfloat16, torch.float16),
           supports_out=False,
           supports_forward_ad=True,
           sample_inputs_func=sample_inputs_tensor_split,),
    OpInfo('hsplit',
           dtypes=all_types_and_complex_and(torch.bool, torch.bfloat16, torch.float16),
           supports_out=False,
           supports_forward_ad=True,
           sample_inputs_func=sample_inputs_hsplit,),
    OpInfo('vsplit',
           dtypes=all_types_and_complex_and(torch.bool, torch.bfloat16, torch.float16),
           supports_out=False,
           supports_forward_ad=True,
           sample_inputs_func=sample_inputs_vsplit,),
    OpInfo('dsplit',
           dtypes=all_types_and_complex_and(torch.bool, torch.bfloat16, torch.float16),
           supports_out=False,
           supports_forward_ad=True,
           sample_inputs_func=sample_inputs_dsplit,),
    OpInfo('triangular_solve',
           op=torch.triangular_solve,
           dtypes=floating_and_complex_types(),
           supports_out=False,
           sample_inputs_func=sample_inputs_legacy_solve,
           check_batched_gradgrad=False,
           decorators=[skipCUDAIfNoMagma]),
    UnaryUfuncInfo('trunc',
                   aliases=('fix', ),
                   ref=np.trunc,
                   dtypes=floating_types_and(torch.bfloat16),
                   dtypesIfCUDA=floating_types_and(torch.float16, torch.bfloat16),
                   supports_forward_ad=True,
                   assert_autodiffed=True),
    UnaryUfuncInfo('exp2',
                   aliases=('special.exp2', ),
                   ref=np_unary_ufunc_integer_promotion_wrapper(np.exp2),
                   dtypes=all_types_and(torch.bool, torch.half),
                   dtypesIfCPU=all_types_and(torch.bool, torch.half, torch.bfloat16),
                   dtypesIfCUDA=all_types_and(torch.bool, torch.half, torch.bfloat16),
                   supports_forward_ad=True,
                   safe_casts_outputs=True),
    UnaryUfuncInfo('expm1',
                   aliases=('special.expm1', ),
                   ref=np_unary_ufunc_integer_promotion_wrapper(np.expm1),
                   dtypes=all_types_and(torch.bool, torch.bfloat16),
                   dtypesIfCUDA=all_types_and(torch.bool, torch.half, torch.bfloat16),
                   supports_forward_ad=True,
                   safe_casts_outputs=True,
                   assert_autodiffed=True,
                   skips=(
                       # Reference: https://github.com/pytorch/pytorch/pull/48926#issuecomment-739734774
                       DecorateInfo(unittest.skip("Skipped!"), 'TestUnaryUfuncs', 'test_reference_numerics_extremal',
                                    device_type='cpu', dtypes=[torch.bfloat16]),
                       DecorateInfo(unittest.skip("Skipped!"), 'TestUnaryUfuncs', 'test_reference_numerics_hard',
                                    device_type='cpu', dtypes=[torch.bfloat16]),
                       DecorateInfo(unittest.skip("Skipped!"), 'TestUnaryUfuncs', 'test_reference_numerics_normal',
                                    device_type='cpu', dtypes=[torch.bfloat16]),
                   )),
    UnaryUfuncInfo('nan_to_num',
                   ref=np.nan_to_num,
                   dtypes=all_types_and(torch.half, torch.bool),
                   dtypesIfCPU=all_types_and(torch.half, torch.bool, torch.bfloat16),
                   dtypesIfCUDA=all_types_and(torch.half, torch.bool, torch.bfloat16),
                   supports_forward_ad=True,
                   # Passing numpy_kwargs via sample_kwargs, as numpy does comparison
                   # with BFloat16 in float, since it currently doesn't support BFloat16.
                   # Ref: https://github.com/pytorch/pytorch/issues/57982#issuecomment-839150556
                   sample_kwargs=lambda device, dtype, input: ({},
                                                               {'posinf': torch.finfo(torch.bfloat16).max,
                                                                'neginf': torch.finfo(torch.bfloat16).min})
                   if dtype is torch.bfloat16 else ({}, {})),
    UnaryUfuncInfo('reciprocal',
                   ref=np_unary_ufunc_integer_promotion_wrapper(np.reciprocal),
                   dtypes=all_types_and_complex_and(torch.bool, torch.half, torch.bfloat16),
                   assert_autodiffed=True,
                   supports_forward_ad=True,
                   safe_casts_outputs=True,
                   skips=(
                       # Reference: https://github.com/pytorch/pytorch/issues/45690
                       DecorateInfo(unittest.skip("Skipped!"), 'TestUnaryUfuncs', 'test_reference_numerics_extremal',
                                    dtypes=[torch.cfloat, torch.cdouble]),
                       # Reference: https://github.com/pytorch/pytorch/pull/49102#issuecomment-744604601
                       DecorateInfo(unittest.skip("Skipped!"), 'TestUnaryUfuncs', 'test_reference_numerics_extremal',
                                    dtypes=[torch.bfloat16]),
                       DecorateInfo(unittest.skip("Skipped!"), 'TestUnaryUfuncs', 'test_reference_numerics_hard',
                                    dtypes=[torch.bfloat16]),
                       DecorateInfo(unittest.skip("Skipped!"), 'TestUnaryUfuncs', 'test_reference_numerics_normal',
                                    dtypes=[torch.bfloat16]),
                   )),
    UnaryUfuncInfo('rsqrt',
                   ref=lambda x: np.reciprocal(np.sqrt(x)),
                   domain=(0, None),
                   dtypes=all_types_and_complex_and(torch.bool, torch.bfloat16),
                   dtypesIfCUDA=all_types_and_complex_and(torch.bool, torch.half, torch.bfloat16),
                   decorators=(precisionOverride({torch.half: 5e-2}),),
                   safe_casts_outputs=True,
                   assert_autodiffed=True,
                   supports_forward_ad=True,
                   handles_complex_extremals=False),
    UnaryUfuncInfo('sqrt',
                   ref=np.sqrt,
                   supports_sparse=True,
                   domain=(0, None),
                   dtypes=all_types_and_complex_and(torch.bool, torch.bfloat16),
                   dtypesIfCUDA=all_types_and_complex_and(torch.bool, torch.half, torch.bfloat16),
                   assert_autodiffed=True,
                   supports_forward_ad=True,
                   decorators=(precisionOverride({torch.bfloat16: 7e-2}),),
                   skips=(
                       # Reference: https://github.com/pytorch/pytorch/issues/47358
                       DecorateInfo(unittest.skip("Skipped!"), 'TestUnaryUfuncs', 'test_reference_numerics_hard',
                                    device_type='cpu', dtypes=[torch.cfloat, torch.cdouble],
                                    active_if=IS_MACOS),
                       # Reference: https://github.com/pytorch/pytorch/pull/47293#issuecomment-721774436
                       DecorateInfo(unittest.skip("Skipped!"), 'TestUnaryUfuncs', 'test_reference_numerics_hard',
                                    dtypes=[torch.bfloat16])),
                   safe_casts_outputs=True,
                   handles_complex_extremals=False),
    UnaryUfuncInfo('square',
                   ref=np.square,
                   dtypes=all_types_and_complex_and(torch.bool, torch.float16, torch.bfloat16),
                   decorators=(precisionOverride({torch.complex64: 3e-4, torch.bfloat16: 3e-1}),),
                   supports_forward_ad=True,
                   skips=(
                       # Reference: https://github.com/pytorch/pytorch/issues/52549
                       DecorateInfo(unittest.skip("Skipped!"), 'TestUnaryUfuncs', 'test_reference_numerics_hard',
                                    dtypes=[torch.cfloat, torch.cdouble]),
                       # >>> t = torch.tensor(complex(-0.01, float("inf")))
                       # >>> np.square(t.numpy())
                       # (-inf-infj)
                       # >>> t.square()
                       # tensor(-inf-infj)
                       # >>> t.cuda().square()
                       # tensor(inf+nanj, device='cuda:0')
                       DecorateInfo(unittest.skip("Skipped!"), 'TestUnaryUfuncs', 'test_reference_numerics_extremal',
                                    device_type='cuda', dtypes=[torch.cfloat, torch.cdouble]),
                       # Reference: https://github.com/pytorch/pytorch/pull/52551#issuecomment-782596181
                       DecorateInfo(unittest.skip("Skipped!"), 'TestUnaryUfuncs', 'test_reference_numerics_hard',
                                    dtypes=[torch.bfloat16]),
                   ),),
    OpInfo('lerp',
           dtypes=floating_and_complex_types(),
           dtypesIfCUDA=floating_and_complex_types_and(torch.half, torch.bfloat16),
           dtypesIfROCM=floating_and_complex_types_and(torch.half, torch.bfloat16),
           sample_inputs_func=sample_inputs_lerp,
           supports_forward_ad=True,
           assert_autodiffed=True),
    OpInfo('linalg.inv',
           aten_name='linalg_inv',
           op=torch.linalg.inv,
           dtypes=floating_and_complex_types(),
           sample_inputs_func=sample_inputs_linalg_invertible,
           check_batched_gradgrad=False,
           supports_forward_ad=True,
           gradcheck_nondet_tol=GRADCHECK_NONDET_TOL,
           decorators=[skipCUDAIfNoMagmaAndNoCusolver, skipCUDAIfRocm, skipCPUIfNoLapack],
           ),
    OpInfo('linalg.inv_ex',
           aten_name='linalg_inv_ex',
           dtypes=floating_and_complex_types(),
           sample_inputs_func=sample_inputs_linalg_invertible,
           check_batched_gradgrad=False,
           supports_forward_ad=True,
           gradcheck_nondet_tol=GRADCHECK_NONDET_TOL,
           decorators=[skipCUDAIfNoMagmaAndNoCusolver, skipCUDAIfRocm, skipCPUIfNoLapack],
           ),
    UnaryUfuncInfo('angle',
                   ref=np.angle,
                   dtypes=all_types_and_complex_and(torch.bool, torch.bfloat16, torch.float16),
                   dtypesIfCUDA=all_types_and_complex_and(torch.bool),
                   decorators=(precisionOverride({torch.float16: 1e-2,
                                                  torch.bfloat16: 1e-2}),),
                   safe_casts_outputs=True,
                   supports_forward_ad=True,
                   supports_complex_to_float=True),
    OpInfo('linalg.solve',
           aten_name='linalg_solve',
           op=torch.linalg.solve,
           dtypes=floating_and_complex_types(),
           sample_inputs_func=sample_inputs_linalg_solve,
           check_batched_gradgrad=False,
           supports_forward_ad=True,
           decorators=[skipCUDAIfNoMagma, skipCUDAIfRocm, skipCPUIfNoLapack]),
    OpInfo('linalg.matrix_rank',
           aten_name='linalg_matrix_rank',
           dtypes=floating_and_complex_types(),
           supports_autograd=False,
           sample_inputs_func=sample_inputs_linalg_invertible,
           decorators=[skipCUDAIfNoMagma, skipCUDAIfRocm, skipCPUIfNoLapack]),
    OpInfo('linalg.matrix_rank',
           aten_name='linalg_matrix_rank',
           variant_test_name='hermitian',
           dtypes=floating_and_complex_types(),
           supports_autograd=False,
           sample_inputs_func=sample_inputs_linalg_pinv_hermitian,
           decorators=[skipCUDAIfNoMagma, skipCUDAIfRocm, skipCPUIfNoLapack]),
    OpInfo('linalg.pinv',
           aten_name='linalg_pinv',
           op=torch.linalg.pinv,
           dtypes=floating_and_complex_types(),
           check_batched_grad=False,
           check_batched_gradgrad=False,
           sample_inputs_func=sample_inputs_linalg_invertible,
           decorators=[skipCUDAIfNoMagmaAndNoCusolver, skipCUDAIfRocm, skipCPUIfNoLapack]),
    OpInfo('linalg.pinv',
           aten_name='linalg_pinv',
           variant_test_name='hermitian',
           dtypes=floating_and_complex_types(),
           check_batched_grad=False,
           check_batched_gradgrad=False,
           sample_inputs_func=sample_inputs_linalg_pinv_hermitian,
           gradcheck_wrapper=gradcheck_wrapper_hermitian_input,
           decorators=[skipCUDAIfNoMagma, skipCUDAIfRocm, skipCPUIfNoLapack],
           skips=(
               # Gradcheck hangs for this function
               DecorateInfo(unittest.skip("Skipped!"), 'TestGradients', 'test_forward_mode_AD'),),
           ),
    OpInfo('eig',
           op=torch.eig,
           dtypes=floating_and_complex_types(),
           sample_inputs_func=sample_inputs_eig,
           decorators=[
               skipCUDAIfNoMagma,
               skipCPUIfNoLapack,
               skipCUDAIfRocm
           ],),
    OpInfo('einsum',
           # we need this lambda because SampleInput expects tensor input as the first argument
           # TODO(@heitorschueroff) update SampleInput to handle such cases
           op=lambda tensors, equation: torch.einsum(equation, tensors),
           dtypes=all_types_and_complex_and(torch.half, torch.bfloat16),
           dtypesIfCUDA=floating_and_complex_types_and(torch.half, *[torch.bfloat16] if CUDA11OrLater else []),
           backward_dtypesIfCUDA=floating_and_complex_types_and(torch.half,
                                                                *[torch.bfloat16] if (SM60OrLater and CUDA11OrLater) else []),
           supports_out=False,
           supports_forward_ad=True,
           sample_inputs_func=sample_inputs_einsum,
           skips=(
               # test does not work with passing lambda for op
               # there's a test `test_einsum` in `test_jit.py` to handle this case
               # AssertionError: JIT Test does not execute any logic
               DecorateInfo(unittest.skip("Skipped!"), 'TestJit', 'test_variant_consistency_jit'),
           )),
    OpInfo('svd',
           op=torch.svd,
           dtypes=floating_and_complex_types(),
           sample_inputs_func=sample_inputs_svd,
           decorators=[
               skipCUDAIfNoMagmaAndNoCusolver,
               skipCUDAIfRocm,
               skipCPUIfNoLapack,
           ]),
    OpInfo('linalg.svd',
           op=torch.linalg.svd,
           aten_name='linalg_svd',
           dtypes=floating_and_complex_types(),
           sample_inputs_func=sample_inputs_linalg_svd,
           decorators=[
               skipCUDAIfNoMagmaAndNoCusolver,
               skipCUDAIfRocm,
               skipCPUIfNoLapack,
           ]),
    OpInfo('linalg.svdvals',
           op=torch.linalg.svdvals,
           aten_name='linalg_svdvals',
           dtypes=floating_and_complex_types(),
           sample_inputs_func=sample_inputs_linalg_svdvals,
           check_batched_gradgrad=False,
           decorators=[
               skipCUDAIfNoMagmaAndNoCusolver,
               skipCPUIfNoLapack]),
    OpInfo('polar',
           dtypes=floating_types(),
           sample_inputs_func=sample_inputs_polar),
    # TODO(@kshitij12345): Refactor similar to `mvlgamma` entries.
    # To test reference numerics against multiple values of argument `n`,
    # we make multiple OpInfo entries with each entry corresponding to different value of n (currently 0 to 4).
    # We run the op tests from test_ops.py only for `n=0` to avoid redundancy in testing.
    UnaryUfuncInfo('polygamma',
                   op=lambda x, n, **kwargs: torch.polygamma(n, x, **kwargs),
                   variant_test_name='polygamma_n_0',
                   ref=reference_polygamma if TEST_SCIPY else _NOTHING,
                   dtypes=all_types_and(torch.bool),
                   dtypesIfCPU=all_types_and(torch.bool, torch.bfloat16),
                   dtypesIfCUDA=all_types_and(torch.bool, torch.half),
                   safe_casts_outputs=True,
                   supports_forward_ad=True,
                   sample_inputs_func=sample_inputs_polygamma,
                   skips=(
                       # AssertionError: JIT Test does not execute any logic
                       DecorateInfo(unittest.skip("Skipped!"), 'TestJit', 'test_variant_consistency_jit'),
                   ),
                   sample_kwargs=lambda device, dtype, input: ({'n': 0}, {'n': 0})),
    # A separate OpInfo entry for special.polygamma is needed to reorder the arguments
    # for the alias. See the discussion here: https://github.com/pytorch/pytorch/pull/59691#discussion_r650261939
    UnaryUfuncInfo('special.polygamma',
                   op=lambda x, n, **kwargs: torch.special.polygamma(n, x, **kwargs),
                   variant_test_name='special_polygamma_n_0',
                   ref=reference_polygamma if TEST_SCIPY else _NOTHING,
                   dtypes=all_types_and(torch.bool, torch.bfloat16),
                   dtypesIfCUDA=all_types_and(torch.bool, torch.half),
                   safe_casts_outputs=True,
                   supports_forward_ad=True,
                   sample_inputs_func=sample_inputs_polygamma,
                   skips=(
                       # AssertionError: JIT Test does not execute any logic
                       DecorateInfo(unittest.skip("Skipped!"), 'TestJit', 'test_variant_consistency_jit'),
                   ),
                   sample_kwargs=lambda device, dtype, input: ({'n': 0}, {'n': 0})),
    UnaryUfuncInfo('polygamma',
                   op=lambda x, n, **kwargs: torch.polygamma(n, x, **kwargs),
                   variant_test_name='polygamma_n_1',
                   ref=reference_polygamma if TEST_SCIPY else _NOTHING,
                   dtypes=all_types_and(torch.bool),
                   dtypesIfCPU=all_types_and(torch.bool, torch.bfloat16),
                   dtypesIfCUDA=all_types_and(torch.bool, torch.half),
                   safe_casts_outputs=True,
                   supports_forward_ad=True,
                   sample_inputs_func=sample_inputs_polygamma,
                   skips=(
                       # Redundant tests
                       DecorateInfo(unittest.skip("Skipped!"), 'TestGradients'),
                       DecorateInfo(unittest.skip("Skipped!"), 'TestJit'),
                       DecorateInfo(unittest.skip("Skipped!"), 'TestCommon'),
                       # Mismatch: https://github.com/pytorch/pytorch/issues/55357
                       DecorateInfo(unittest.skip("Skipped!"), 'TestUnaryUfuncs', 'test_reference_numerics_extremal'),
                       DecorateInfo(unittest.skip("Skipped!"), 'TestUnaryUfuncs', 'test_reference_numerics_hard'),
                       DecorateInfo(unittest.skip("Skipped!"), 'TestUnaryUfuncs', 'test_reference_numerics_normal'),
                   ),
                   sample_kwargs=lambda device, dtype, input: ({'n': 1}, {'n': 1})),
    UnaryUfuncInfo('polygamma',
                   op=lambda x, n, **kwargs: torch.polygamma(n, x, **kwargs),
                   variant_test_name='polygamma_n_2',
                   ref=reference_polygamma if TEST_SCIPY else _NOTHING,
                   dtypes=all_types_and(torch.bool),
                   dtypesIfCPU=all_types_and(torch.bool, torch.bfloat16),
                   dtypesIfCUDA=all_types_and(torch.bool, torch.half),
                   safe_casts_outputs=True,
                   supports_forward_ad=True,
                   sample_inputs_func=sample_inputs_polygamma,
                   skips=(
                       # Redundant tests
                       DecorateInfo(unittest.skip("Skipped!"), 'TestGradients'),
                       DecorateInfo(unittest.skip("Skipped!"), 'TestJit'),
                       DecorateInfo(unittest.skip("Skipped!"), 'TestCommon'),
                       # Mismatch: https://github.com/pytorch/pytorch/issues/55357
                       DecorateInfo(unittest.skip("Skipped!"), 'TestUnaryUfuncs', 'test_reference_numerics_extremal'),
                       DecorateInfo(unittest.skip("Skipped!"), 'TestUnaryUfuncs', 'test_reference_numerics_hard',
                                    active_if=TEST_WITH_ROCM),
                       DecorateInfo(unittest.skip("Skipped!"), 'TestUnaryUfuncs', 'test_reference_numerics_normal',
                                    active_if=TEST_WITH_ROCM),),
                   sample_kwargs=lambda device, dtype, input: ({'n': 2}, {'n': 2})),
    UnaryUfuncInfo('polygamma',
                   op=lambda x, n, **kwargs: torch.polygamma(n, x, **kwargs),
                   variant_test_name='polygamma_n_3',
                   ref=reference_polygamma if TEST_SCIPY else _NOTHING,
                   dtypes=all_types_and(torch.bool),
                   dtypesIfCPU=all_types_and(torch.bool, torch.bfloat16),
                   dtypesIfCUDA=all_types_and(torch.bool, torch.half),
                   safe_casts_outputs=True,
                   supports_forward_ad=True,
                   sample_inputs_func=sample_inputs_polygamma,
                   skips=(
                       # Redundant tests
                       DecorateInfo(unittest.skip("Skipped!"), 'TestGradients'),
                       DecorateInfo(unittest.skip("Skipped!"), 'TestJit'),
                       DecorateInfo(unittest.skip("Skipped!"), 'TestCommon'),
                       # Mismatch: https://github.com/pytorch/pytorch/issues/55357
                       DecorateInfo(unittest.skip("Skipped!"), 'TestUnaryUfuncs', 'test_reference_numerics_extremal'),
                       DecorateInfo(unittest.skip("Skipped!"), 'TestUnaryUfuncs', 'test_reference_numerics_hard',
                                    active_if=TEST_WITH_ROCM),
                       DecorateInfo(unittest.skip("Skipped!"), 'TestUnaryUfuncs', 'test_reference_numerics_normal',
                                    active_if=TEST_WITH_ROCM),),
                   sample_kwargs=lambda device, dtype, input: ({'n': 3}, {'n': 3})),
    UnaryUfuncInfo('polygamma',
                   op=lambda x, n, **kwargs: torch.polygamma(n, x, **kwargs),
                   variant_test_name='polygamma_n_4',
                   ref=reference_polygamma if TEST_SCIPY else _NOTHING,
                   decorators=(precisionOverride({torch.float16: 5e-4, torch.float32: 5e-4}),),
                   dtypes=all_types_and(torch.bool),
                   dtypesIfCPU=all_types_and(torch.bool, torch.bfloat16),
                   dtypesIfCUDA=all_types_and(torch.bool, torch.half),
                   safe_casts_outputs=True,
                   supports_forward_ad=True,
                   sample_inputs_func=sample_inputs_polygamma,
                   skips=(
                       # Redundant tests
                       DecorateInfo(unittest.skip("Skipped!"), 'TestGradients'),
                       DecorateInfo(unittest.skip("Skipped!"), 'TestJit'),
                       DecorateInfo(unittest.skip("Skipped!"), 'TestCommon'),
                       # Mismatch: https://github.com/pytorch/pytorch/issues/55357
                       DecorateInfo(unittest.skip("Skipped!"), 'TestUnaryUfuncs', 'test_reference_numerics_extremal'),
                       DecorateInfo(unittest.skip("Skipped!"), 'TestUnaryUfuncs', 'test_reference_numerics_hard',
                                    active_if=TEST_WITH_ROCM),
                       DecorateInfo(unittest.skip("Skipped!"), 'TestUnaryUfuncs', 'test_reference_numerics_normal',
                                    active_if=TEST_WITH_ROCM),),
                   sample_kwargs=lambda device, dtype, input: ({'n': 4}, {'n': 4})),
    OpInfo('ravel',
           dtypes=all_types_and_complex_and(torch.bool, torch.float16, torch.bfloat16),
           supports_out=False,
           supports_forward_ad=True,
           sample_inputs_func=sample_inputs_ravel,
           ),
    OpInfo('reshape',
           dtypes=all_types_and_complex_and(torch.bool, torch.float16, torch.bfloat16),
           sample_inputs_func=sample_inputs_view_reshape,
           supports_out=False,
           supports_forward_ad=True,
           ),
    OpInfo('reshape_as',
           op=lambda x, other: x.reshape_as(other),
           dtypes=all_types_and_complex_and(torch.bool, torch.float16, torch.bfloat16),
           sample_inputs_func=sample_inputs_view_as_reshape_as,
           supports_out=False,
           supports_forward_ad=True,
           ),
    OpInfo('view',
           op=lambda x, shape: x.view(shape),
           dtypes=all_types_and_complex_and(torch.bool, torch.float16, torch.bfloat16),
           supports_out=False,
           supports_forward_ad=True,
           assert_jit_shape_analysis=True,
           sample_inputs_func=sample_inputs_view_reshape,
           ),
    OpInfo('view_as',
           op=lambda x, other: x.view_as(other),
           dtypes=all_types_and_complex_and(torch.bool, torch.float16, torch.bfloat16),
           supports_out=False,
           supports_forward_ad=True,
           sample_inputs_func=sample_inputs_view_as_reshape_as,
           ),
    OpInfo('pinverse',
           op=torch.pinverse,
           dtypes=floating_and_complex_types(),
           check_batched_grad=False,
           check_batched_gradgrad=False,
           gradcheck_nondet_tol=GRADCHECK_NONDET_TOL,
           supports_out=False,
           sample_inputs_func=sample_inputs_linalg_invertible,
           decorators=[skipCUDAIfNoMagmaAndNoCusolver, skipCUDAIfRocm, skipCPUIfNoLapack]),
    OpInfo('gather',
           dtypes=all_types_and_complex_and(torch.bool, torch.float16, torch.bfloat16),
           dtypesIfCUDA=all_types_and_complex_and(torch.bool, torch.float16, torch.bfloat16),
           sample_inputs_func=sample_inputs_gather,
           gradcheck_nondet_tol=GRADCHECK_NONDET_TOL,
           supports_forward_ad=True,
           ),
    OpInfo('index_fill',
           dtypes=all_types_and_complex_and(torch.bool, torch.float16, torch.bfloat16),
           supports_inplace_autograd=False,
           supports_out=False,
           supports_forward_ad=True,
           sample_inputs_func=sample_inputs_index_fill),
    OpInfo('index_copy',
           dtypes=all_types_and_complex_and(torch.bool, torch.float16, torch.bfloat16),
           supports_inplace_autograd=False,
           supports_out=False,
           supports_forward_ad=True,
           sample_inputs_func=sample_inputs_index_copy,
           gradcheck_nondet_tol=GRADCHECK_NONDET_TOL),
    OpInfo('index_select',
           dtypes=all_types_and_complex_and(torch.bool, torch.float16, torch.bfloat16),
           sample_inputs_func=sample_inputs_index_select,
           supports_forward_ad=True,
           assert_jit_shape_analysis=True,
           gradcheck_nondet_tol=GRADCHECK_NONDET_TOL),
    OpInfo('index_add',
           dtypes=all_types_and_complex_and(torch.bool, torch.float16, torch.bfloat16),
           supports_out=False,
           supports_forward_ad=True,
           sample_inputs_func=sample_inputs_index_add,
           gradcheck_nondet_tol=GRADCHECK_NONDET_TOL),
    OpInfo('__getitem__',
           dtypes=all_types_and_complex_and(torch.bool, torch.float16, torch.bfloat16),
           supports_out=False,
           supports_inplace_autograd=False,
           supports_scripting=False,
           op=torch.Tensor.__getitem__,
           skips=(
               # AssertionError: False is not true : Scalars failed to compare as equal! 0 != 104448
               DecorateInfo(unittest.skip("Skipped!"), 'TestJit', 'test_variant_consistency_jit', device_type='cuda'),
           ),
           assert_jit_shape_analysis=False,  # TODO: support index.Tensor()
           sample_inputs_func=sample_inputs_getitem,),
    OpInfo('index_put',
           dtypes=all_types_and_complex_and(torch.bool, torch.float16, torch.bfloat16),
           supports_out=False,
           supports_inplace_autograd=True,
           supports_forward_ad=True,
           test_neg_view=False,
           sample_inputs_func=sample_inputs_index_put,
           skips=(
               # RuntimeError: The following operation failed in the TorchScript interpreter.
               # Traceback of TorchScript (most recent call last):
               #   File "<string>", line 3, in forward
               # def the_method(i0, i1: List[torch.Tensor], i2):
               #     return torch.index_put(i0, i1, i2, accumulate=False)
               #            ~~~~~~~~~~~~~~~ <--- HERE
               # RuntimeError: a leaf Variable that requires grad is being used in an in-place operation.
               DecorateInfo(unittest.skip("Skipped!"), 'TestJit', 'test_variant_consistency_jit'),
           )),
    OpInfo('sort',
           dtypes=all_types_and(torch.bool, torch.float16, torch.bfloat16),
           dtypesIfCUDA=all_types_and(torch.float16, torch.bfloat16),
           dtypesIfROCM=all_types_and(torch.float16),
           sample_inputs_func=sample_inputs_sort,
           skips=(
               # sort does not correctly warn when resizing out= inputs
               DecorateInfo(unittest.skip("Skipped!"), 'TestCommon', 'test_out'),
           )),
    OpInfo('put',
           dtypes=all_types_and_complex_and(torch.bool, torch.float16, torch.bfloat16),
           supports_out=False,
           check_batched_gradgrad=False,  # vmap complains of the sizes
           sample_inputs_func=sample_inputs_put),
    OpInfo('take',
           dtypes=all_types_and_complex_and(torch.bool, torch.float16, torch.bfloat16),
           check_batched_grad=False,  # vmap complains of the sizes
           supports_forward_ad=True,
           sample_inputs_func=sample_inputs_take),
    OpInfo('scatter',
           dtypes=all_types_and_complex_and(torch.bool, torch.half, torch.bfloat16),
           sample_inputs_func=sample_inputs_scatter,),
    OpInfo('scatter_add',
           dtypes=all_types_and_complex_and(torch.bool, torch.half, torch.bfloat16),
           sample_inputs_func=sample_inputs_scatter_add,
           supports_out=False),
    OpInfo('stack',
           dtypes=all_types_and_complex_and(torch.bool, torch.float16, torch.bfloat16),
           sample_inputs_func=sample_inputs_stack,
           assert_autodiffed=True,
           skips=(
               # TODO: see https://github.com/pytorch/pytorch/issues/64709
               DecorateInfo(unittest.skip("Skipped!"), 'TestCommon', 'test_out'),
           )),
    OpInfo('hstack',
           dtypes=all_types_and_complex_and(torch.bool, torch.float16, torch.bfloat16),
           sample_inputs_func=sample_inputs_hstack_dstack_vstack,
           supports_forward_ad=True,
           skips=(
               # TODO: see https://github.com/pytorch/pytorch/issues/64709
               DecorateInfo(unittest.skip("Skipped!"), 'TestCommon', 'test_out'),
           )),
    OpInfo('hypot',
           dtypes=floating_types(),
           dtypesIfCPU=floating_types_and(torch.bfloat16),
           dtypesIfCUDA=floating_types_and(torch.half, torch.bfloat16),
           supports_forward_ad=True,
           sample_inputs_func=sample_inputs_hypot,
           ),
    OpInfo('histogram',
           dtypes=_dispatch_dtypes(),  # histogram is only implemented on CPU
           dtypesIfCPU=floating_types(),
           sample_inputs_func=sample_inputs_histogram,
           supports_autograd=False,
           skips=(
               # JIT tests don't work with Tensor keyword arguments
               # https://github.com/pytorch/pytorch/issues/58507
<<<<<<< HEAD
               DecorateInfo(unittest.skip("Skipped!"), 'TestJit', 'test_variant_consistency_jit'),),),
    OpInfo('histogramdd',
           dtypes=_dispatch_dtypes(),  # histogramdd is only implemented on CPU
           dtypesIfCPU=floating_types(),
           sample_inputs_func=sample_inputs_histogramdd,
           supports_autograd=False,
           skips=(
               # JIT tests don't work with Tensor keyword arguments
               # https://github.com/pytorch/pytorch/issues/58507
               DecorateInfo(unittest.skip("Skipped!"), 'TestJit', 'test_variant_consistency_jit'),),),
=======
               # RuntimeError:
               # undefined value tensor:
               #   File "<string>", line 3
               # def the_method(i0):
               #     return torch.histogram(i0, 1, weight=tensor(-0.5735, dtype=torch.float32), density=False)
               #                                          ~~~~~~ <--- HERE
               DecorateInfo(unittest.skip("Skipped!"), 'TestJit', 'test_variant_consistency_jit'),
           )),
>>>>>>> 10f62942
    OpInfo('cat',
           ref=lambda input_seq, dim=0, **kwargs: np.concatenate(input_seq, axis=dim, **kwargs),
           aliases=('concat',),
           dtypes=all_types_and_complex_and(torch.bool, torch.float16, torch.bfloat16),
           sample_inputs_func=sample_inputs_cat_concat,
           supports_forward_ad=True,
           assert_autodiffed=True,
           skips=(
               # TODO: see https://github.com/pytorch/pytorch/issues/64709
               DecorateInfo(unittest.skip("Skipped!"), 'TestCommon', 'test_out'),
               # RuntimeError: Arguments for call not valid.
               #               Expected a value of type 'List[Tensor]' for argument
               #               'tensors' but instead found type 'Tensor (inferred)'.
               DecorateInfo(unittest.skip("Skipped!"), 'TestJit', 'test_jit_alias_remapping'),)),
    OpInfo('vstack',
           aliases=('row_stack',),
           dtypes=all_types_and_complex_and(torch.bool, torch.float16, torch.bfloat16),
           sample_inputs_func=sample_inputs_hstack_dstack_vstack,
           supports_forward_ad=True,
           skips=(
               # TODO: see https://github.com/pytorch/pytorch/issues/64709
               DecorateInfo(unittest.skip("Skipped!"), 'TestCommon', 'test_out'),
               # RuntimeError: _fn() Expected a value of type
               #   'Tensor (inferred)' for argument 't0' but instead found type 'tuple'.
               DecorateInfo(unittest.skip("Skipped!"), 'TestJit', 'test_jit_alias_remapping'),)),
    OpInfo('dstack',
           dtypes=all_types_and_complex_and(torch.bool, torch.float16, torch.bfloat16),
           sample_inputs_func=sample_inputs_hstack_dstack_vstack,
           supports_forward_ad=True,
           skips=(
               # TODO: see https://github.com/pytorch/pytorch/issues/64709
               DecorateInfo(unittest.skip("Skipped!"), 'TestCommon', 'test_out'),
           )),
    OpInfo('unfold',
           op=lambda x, *args: x.unfold(*args),
           dtypes=all_types_and_complex_and(torch.bool, torch.float16, torch.bfloat16),
           supports_out=False,
           supports_forward_ad=True,
           check_batched_gradgrad=False,
           skips=(
               # Skip operator schema test because this is a functional and not an operator
               DecorateInfo(unittest.skip("Skipped!"), 'TestOperatorSignatures', 'test_get_torch_func_signature_exhaustive'),
           ),
           sample_inputs_func=sample_inputs_unfold),
    OpInfo('msort',
           dtypes=all_types_and(torch.bool, torch.float16, torch.bfloat16),
           dtypesIfCUDA=all_types_and(torch.float16, torch.bfloat16),
           dtypesIfROCM=all_types_and(torch.float16),
           check_batched_gradgrad=False,
           skips=(
               #  msort does not correctly warn when resizing out= inputs.
               DecorateInfo(unittest.skip("Skipped!"), 'TestCommon', 'test_out',
                            dtypes=all_types_and_complex_and(torch.bool, torch.float16, torch.bfloat16)),
           ),
           sample_inputs_func=sample_inputs_msort),
    OpInfo('movedim',
           aliases=('moveaxis',),
           dtypes=all_types_and_complex_and(torch.bool, torch.float16, torch.bfloat16),
           supports_out=False,
           supports_forward_ad=True,
           sample_inputs_func=sample_movedim_moveaxis),
    OpInfo('renorm',
           dtypes=floating_and_complex_types_and(torch.float16, torch.bfloat16),
           sample_inputs_func=sample_inputs_renorm),
    ShapeFuncInfo('repeat',
                  op=lambda x, dims: x.repeat(dims),
                  ref=np.tile,
                  dtypes=all_types_and_complex_and(torch.bool, torch.float16, torch.bfloat16),
                  supports_out=False,
                  supports_forward_ad=True,
                  sample_inputs_func=sample_repeat_tile),
    OpInfo('squeeze',
           dtypes=all_types_and_complex_and(torch.bool, torch.float16, torch.bfloat16),
           supports_out=False,
           assert_autodiffed=True,
           assert_jit_shape_analysis=True,
           supports_forward_ad=True,
           sample_inputs_func=sample_inputs_squeeze),
    OpInfo('fill_',
           op=lambda x, scalar: torch.fill_(x.clone(), scalar),
           method_variant=None,
           inplace_variant=torch.Tensor.fill_,
           supports_forward_ad=True,
           dtypes=all_types_and_complex_and(torch.bool, torch.float16, torch.bfloat16),
           supports_out=False,
           skips=(
               # JIT has issue when op is passed as lambda
               # AssertionError: JIT Test does not execute any logic
               DecorateInfo(unittest.skip("Skipped!"), 'TestJit', 'test_variant_consistency_jit'),
           ),
           sample_inputs_func=sample_inputs_fill_),
    OpInfo('resize_',
           op=lambda x, shape: x.clone().resize_(shape),
           method_variant=None,
           inplace_variant=None,
           dtypes=all_types_and_complex_and(torch.bool, torch.float16, torch.bfloat16),
           supports_out=False,
           supports_autograd=False,
           skips=(
               # resize_ is raising an error on input that requires grad on purpose
               DecorateInfo(
                   unittest.skip('Skipped! Resizing of variables that require grad is not supported.'),
                   'TestGradients',
                   'test_nondifferentiable',
               ),
           ),
           sample_inputs_func=sample_inputs_resize_ops),
    OpInfo('resize_as_',
           op=lambda x, other: torch.resize_as_(x.clone(), other),
           method_variant=None,
           inplace_variant=torch.Tensor.resize_as_,
           dtypes=all_types_and_complex_and(torch.bool, torch.float16, torch.bfloat16),
           supports_out=False,
           supports_autograd=False,
           skips=(
               # resize_ is raising an error on input that requires grad on purpose
               DecorateInfo(
                   unittest.skip('Skipped! Resizing of variables that require grad is not supported.'),
                   'TestGradients',
                   'test_nondifferentiable',
               ),
           ),
           sample_inputs_func=sample_inputs_resize_ops),
    OpInfo('take_along_dim',
           dtypes=all_types_and_complex_and(torch.bool, torch.float16, torch.bfloat16),
           dtypesIfCUDA=all_types_and_complex_and(torch.bool, torch.float16, torch.bfloat16),
           supports_inplace_autograd=False,
           supports_forward_ad=True,
           sample_inputs_func=sample_inputs_take_along_dim,
           gradcheck_nondet_tol=GRADCHECK_NONDET_TOL),
    ShapeFuncInfo('tile',
                  ref=np.tile,
                  dtypes=all_types_and_complex_and(torch.bool, torch.float16, torch.bfloat16),
                  supports_out=False,
                  supports_forward_ad=True,
                  sample_inputs_func=sample_repeat_tile),
    OpInfo('trapz',  # TODO: in the future, 'trapz' should be made a proper alias of 'trapezoid'
           dtypes=all_types_and_complex_and(torch.float16, torch.bfloat16),
           supports_out=False,
           supports_forward_ad=True,
           sample_inputs_func=sample_trapezoid),
    OpInfo('trapezoid',
           dtypes=all_types_and_complex_and(torch.float16, torch.bfloat16),
           supports_out=False,
           supports_forward_ad=True,
           sample_inputs_func=sample_trapezoid),
    OpInfo('cumulative_trapezoid',
           dtypes=all_types_and_complex_and(),
           dtypesIfCUDA=all_types_and_complex_and(torch.bfloat16, torch.float16),
           supports_forward_ad=True,
           supports_out=False,
           sample_inputs_func=sample_cumulative_trapezoid),
    OpInfo('unsqueeze',
           dtypes=all_types_and_complex_and(torch.bool, torch.float16, torch.bfloat16),
           supports_out=False,
           supports_forward_ad=True,
           assert_jit_shape_analysis=True,
           assert_autodiffed=True,
           sample_inputs_func=sample_unsqueeze),
    OpInfo('xlogy',
           aliases=('special.xlogy',),
           dtypes=all_types_and(torch.bool, torch.half, torch.bfloat16),
           supports_forward_ad=True,
           safe_casts_outputs=True,
           sample_inputs_func=sample_inputs_xlogy),
    OpInfo('zero_',
           op=lambda x: torch.zero_(x.clone()),
           method_variant=None,
           inplace_variant=torch.Tensor.zero_,
           dtypes=all_types_and_complex_and(torch.bool, torch.float16, torch.bfloat16),
           supports_out=False,
           supports_forward_ad=True,
           skips=(
               # JIT has issue when op is passed as lambda
               # AssertionError: JIT Test does not execute any logic
               DecorateInfo(unittest.skip("Skipped!"), 'TestJit', 'test_variant_consistency_jit'),
           ),
           sample_inputs_func=sample_inputs_zero_),
    OpInfo('special.xlog1py',
           aten_name='special_xlog1py',
           dtypes=all_types_and(torch.bool, torch.half, torch.bfloat16),
           backward_dtypesIfCPU=all_types_and(torch.bool, torch.bfloat16),
           safe_casts_outputs=True,
           supports_forward_ad=True,
           sample_inputs_func=sample_inputs_xlog1py),
    OpInfo('special.zeta',
           aten_name='special_zeta',
           dtypes=all_types_and(torch.bool),
           supports_autograd=False,
           safe_casts_outputs=True,
           sample_inputs_func=sample_inputs_binary_pwise),
    # OpInfo entry to verify the gradient formula of `other`/`q`
    OpInfo('special.zeta',
           op=lambda q, x, **kwargs: torch.special.zeta(x, q, **kwargs),
           aten_name='special_zeta',
           variant_test_name='grad',
           dtypes=all_types_and(torch.bool),
           supports_autograd=True,
           safe_casts_outputs=True,
           skips=(
               # Lambda doesn't work in JIT test
               # AssertionError: JIT Test does not execute any logic
               DecorateInfo(unittest.skip("Skipped!"), "TestJit", "test_variant_consistency_jit"),
           ),
           sample_inputs_func=sample_inputs_zeta),
    OpInfo('logsumexp',
           aliases=('special.logsumexp',),
           dtypes=floating_types_and(torch.bfloat16),
           dtypesIfCUDA=floating_types_and(torch.bfloat16, torch.half),
           assert_autodiffed=True,
           sample_inputs_func=sample_inputs_logsumexp),
    OpInfo('trace',
           dtypes=all_types_and_complex(),
           dtypesIfCUDA=all_types_and_complex_and(torch.bool, torch.half, torch.bfloat16),
           supports_inplace_autograd=False,
           supports_out=False,
           supports_forward_ad=True,
           sample_inputs_func=sample_inputs_trace),
    OpInfo('transpose',
           aliases=('swapdims', 'swapaxes'),
           assert_jit_shape_analysis=True,
           dtypes=all_types_and_complex_and(torch.bool, torch.bfloat16, torch.half),
           dtypesIfCUDA=all_types_and_complex_and(torch.bool, torch.bfloat16, torch.half),
           supports_out=False,
           supports_forward_ad=True,
           sample_inputs_func=sample_inputs_transpose_swapdims),
    OpInfo('tril',
           dtypesIfCPU=all_types_and_complex_and(torch.bool, torch.half, torch.bfloat16),
           dtypes=all_types_and_complex_and(torch.bool, torch.half),
           supports_forward_ad=True,
           sample_inputs_func=sample_inputs_tril_triu),
    OpInfo('triu',
           dtypesIfCPU=all_types_and_complex_and(torch.bool, torch.half, torch.bfloat16),
           dtypes=all_types_and_complex_and(torch.bool, torch.half),
           supports_forward_ad=True,
           sample_inputs_func=sample_inputs_tril_triu),
    OpInfo('kron',
           dtypes=all_types_and_complex_and(torch.bool, torch.half, torch.bfloat16),
           dtypesIfCUDA=all_types_and_complex_and(torch.bool, torch.half, torch.bfloat16),
           supports_inplace_autograd=False,
           supports_forward_ad=True,
           sample_inputs_func=sample_inputs_kron),
    OpInfo('inner',
           dtypes=floating_and_complex_types_and(torch.half),
           dtypesIfCPU=all_types_and_complex_and(torch.half, torch.bfloat16),
           dtypesIfCUDA=floating_and_complex_types_and(torch.float16, *[torch.bfloat16] if CUDA11OrLater else []),
           dtypesIfROCM=floating_and_complex_types_and(torch.half, torch.bfloat16),
           supports_forward_ad=True,
           sample_inputs_func=sample_inputs_inner,
           ),
    OpInfo('tensordot',
           dtypes=floating_and_complex_types_and(torch.half),
           dtypesIfCPU=all_types_and_complex_and(torch.half, torch.bfloat16),
           dtypesIfCUDA=floating_and_complex_types_and(torch.float16, *[torch.bfloat16] if CUDA11OrLater else []),
           dtypesIfROCM=floating_and_complex_types_and(torch.half, torch.bfloat16),
           safe_casts_outputs=True,
           supports_forward_ad=True,
           sample_inputs_func=sample_inputs_tensordot,
           skips=(
               # Skip operator schema test because this is a functional and not an operator.
               # Reference: https://github.com/pytorch/pytorch/issues/54574
               DecorateInfo(unittest.skip("Skipped!"), 'TestOperatorSignatures', 'test_get_torch_func_signature_exhaustive'),
           )
           ),
    OpInfo('to_sparse',
           op=lambda x, *args: x.to_sparse(*args),
           sample_inputs_func=sample_inputs_to_sparse,
           dtypes=all_types_and_complex_and(torch.bool, torch.float16, torch.bfloat16),
           backward_dtypes=floating_types(),
           backward_dtypesIfCUDA=floating_types_and(torch.float16, torch.bfloat16),
           supports_out=False,
           check_batched_grad=False,
           check_batched_gradgrad=False,
           skips=(
               # TODO: FIXME: complex inputs requiring grad error in forward
               DecorateInfo(unittest.skip("Skipped!"), 'TestCommon', 'test_dtypes'),
               # JIT has issue when op is passed as lambda
               # NotImplementedError: Cannot access storage of SparseTensorImpl
               DecorateInfo(unittest.skip("Skipped!"), 'TestJit', 'test_variant_consistency_jit'),
           )
           ),
    OpInfo('logcumsumexp',
           dtypes=floating_types_and(),
           dtypesIfCUDA=floating_types_and(torch.half, torch.bfloat16),
           backward_dtypesIfCUDA=floating_types_and(),
           skips=(
               # AssertionError: UserWarning not triggered : Resized a non-empty tensor but did not warn about it.
               DecorateInfo(unittest.skip("Skipped!"), 'TestCommon', 'test_out', dtypes=(torch.float32,), device_type='cuda'),
           ),
           sample_inputs_func=sample_inputs_logcumsumexp),
    UnaryUfuncInfo('sigmoid',
                   aliases=('special.expit', ),
                   ref=reference_sigmoid if TEST_SCIPY else _NOTHING,
                   decorators=(precisionOverride({torch.float16: 1e-2,
                                                  torch.complex64: 1e-1,
                                                  torch.bfloat16: 1e-2}),),
                   skips=(
                       # TODO: FIXME: sigmoid fails on complex inputs that require grad
                       DecorateInfo(unittest.skip("Skipped!"), 'TestCommon', 'test_dtypes'),
                       # Reference: https://github.com/pytorch/pytorch/issues/56012
                       DecorateInfo(unittest.skip("Skipped!"), 'TestUnaryUfuncs', 'test_reference_numerics_extremal',
                                    device_type='cuda', dtypes=[torch.complex64]),
                       DecorateInfo(unittest.skip("Skipped!"), 'TestUnaryUfuncs', 'test_reference_numerics_hard',
                                    device_type='cuda', dtypes=[torch.complex64]),
                       DecorateInfo(unittest.skip("Skipped!"), 'TestUnaryUfuncs', 'test_reference_numerics_extremal',
                                    device_type='cpu', dtypes=[torch.cfloat, torch.cdouble]),
                       DecorateInfo(unittest.skip("Skipped!"), 'TestUnaryUfuncs', 'test_reference_numerics_hard',
                                    device_type='cpu', dtypes=[torch.cfloat, torch.cdouble]),
                       DecorateInfo(unittest.skip("Skipped!"), 'TestUnaryUfuncs', 'test_reference_numerics_normal',
                                    device_type='cpu', dtypes=[torch.cfloat, torch.cdouble])),
                   dtypes=all_types_and_complex_and(torch.bool, torch.bfloat16),
                   dtypesIfCUDA=all_types_and_complex_and(torch.bool, torch.half, torch.bfloat16),
                   safe_casts_outputs=True,
                   supports_forward_ad=True,
                   assert_autodiffed=True),
    UnaryUfuncInfo('digamma',
                   ref=scipy.special.digamma if TEST_SCIPY else _NOTHING,
                   aliases=('special.psi', 'special.digamma',),
                   decorators=(precisionOverride({torch.float16: 5e-1}),),
                   dtypes=all_types_and(torch.bool),
                   dtypesIfCPU=all_types_and(torch.bool, torch.bfloat16),
                   dtypesIfCUDA=all_types_and(torch.bool, torch.half),
                   supports_forward_ad=True,
                   safe_casts_outputs=True),
    UnaryUfuncInfo('special.entr',
                   ref=scipy.special.entr if TEST_SCIPY else _NOTHING,
                   aten_name='special_entr',
                   supports_forward_ad=True,
                   decorators=(precisionOverride({torch.float16: 1e-1,
                                                  torch.bfloat16: 1e-1}),),
                   dtypes=all_types_and(torch.bool, torch.bfloat16),
                   dtypesIfCUDA=all_types_and(torch.bool, torch.half, torch.bfloat16),
                   skips=(
                       DecorateInfo(unittest.skip("Skipped!"), 'TestUnaryUfuncs', 'test_reference_numerics_hard',
                                    dtypes=[torch.bfloat16, torch.float16]),
                   ),
                   supports_inplace_autograd=False,
                   safe_casts_outputs=True,
                   sample_inputs_func=sample_inputs_entr),
    UnaryUfuncInfo('special.ndtri',
                   ref=scipy.special.ndtri if TEST_SCIPY else _NOTHING,
                   domain=(0, 1),
                   aten_name='special_ndtri',
                   dtypes=all_types_and(torch.bool),
                   safe_casts_outputs=True),
    UnaryUfuncInfo('erf',
                   ref=scipy.special.erf if TEST_SCIPY else _NOTHING,
                   aliases=('special.erf', ),
                   decorators=(precisionOverride({torch.float16: 1e-2,
                                                  torch.bfloat16: 1e-2}),),
                   dtypes=all_types_and(torch.bool, torch.bfloat16),
                   dtypesIfCUDA=all_types_and(torch.bool, torch.half, torch.bfloat16),
                   assert_autodiffed=True,
                   assert_jit_shape_analysis=True,
                   safe_casts_outputs=True),
    UnaryUfuncInfo('erfc',
                   ref=scipy.special.erfc if TEST_SCIPY else _NOTHING,
                   aliases=('special.erfc', ),
                   decorators=(precisionOverride({torch.float16: 1e-2,
                                                  torch.bfloat16: 1e-2}),),
                   dtypes=all_types_and(torch.bool, torch.bfloat16),
                   dtypesIfCUDA=all_types_and(torch.bool, torch.half, torch.bfloat16),
                   assert_autodiffed=True,
                   safe_casts_outputs=True),
    UnaryUfuncInfo('erfinv',
                   ref=scipy.special.erfinv if TEST_SCIPY else _NOTHING,
                   aliases=('special.erfinv', ),
                   decorators=(precisionOverride({torch.float16: 1e-2,
                                                  torch.bfloat16: 1e-2,
                                                  torch.float32: 1e-4}),),
                   dtypes=all_types_and(torch.bool, torch.bfloat16),
                   dtypesIfCUDA=all_types_and(torch.bool, torch.half),
                   safe_casts_outputs=True,
                   domain=(-1, 1),
                   skips=(
                       # Reference: https://github.com/pytorch/pytorch/pull/49155#issuecomment-742664611
                       DecorateInfo(unittest.skip("Skipped!"), 'TestUnaryUfuncs', 'test_reference_numerics_extremal',
                                    active_if=TEST_SCIPY and distutils.version.LooseVersion(scipy.__version__) < "1.4.0"),
                       DecorateInfo(unittest.skip("Skipped!"), 'TestUnaryUfuncs', 'test_reference_numerics_hard',
                                    active_if=TEST_SCIPY and distutils.version.LooseVersion(scipy.__version__) < "1.4.0"),
                       DecorateInfo(unittest.skip("Skipped!"), 'TestUnaryUfuncs', 'test_reference_numerics_normal',
                                    active_if=TEST_SCIPY and distutils.version.LooseVersion(scipy.__version__) < "1.4.0"),
                   )),
    UnaryUfuncInfo('lgamma',
                   ref=reference_lgamma if TEST_SCIPY else _NOTHING,
                   aliases=('special.gammaln', ),
                   decorators=(precisionOverride({torch.float16: 7e-1}),),
                   dtypes=all_types_and(torch.bool, torch.bfloat16),
                   dtypesIfCUDA=all_types_and(torch.bool, torch.half),
                   supports_forward_ad=True,
                   skips=(
                       # Reference: https://github.com/pytorch/pytorch/pull/50140#discussion_r552615345
                       DecorateInfo(unittest.skip("Skipped!"), 'TestUnaryUfuncs', 'test_reference_numerics_extremal',
                                    dtypes=[torch.bfloat16]),
                       DecorateInfo(unittest.skip("Skipped!"), 'TestUnaryUfuncs', 'test_reference_numerics_hard',
                                    device_type='cpu', dtypes=[torch.bfloat16]),
                       DecorateInfo(unittest.skip("Skipped!"), 'TestUnaryUfuncs', 'test_reference_numerics_normal',
                                    device_type='cpu', dtypes=[torch.bfloat16]),
                       # Reference: https://github.com/pytorch/pytorch/pull/50140#issuecomment-756150214
                       DecorateInfo(unittest.skip("Skipped!"), 'TestUnaryUfuncs', 'test_reference_numerics_extremal',
                                    dtypes=[torch.float32, torch.float64], active_if=IS_WINDOWS),
                       DecorateInfo(unittest.skip("Skipped!"), 'TestUnaryUfuncs', 'test_reference_numerics_hard',
                                    dtypes=[torch.float32, torch.float64], active_if=IS_WINDOWS),
                       DecorateInfo(unittest.skip("Skipped!"), 'TestUnaryUfuncs', 'test_reference_numerics_normal',
                                    dtypes=[torch.float32, torch.float64], active_if=IS_WINDOWS),
                   ),
                   safe_casts_outputs=True),
    OpInfo(
        'logdet',
        supports_out=False,
        sample_inputs_func=sample_inputs_logdet,
        decorators=(skipCPUIfNoLapack, skipCUDAIfNoMagma, skipCUDAIfRocm)),
    # `log_softmax` supports different dtypes based on whether `dtype` argument,
    # is passed or not. Hence two OpInfo entries, one with dtype and other without.
    OpInfo(
        'log_softmax',
        aliases=('special.log_softmax', 'nn.functional.log_softmax'),
        supports_out=False,
        dtypes=floating_types_and(torch.bfloat16),
        dtypesIfCUDA=floating_types_and(torch.float16, torch.bfloat16),
        sample_inputs_func=sample_inputs_softmax_variant,
        assert_autodiffed=True),
    OpInfo(
        'log_softmax',
        variant_test_name='dtype',
        aliases=('special.log_softmax', 'nn.functional.log_softmax'),
        supports_out=False,
        dtypes=all_types_and_complex_and(torch.bool, torch.float16, torch.bfloat16),
        sample_inputs_func=partial(sample_inputs_softmax_variant, with_dtype=True),
        assert_autodiffed=True),
    UnaryUfuncInfo('logit',
                   ref=scipy.special.logit if TEST_SCIPY else _NOTHING,
                   domain=(0, 1),
                   aliases=('special.logit', ),
                   supports_forward_ad=True,
                   decorators=(precisionOverride({torch.bfloat16: 5e-1,
                                                  torch.float16: 5e-1}),),
                   dtypes=all_types_and(torch.bool, torch.bfloat16),
                   dtypesIfCUDA=all_types_and(torch.bool, torch.half, torch.bfloat16),
                   sample_inputs_func=sample_inputs_logit,
                   safe_casts_outputs=True),
    OpInfo('where',
           # Currently only the `input` is tested in gradcheck.
           # If we pass `condition` first, none of the input which supports
           # autograd will be tested. Hence the following lambda.
           op=lambda self, condition, other: torch.where(condition, self, other),
           sample_inputs_func=sample_inputs_where,
           supports_out=False,
           skips=(
               # test does not work with passing lambda for op
               # AssertionError: False is not true :
               # Failure in testing nodes' autodifferentiation.
               DecorateInfo(unittest.skip("Skipped!"), 'TestJit', 'test_variant_consistency_jit'),
           ),
           dtypes=all_types_and_complex_and(torch.bool, torch.half, torch.bfloat16)),
    # `torch.norm` has multiple code paths depending on the value of `p`.
    # These paths have different dtype support. Also JIT supports,
    # most variants but not all of them. So we split the OpInfo entries,
    # for `norm` based on the code-paths and JIT support.
    OpInfo('norm',
           sample_inputs_func=sample_inputs_norm,
           dtypes=floating_and_complex_types_and(torch.float16, torch.bfloat16),
           skips=(
               # RuntimeError not raised :
               # Expected RuntimeError when calling with input.device=cpu and out.device=cuda
               DecorateInfo(unittest.skip("Skipped!"), 'TestCommon', 'test_out'),
           )
           ),
    OpInfo('norm',
           variant_test_name='nuc',
           sample_inputs_func=sample_inputs_norm_nuc,
           decorators=[skipCUDAIfNoMagma, skipCPUIfNoLapack],
           dtypes=floating_and_complex_types(),
           dtypesIfCUDA=floating_and_complex_types(),
           skips=(
               # RuntimeError not raised :
               # Expected RuntimeError when calling with input.device=cpu and out.device=cuda
               DecorateInfo(unittest.skip("Skipped!"), 'TestCommon', 'test_out'),
               # RuntimeError:
               # Arguments for call are not valid.
               DecorateInfo(unittest.skip("Skipped!"), 'TestJit', 'test_variant_consistency_jit', dtypes=(torch.complex64, torch.float32,)),  # noqa: B950
           )
           ),
    OpInfo('norm',
           variant_test_name='fro',
           sample_inputs_func=sample_inputs_norm_fro,
           dtypes=floating_and_complex_types_and(torch.bfloat16),
           dtypesIfCUDA=floating_and_complex_types_and(torch.float16, torch.bfloat16),
           skips=(
               # RuntimeError not raised :
               # Expected RuntimeError when calling with input.device=cpu and out.device=cuda
               DecorateInfo(unittest.skip("Skipped!"), 'TestCommon', 'test_out'),
               # RuntimeError:
               # Arguments for call are not valid.
               DecorateInfo(unittest.skip("Skipped!"), 'TestJit', 'test_variant_consistency_jit', dtypes=(torch.complex64, torch.float32,)),  # noqa: B950
           )
           ),
    OpInfo('norm',
           variant_test_name='inf',
           sample_inputs_func=sample_inputs_norm_inf,
           dtypes=floating_and_complex_types_and(torch.float16, torch.bfloat16),
           backward_dtypesIfCPU=floating_and_complex_types_and(torch.float16, torch.bfloat16),
           skips=(
               # following 2 tests failed intermittenly
               DecorateInfo(unittest.skip("Skipped!"), 'TestGradients', 'test_fn_grad', device_type='cpu', dtypes=(torch.complex128,)),  # noqa: B950
               DecorateInfo(unittest.skip("Skipped!"), 'TestGradients', 'test_fn_gradgrad', device_type='cpu', dtypes=(torch.complex128,)),  # noqa: B950
           )
           ),
    OpInfo('t',
           sample_inputs_func=sample_inputs_t,
           supports_out=False,
           supports_forward_ad=True,
           dtypes=all_types_and_complex_and(torch.bool, torch.float16, torch.bfloat16),
           assert_autodiffed=True,),
    UnaryUfuncInfo('special.erfcx',
                   ref=scipy.special.erfcx if TEST_SCIPY else _NOTHING,
                   aten_name='special_erfcx',
                   decorators=(toleranceOverride({torch.float32: tol(atol=0, rtol=4e-6), }),),
                   dtypes=all_types_and(torch.bool),
                   safe_casts_outputs=True),
    OpInfo(
        "nn.functional.dropout",
        op=lambda input, *args, **kwargs:
            wrapper_set_seed(torch.nn.functional.dropout, input, *args, **kwargs),
        ref=_NOTHING,
        dtypes=floating_types_and(torch.bfloat16),
        dtypesIfCUDA=floating_types_and(torch.float16, torch.bfloat16),
        skips=(
            # Probably because we have used lambda for the op here
            # AssertionError: JIT Test does not execute any logic
            DecorateInfo(unittest.skip("Skipped!"), 'TestJit', 'test_variant_consistency_jit'),
            # inplace variant dispatches to dropout kernel, while on CUDA
            # the op dispatches to _fused_dropout (with a few more conditions)
            # hence, different values and this skip here
            DecorateInfo(unittest.skip("Skipped!"), 'TestMathBits', 'test_neg_view', device_type='cuda'),
            # On CUDA, the op is dispatched (and a few more conditions) to
            # _fused_dropout, which doesn't support forward AD
            DecorateInfo(unittest.skip("Skipped!"), 'TestGradients', 'test_forward_mode_AD', device_type='cuda'),),
        gradcheck_wrapper=wrapper_set_seed,
        supports_forward_ad=True,
        supports_out=False,
        sample_inputs_func=sample_inputs_dropout,
        inplace_variant=lambda input, *args, **kwargs:
            wrapper_set_seed(torch.nn.functional.dropout, input, *args, **kwargs, inplace=True)),
    OpInfo(
        "nn.functional.one_hot",
        ref=reference_one_hot,
        supports_out=False,
        dtypes=_dispatch_dtypes((torch.int64,)),
        sample_inputs_func=sample_inputs_one_hot,
    ),
    OpInfo(
        "nn.functional.softplus",
        ref=reference_softplus,
        sample_inputs_func=sample_inputs_softplus,
        dtypesIfCPU=floating_types(),
        dtypesIfCUDA=floating_types_and(torch.bfloat16, torch.float16),
        supports_out=False,
    ),
    OpInfo(
        "linalg.tensorinv",
        ref=np.linalg.tensorinv,
        dtypes=floating_and_complex_types(),
        sample_inputs_func=sample_inputs_tensorinv,
        supports_forward_ad=True,
    ),
    OpInfo(
        "nn.functional.mse_loss",
        ref=reference_mse_loss,
        sample_inputs_func=sample_inputs_mse_loss,
        supports_out=False,
        dtypesIfCPU=floating_types_and(torch.float16),
        backward_dtypesIfCPU=floating_types(),
        dtypesIfCUDA=floating_types_and(torch.bfloat16, torch.float16),
        skips=(
            # RuntimeError: input->type()->kind() == TypeKind::OptionalType
            # INTERNAL ASSERT FAILED at "../torch/csrc/jit/passes/utils/check_alias_annotation.cpp":252,
            # please report a bug to PyTorch.
            DecorateInfo(unittest.skip("Skipped!"), "TestJit", "test_variant_consistency_jit", dtypes=(torch.float32,),),
        ),
    ),
    OpInfo(
        "nn.functional.grid_sample",
        ref=_NOTHING,
        dtypesIfCPU=floating_types(),
        dtypesIfCUDA=floating_types_and(torch.float16),
        supports_out=False,
        sample_inputs_func=sample_inputs_grid_sample,
        supports_gradgrad=False,
        gradcheck_nondet_tol=1e-15,
    ),
    ReductionOpInfo(
        'all',
        identity=True,
        supports_multiple_dims=False,
        supports_out=False,
        supports_autograd=False,
        result_dtype=torch.bool,
        dtypes=all_types_and_complex_and(torch.bool, torch.float16, torch.bfloat16),
        ref=reference_reduction_numpy(np.all),
        skips=(
            # FIXME: does not support passing keepdim without dim
            DecorateInfo(unittest.skip("Skipped!"), 'TestReductions', 'test_dim_default_keepdim'),
            # FIXME: does not support dim=None
            DecorateInfo(unittest.skip("Skipped!"), 'TestReductions', 'test_dim_none'),
            DecorateInfo(unittest.skip("Skipped!"), 'TestReductions', 'test_dim_none_keepdim'),
            # FIXME: uint8 input returns uint8 instead of bool
            DecorateInfo(unittest.skip("Skipped!"), 'TestReductions', 'test_result_dtype', dtypes=[torch.uint8]),
        ),
    ),
    ReductionOpInfo(
        'any',
        identity=False,
        supports_multiple_dims=False,
        supports_out=False,
        supports_autograd=False,
        result_dtype=torch.bool,
        dtypes=all_types_and_complex_and(torch.bool, torch.float16, torch.bfloat16),
        ref=reference_reduction_numpy(np.any),
        skips=(
            # FIXME: does not support passing keepdim without dim
            DecorateInfo(unittest.skip("Skipped!"), 'TestReductions', 'test_dim_default_keepdim'),
            # FIXME: does not support dim=None
            DecorateInfo(unittest.skip("Skipped!"), 'TestReductions', 'test_dim_none'),
            DecorateInfo(unittest.skip("Skipped!"), 'TestReductions', 'test_dim_none_keepdim'),
            # FIXME: uint8 input returns uint8 instead of bool
            DecorateInfo(unittest.skip("Skipped!"), 'TestReductions', 'test_result_dtype', dtypes=[torch.uint8]),
        ),
    ),
    ReductionOpInfo(
        'amax',
        nan_policy='propagate',
        dtypes=all_types_and(torch.float16, torch.bfloat16, torch.bool),
        ref=reference_reduction_numpy(np.amax),
        skips=(
            # FIXME: sum reduces all dimensions when dim=[]
            DecorateInfo(unittest.skip("Skipped!"), 'TestReductions', 'test_dim_empty'),
            DecorateInfo(unittest.skip("Skipped!"), 'TestReductions', 'test_dim_empty_keepdim'),
        ),
    ),
    ReductionOpInfo(
        'amin',
        nan_policy='propagate',
        dtypes=all_types_and(torch.float16, torch.bfloat16, torch.bool),
        ref=reference_reduction_numpy(np.amin),
        skips=(
            # FIXME: sum reduces all dimensions when dim=[]
            DecorateInfo(unittest.skip("Skipped!"), 'TestReductions', 'test_dim_empty'),
            DecorateInfo(unittest.skip("Skipped!"), 'TestReductions', 'test_dim_empty_keepdim'),
        ),
    ),
    ReductionOpInfo(
        'argmax',
        supports_multiple_dims=False,
        supports_autograd=False,
        result_dtype=torch.int64,
        dtypes=all_types_and(torch.float16, torch.bfloat16),
        ref=reference_reduction_numpy(np.argmax, supports_keepdims=False),
        skips=(
            # FIXME: keepdim parameter is ignored when dim=None
            DecorateInfo(unittest.skip("Skipped!"), 'TestReductions', 'test_dim_default_keepdim'),
            DecorateInfo(unittest.skip("Skipped!"), 'TestReductions', 'test_dim_none_keepdim'),
        ),
    ),
    ReductionOpInfo(
        'argmin',
        supports_multiple_dims=False,
        supports_autograd=False,
        result_dtype=torch.int64,
        dtypes=all_types_and(torch.float16, torch.bfloat16),
        ref=reference_reduction_numpy(np.argmin, supports_keepdims=False),
        skips=(
            # FIXME: keepdim parameter is ignored when dim=None
            DecorateInfo(unittest.skip("Skipped!"), 'TestReductions', 'test_dim_default_keepdim'),
            DecorateInfo(unittest.skip("Skipped!"), 'TestReductions', 'test_dim_none_keepdim'),
        ),
    ),
    ReductionOpInfo(
        'count_nonzero',
        identity=0,
        supports_out=False,
        supports_autograd=False,
        result_dtype=torch.int64,
        dtypes=all_types_and_complex_and(torch.bool, torch.float16, torch.bfloat16),
        sample_inputs_func=sample_inputs_reduction_count_nonzero,
        ref=reference_reduction_numpy(np.count_nonzero),
        skips=(
            # FIXME: count_nonzero does not accept keepdim kwarg
            DecorateInfo(unittest.skip("Skipped!"), 'TestReductions', 'test_dim_default_keepdim'),
            DecorateInfo(unittest.skip("Skipped!"), 'TestReductions', 'test_dim_none_keepdim'),
            DecorateInfo(unittest.skip("Skipped!"), 'TestReductions', 'test_dim_single_keepdim'),
            DecorateInfo(unittest.skip("Skipped!"), 'TestReductions', 'test_dim_empty_keepdim'),
            DecorateInfo(unittest.skip("Skipped!"), 'TestReductions', 'test_dim_multi_keepdim'),
            DecorateInfo(unittest.skip("Skipped!"), 'TestReductions', 'test_dim_multi_unsorted_keepdim'),
            DecorateInfo(unittest.skip("Skipped!"), 'TestReductions', 'test_dim_offbounds_keepdim'),
            # FIXME: dim=[] reduces all dimensions
            DecorateInfo(unittest.skip("Skipped!"), 'TestReductions', 'test_dim_empty'),
        ),
    ),
    ReductionOpInfo(
        'mean',
        nan_policy='propagate',
        supports_out=False,
        supports_forward_ad=True,
        assert_autodiffed=True,
        promotes_int_to_float=True,
        dtypes=floating_and_complex_types_and(torch.float16, torch.bfloat16),
        ref=reference_reduction_numpy(np.mean),
        skips=(
            # FIXME: mean does not support passing keepdim without passing dim
            DecorateInfo(unittest.skip("Skipped!"), 'TestReductions', 'test_dim_default_keepdim'),
            # FIXME: mean reduces all dimensions when dim=[]
            DecorateInfo(unittest.skip("Skipped!"), 'TestReductions', 'test_dim_empty'),
            DecorateInfo(unittest.skip("Skipped!"), 'TestReductions', 'test_dim_empty_keepdim'),
            # FIXME: mean does not support passing None to dim
            DecorateInfo(unittest.skip("Skipped!"), 'TestReductions', 'test_dim_none'),
            DecorateInfo(unittest.skip("Skipped!"), 'TestReductions', 'test_dim_none_keepdim'),
            # FIXME: improve precision
            DecorateInfo(unittest.skip("Skipped!"), 'TestReductions', 'test_noncontiguous_all',
                         dtypes=[torch.float16]),
            DecorateInfo(unittest.skip("Skipped!"), 'TestReductions', 'test_ref_small_input',
                         dtypes=[torch.float16]),
            DecorateInfo(unittest.skip("Skipped!"), 'TestReductions', 'test_ref_extremal_values',
                         device_type='cuda', dtypes=[torch.complex64]),
        ),
    ),
    ReductionOpInfo(
        'nanmean',
        nan_policy='omit',
        assert_autodiffed=True,
        promotes_int_to_float=True,
        dtypes=floating_types_and(torch.float16, torch.bfloat16),
        sample_inputs_func=sample_inputs_nan_reduction(supports_multiple_dims=True),
        ref=reference_reduction_numpy(np.nanmean),
        skips=(
            # AssertionError: False is not true :
            # Failure in testing nodes' autodifferentiation.
            DecorateInfo(unittest.skip("Skipped!"), 'TestJit', 'test_variant_consistency_jit'),
            # FIXME: prod reduces all dimensions when dim=[]
            DecorateInfo(unittest.skip("Skipped!"), 'TestReductions', 'test_dim_empty'),
            DecorateInfo(unittest.skip("Skipped!"), 'TestReductions', 'test_dim_empty_keepdim'),
            # FIXME: improve precision
            DecorateInfo(unittest.skip("Skipped!"), 'TestReductions', 'test_noncontiguous_all',
                         dtypes=[torch.float16]),
            DecorateInfo(unittest.skip("Skipped!"), 'TestReductions', 'test_ref_small_input',
                         dtypes=[torch.float16]),
            DecorateInfo(unittest.skip("Skipped!"), 'TestReductions', 'test_ref_duplicate_values',
                         device_type='cuda', dtypes=[torch.float16]),
            DecorateInfo(unittest.skip("Skipped!"), 'TestReductions', 'test_ref_extremal_values',
                         device_type='cuda', dtypes=[torch.complex64]),
        ),
    ),
    ReductionOpInfo(
        'std',
        nan_policy='propagate',
        supports_out=False,
        assert_autodiffed=True,
        promotes_int_to_float=True,
        dtypes=floating_and_complex_types_and(torch.half),
        dtypesIfCPU=floating_and_complex_types_and(torch.half, torch.bfloat16),
        dtypesIfCUDA=floating_and_complex_types_and(torch.half, torch.bfloat16),
        sample_inputs_func=sample_inputs_std_var,
        ref=reference_std_var(np.std),
        generate_args_kwargs=generate_std_var_kwargs,
        skips=(
            # FIXME: cannot specify keepdim without dim
            DecorateInfo(unittest.skip("Skipped!"), 'TestReductions', 'test_dim_default_keepdim'),
            # FIXME: dim=None not supported
            DecorateInfo(unittest.skip("Skipped!"), 'TestReductions', 'test_dim_none'),
            DecorateInfo(unittest.skip("Skipped!"), 'TestReductions', 'test_dim_none_keepdim'),
            # FIXME: dim=[] reduces all dimensions
            DecorateInfo(unittest.skip("Skipped!"), 'TestReductions', 'test_dim_empty'),
            DecorateInfo(unittest.skip("Skipped!"), 'TestReductions', 'test_dim_empty_keepdim'),
            # TODO(@heitorschueroff) std return float for complex types
            # need to find a better way to model result dtype
            DecorateInfo(unittest.skip("Skipped!"), 'TestReductions', 'test_result_dtype'),
            # FIXME: improve precision
            DecorateInfo(unittest.skip("Skipped!"), 'TestReductions', 'test_ref_small_input'),
            DecorateInfo(unittest.skip("Skipped!"), 'TestReductions', 'test_ref_duplicate_values'),
            # NumPy is giving NaN for this
            DecorateInfo(unittest.skip("Skipped!"), 'TestReductions', 'test_ref_large_input'),
        ),
    ),
    ReductionOpInfo(
        'var',
        nan_policy='propagate',
        supports_out=False,
        assert_autodiffed=True,
        promotes_int_to_float=True,
        dtypes=floating_and_complex_types_and(torch.half),
        dtypesIfCPU=floating_and_complex_types_and(torch.half, torch.bfloat16),
        dtypesIfCUDA=floating_and_complex_types_and(torch.half, torch.bfloat16),
        sample_inputs_func=sample_inputs_std_var,
        ref=reference_std_var(np.var),
        generate_args_kwargs=generate_std_var_kwargs,
        skips=(
            # FIXME: cannot specify keepdim without dim
            DecorateInfo(unittest.skip("Skipped!"), 'TestReductions', 'test_dim_default_keepdim'),
            # FIXME: dim=None not supported
            DecorateInfo(unittest.skip("Skipped!"), 'TestReductions', 'test_dim_none'),
            DecorateInfo(unittest.skip("Skipped!"), 'TestReductions', 'test_dim_none_keepdim'),
            # FIXME: dim=[] reduces all dimensions
            DecorateInfo(unittest.skip("Skipped!"), 'TestReductions', 'test_dim_empty'),
            DecorateInfo(unittest.skip("Skipped!"), 'TestReductions', 'test_dim_empty_keepdim'),
            # TODO(@heitorschueroff) std return float for complex types
            # need to find a better way to model result dtype
            DecorateInfo(unittest.skip("Skipped!"), 'TestReductions', 'test_result_dtype'),
            # FIXME: improve precision
            DecorateInfo(unittest.skip("Skipped!"), 'TestReductions', 'test_ref_small_input'),
            DecorateInfo(unittest.skip("Skipped!"), 'TestReductions', 'test_ref_duplicate_values'),
            # NumPy is giving NaN for this
            DecorateInfo(unittest.skip("Skipped!"), 'TestReductions', 'test_ref_large_input'),
        ),
    ),
    ReductionOpInfo(
        'prod',
        identity=1,
        nan_policy='propagate',
        supports_multiple_dims=False,
        supports_out=False,
        promotes_int_to_int64=True,
        gradcheck_nondet_tol=GRADCHECK_NONDET_TOL,
        dtypes=all_types_and_complex_and(torch.bool),
        dtypesIfCUDA=all_types_and_complex_and(torch.bool, torch.float16, torch.bfloat16),
        sample_inputs_func=sample_inputs_prod,
        ref=reference_reduction_numpy(np.prod),
        skips=(
            # FIXME: prod does not support passing keepdim without passing dim
            DecorateInfo(unittest.skip("Skipped!"), 'TestReductions', 'test_dim_default_keepdim'),
            # FIXME: prod reduces all dimensions when dim=[]
            DecorateInfo(unittest.skip("Skipped!"), 'TestReductions', 'test_dim_empty'),
            DecorateInfo(unittest.skip("Skipped!"), 'TestReductions', 'test_dim_empty_keepdim'),
            # FIXME: prod does not support passing None to dim
            DecorateInfo(unittest.skip("Skipped!"), 'TestReductions', 'test_dim_none'),
            DecorateInfo(unittest.skip("Skipped!"), 'TestReductions', 'test_dim_none_keepdim'),
            DecorateInfo(unittest.skip("Skipped!"), 'TestReductions', 'test_ref_small_input',
                         dtypes=[torch.float16, torch.complex64]),
            DecorateInfo(unittest.skip("Skipped!"), 'TestReductions', 'test_ref_duplicate_values',
                         dtypes=[torch.uint8, torch.float16, torch.complex64]),
        ),
    ),
    ReductionOpInfo(
        'sum',
        identity=0,
        nan_policy='propagate',
        supports_out=False,
        supports_forward_ad=True,
        promotes_int_to_int64=True,
        dtypes=all_types_and_complex_and(torch.bool, torch.float16, torch.bfloat16),
        ref=reference_reduction_numpy(np.sum),
        skips=(
            # FIXME: sum does not support passing keepdim without passing dim
            DecorateInfo(unittest.skip("Skipped!"), 'TestReductions', 'test_dim_default_keepdim'),
            # FIXME: sum reduces all dimensions when dim=[]
            DecorateInfo(unittest.skip("Skipped!"), 'TestReductions', 'test_dim_empty'),
            DecorateInfo(unittest.skip("Skipped!"), 'TestReductions', 'test_dim_empty_keepdim'),
            # FIXME: sum does not support passing None to dim
            DecorateInfo(unittest.skip("Skipped!"), 'TestReductions', 'test_dim_none'),
            DecorateInfo(unittest.skip("Skipped!"), 'TestReductions', 'test_dim_none_keepdim'),
            # FIXME: improve precision
            DecorateInfo(unittest.skip("Skipped!"), 'TestReductions', 'test_noncontiguous_all',
                         dtypes=[torch.float16]),
            DecorateInfo(unittest.skip("Skipped!"), 'TestReductions', 'test_ref_small_input',
                         dtypes=[torch.float16]),
            DecorateInfo(unittest.skip("Skipped!"), 'TestReductions', 'test_ref_duplicate_values',
                         dtypes=[torch.float16]),
        ),
    ),
    ReductionOpInfo(
        'nansum',
        identity=0,
        nan_policy='omit',
        supports_out=False,
        promotes_int_to_int64=True,
        dtypes=all_types_and(torch.bool, torch.float16, torch.bfloat16),
        ref=reference_reduction_numpy(np.nansum),
        skips=(
            # FIXME: nansum does not support passing keepdim without passing dim
            DecorateInfo(unittest.skip("Skipped!"), 'TestReductions', 'test_dim_default_keepdim'),
            # FIXME: nansum reduces all dimensions when dim=[]
            DecorateInfo(unittest.skip("Skipped!"), 'TestReductions', 'test_dim_empty'),
            DecorateInfo(unittest.skip("Skipped!"), 'TestReductions', 'test_dim_empty_keepdim'),
            # FIXME: nansum does not support passing None to dim
            DecorateInfo(unittest.skip("Skipped!"), 'TestReductions', 'test_dim_none'),
            DecorateInfo(unittest.skip("Skipped!"), 'TestReductions', 'test_dim_none_keepdim'),
            # FIXME: improve precision
            DecorateInfo(unittest.skip("Skipped!"), 'TestReductions', 'test_noncontiguous_all',
                         dtypes=[torch.float16]),
            DecorateInfo(unittest.skip("Skipped!"), 'TestReductions', 'test_ref_small_input',
                         dtypes=[torch.float16]),
            DecorateInfo(unittest.skip("Skipped!"), 'TestReductions', 'test_ref_duplicate_values',
                         dtypes=[torch.float16]),
        ),
    ),
    OpInfo(
        "nn.functional.nll_loss",
        ref=_NOTHING,
        dtypesIfCPU=floating_types_and(torch.bfloat16),
        dtypesIfCUDA=floating_types_and(torch.float16, torch.bfloat16),
        supports_out=False,
        sample_inputs_func=sample_inputs_nll_loss,
        skips=(
            # RuntimeError:
            # undefined value tensor:
            #   File "<string>", line 3
            # def the_method(i0, i1):
            #     return torch.nn.functional.nll_loss(i0, i1, weight=tensor([8.4784, 1.7658, 4.3228], dtype=torch.float32))
            #                                                        ~~~~~~ <--- HERE
            DecorateInfo(unittest.skip("Skipped!"), "TestJit", "test_variant_consistency_jit", dtypes=(torch.float32,),),
        ),
    ),
    OpInfo(
        "argsort",
        dtypesIfCPU=all_types_and(torch.bool, torch.float16, torch.bfloat16),
        dtypesIfCUDA=all_types_and(torch.float16, torch.bfloat16),
        sample_inputs_func=sample_inputs_argsort,
        supports_out=False,
        supports_autograd=False,
        skips=(
            DecorateInfo(
                unittest.skip("Skipped!"),
                "TestJit",
                "test_variant_consistency_jit",
                dtypes=(torch.float32,),
            ),
        ),
    ),
    OpInfo(
        "repeat_interleave",
        dtypes=all_types_and_complex_and(torch.bool, torch.float16, torch.bfloat16),
        sample_inputs_func=sample_inputs_repeat_interleave,
        supports_out=False,
        supports_forward_ad=True,
        skips=(
            DecorateInfo(
                unittest.skip("Skipped!"),
                "TestJit",
                "test_variant_consistency_jit",
                dtypes=(torch.float32, torch.complex64),
            ),
        ),
    ),
]

# Common operator groupings
unary_ufuncs = [op for op in op_db if isinstance(op, UnaryUfuncInfo)]
binary_ufuncs = [op for op in op_db if isinstance(op, BinaryUfuncInfo)]
spectral_funcs = [op for op in op_db if isinstance(op, SpectralFuncInfo)]
sparse_unary_ufuncs = [op for op in op_db if isinstance(op, UnaryUfuncInfo) and op.supports_sparse is True]
shape_funcs = [op for op in op_db if isinstance(op, ShapeFuncInfo)]
reduction_ops = [op for op in op_db if isinstance(op, ReductionOpInfo)]

# TODO: review porting these to make_tensor
def index_variable(shape, max_indices, device=torch.device('cpu')):
    if not isinstance(shape, tuple):
        shape = (shape,)
    index = torch.rand(*shape, dtype=torch.double, device=device).mul_(max_indices).floor_().long()
    return index

def gather_variable(shape, index_dim, max_indices, duplicate=False, device=torch.device('cpu')):
    assert len(shape) == 2
    assert index_dim < 2
    batch_dim = 1 - index_dim
    index = torch.zeros(*shape, dtype=torch.long, device=device)
    for i in range(shape[index_dim]):
        index.select(index_dim, i).copy_(
            torch.randperm(max_indices, device=device)[:shape[batch_dim]])
    if duplicate:
        index.select(batch_dim, 0).copy_(index.select(batch_dim, 1))
    return index

def bernoulli_scalar():
    return torch.tensor(0, dtype=torch.bool).bernoulli_()

def mask_not_all_zeros(shape):
    assert len(shape) > 0
    while True:
        result = torch.randn(shape).gt(0)
        if result.sum() > 0:
            return result


# TODO: move all tri/tril/triu testing to tensor creation op test suite and remove
#   these from here
def _compare_trilu_indices(
        self, row, col, offset=0, dtype=torch.long, device='cpu'):
    if row == 0 or col == 0:
        # have to handle this separately as tril and triu does not take
        # empty matrix as input
        self.assertEqual(
            torch.empty(0, 2, dtype=dtype, device=device).transpose(0, 1),
            torch.tril_indices(row, col, offset, dtype=dtype, device=device))

        self.assertEqual(
            torch.empty(0, 2, dtype=dtype, device=device).transpose(0, 1),
            torch.triu_indices(row, col, offset, dtype=dtype, device=device))

    else:
        # TODO(#38095): Replace assertEqualIgnoreType. See issue #38095
        self.assertEqualIgnoreType(
            torch.ones(row, col, device='cpu')
                 .tril(offset).nonzero().to(dtype).transpose(0, 1),
            torch.tril_indices(row, col, offset, dtype=dtype, device=device))

        # TODO(#38095): Replace assertEqualIgnoreType. See issue #38095
        self.assertEqualIgnoreType(
            torch.ones(row, col, device='cpu')
                 .triu(offset).nonzero().to(dtype).transpose(0, 1),
            torch.triu_indices(row, col, offset, dtype=dtype, device=device))


def _compare_large_trilu_indices(
        self, row, col, offset=0, dtype=torch.long, device='cpu'):
    l = torch.ones(row, col, dtype=dtype, device='cpu').tril(offset) \
             .nonzero()[-100:-1, :].transpose(0, 1).to(device)
    torch.cuda.empty_cache()

    r = torch.tril_indices(
        row, col, offset, dtype=dtype, device=device)[:, -100:-1]
    self.assertEqual(l, r)
    torch.cuda.empty_cache()

    l = torch.ones(row, col, dtype=dtype, device='cpu').triu(offset) \
             .nonzero()[-100:-1, :].transpose(0, 1).to(device)
    torch.cuda.empty_cache()

    r = torch.triu_indices(
        row, col, offset, dtype=dtype, device=device)[:, -100:-1]
    self.assertEqual(l, r)
    torch.cuda.empty_cache()

# (
#   row
#   col
#   offset (optional)
#   dtype (optional)
# )
tri_tests_args = [
    (1, 1),
    (3, 3),
    (3, 3, 1),
    (3, 3, 2),
    (3, 3, 200),
    (3, 3, -1),
    (3, 3, -2),
    (3, 3, -200),
    (0, 3, 0),
    (0, 3, 1),
    (0, 3, -1),
    (3, 0, 0),
    (3, 0, 1),
    (3, 0, -1),
    (0, 0, 0),
    (0, 0, 1),
    (0, 0, -1),
    (3, 6, 0),
    (3, 6, 1),
    (3, 6, 3),
    (3, 6, 9),
    (3, 6, -1),
    (3, 6, -3),
    (3, 6, -9),
    (6, 3, 0),
    (6, 3, 1),
    (6, 3, 3),
    (6, 3, 9),
    (6, 3, -1),
    (6, 3, -3),
    (6, 3, -9),
    (258, 253, 1, torch.float32),
    (257, 258, 1, torch.float64),
    (258, 258, 1, torch.short),
    (3, 513, 1, torch.long),
    (513, 3, 1, torch.int),
    (513, 0, 1, torch.double),
    (1024, 1024),
    (1024, 1024, 500, torch.float32),
    (1024, 1024, 1023),
    (1024, 1024, -500),
    (1023, 1025),
    (1025, 1023, 1022),
    (1024, 1024, -500),
    (3, 2028),
    (3, 2028, 1),
    (3, 2028, -1),
    (2028, 3),
    (2028, 1),
    (2028, 1, -1)
]

tri_large_tests_args: List[Tuple[int, ...]] = [
    # Large test cases below are deliberately commented out to speed up CI
    # tests and to avoid OOM error. When modifying implementations of
    # tril_indices and triu_indices, please enable these tests and make sure
    # they pass.
    #
    # (1, 268435455),
    # (5000, 5000),
    # (10000, 10000),
    # (268435455, 1),
    # (134217727, 2, 1),
    # (2, 134217727, 1),
    # (536870901, 1),
    # (1, 536870901),
    # (268435455, 2, 1),
    # (2, 268435455, 1)
]


def run_additional_tri_tests(self, device):
    x = torch.ones(
        3, 3, dtype=torch.long, device=device, layout=torch.strided)
    l = x.tril(0).nonzero().transpose(0, 1)
    u = x.triu(0).nonzero().transpose(0, 1)
    self.assertEqual(l, torch.tril_indices(3, 3, device=device))
    self.assertEqual(
        l, torch.tril_indices(3, 3, device=device, layout=torch.strided))

    self.assertEqual(u, torch.triu_indices(3, 3, device=device))
    self.assertEqual(
        u, torch.triu_indices(3, 3, device=device, layout=torch.strided))

    self.assertRaises(
        RuntimeError,
        lambda: torch.triu_indices(
            1, 1, device=device, layout=torch.sparse_coo))

    self.assertRaises(
        RuntimeError,
        lambda: torch.tril_indices(
            1, 1, device=device, layout=torch.sparse_coo))

# TODO: move into common_utils.py or the test suite(s) that use this
def unpack_variables(args):
    if isinstance(args, tuple):
        return tuple(unpack_variables(elem) for elem in args)
    else:
        return args


class dont_convert(tuple):
    pass


non_differentiable = collections.namedtuple('non_differentiable', ['tensor'])


# TODO: move into common_utils.py or the test suite(s) that use this
def create_input(call_args, requires_grad=True, non_contiguous=False, call_kwargs=None, dtype=torch.double, device=None):
    if not isinstance(call_args, tuple):
        call_args = (call_args,)

    def map_arg(arg):
        def maybe_non_contig(tensor):
            return tensor if not non_contiguous else make_non_contiguous(tensor)

        def conjugate(tensor):
            return tensor.conj()

        if isinstance(arg, torch.Size) or isinstance(arg, dont_convert):
            return arg
        elif isinstance(arg, tuple) and len(arg) == 0:
            var = conjugate(torch.randn((), dtype=dtype, device=device))
            var.requires_grad = requires_grad
            return var
        elif isinstance(arg, tuple) and not isinstance(arg[0], torch.Tensor):
            return conjugate(maybe_non_contig(torch.randn(*arg, dtype=dtype, device=device))).requires_grad_(requires_grad)
        # double check casting
        elif isinstance(arg, non_differentiable):
            if isinstance(arg.tensor, torch.Tensor):
                if arg.tensor.dtype == torch.float:
                    return maybe_non_contig(arg.tensor.to(dtype=torch.double, device=device))
                if arg.tensor.dtype == torch.cfloat:
                    return conjugate(maybe_non_contig(arg.tensor.to(dtype=torch.cdouble, device=device)))
                return conjugate(maybe_non_contig(arg.tensor.to(device=device)))
            return conjugate(maybe_non_contig(arg.tensor.to(device=device)))
        elif isinstance(arg, torch.Tensor):
            if arg.dtype == torch.float:
                arg = arg.double()
            if arg.dtype == torch.cfloat:
                arg = arg.to(torch.cdouble)
            if arg.is_complex() != dtype.is_complex:
                raise RuntimeError("User provided tensor is real for a test that runs with complex dtype, ",
                                   "which is not supported for now")
            # NOTE: We do clone() after detach() here because we need to be able to change size/storage of v afterwards
            v = conjugate(maybe_non_contig(arg)).detach().to(device=device).clone()
            v.requires_grad = requires_grad and (v.is_floating_point() or v.is_complex())
            return v
        elif callable(arg):
            return map_arg(arg(dtype=dtype, device=device))
        else:
            return arg
    args_out = tuple(map_arg(arg) for arg in call_args)
    kwargs_out = {k: map_arg(v) for k, v in call_kwargs.items()} if call_kwargs else {}
    return args_out, kwargs_out<|MERGE_RESOLUTION|>--- conflicted
+++ resolved
@@ -9271,8 +9271,14 @@
            skips=(
                # JIT tests don't work with Tensor keyword arguments
                # https://github.com/pytorch/pytorch/issues/58507
-<<<<<<< HEAD
-               DecorateInfo(unittest.skip("Skipped!"), 'TestJit', 'test_variant_consistency_jit'),),),
+               # RuntimeError:
+               # undefined value tensor:
+               #   File "<string>", line 3
+               # def the_method(i0):
+               #     return torch.histogram(i0, 1, weight=tensor(-0.5735, dtype=torch.float32), density=False)
+               #                                          ~~~~~~ <--- HERE
+               DecorateInfo(unittest.skip("Skipped!"), 'TestJit', 'test_variant_consistency_jit'),
+           )),
     OpInfo('histogramdd',
            dtypes=_dispatch_dtypes(),  # histogramdd is only implemented on CPU
            dtypesIfCPU=floating_types(),
@@ -9281,17 +9287,8 @@
            skips=(
                # JIT tests don't work with Tensor keyword arguments
                # https://github.com/pytorch/pytorch/issues/58507
-               DecorateInfo(unittest.skip("Skipped!"), 'TestJit', 'test_variant_consistency_jit'),),),
-=======
-               # RuntimeError:
-               # undefined value tensor:
-               #   File "<string>", line 3
-               # def the_method(i0):
-               #     return torch.histogram(i0, 1, weight=tensor(-0.5735, dtype=torch.float32), density=False)
-               #                                          ~~~~~~ <--- HERE
                DecorateInfo(unittest.skip("Skipped!"), 'TestJit', 'test_variant_consistency_jit'),
            )),
->>>>>>> 10f62942
     OpInfo('cat',
            ref=lambda input_seq, dim=0, **kwargs: np.concatenate(input_seq, axis=dim, **kwargs),
            aliases=('concat',),
