import torch
from torch import Tensor
from torch._prims import utils
from torch._prims.utils import (
    ELEMENTWISE_TYPE_PROMOTION_KIND,
    check,
    elementwise_dtypes,
)
from torch._prims.wrappers import out_wrapper_multi, out_wrapper

import math

from typing import List, Optional

meta_lib = torch.library.Library("aten", "IMPL", "Meta")


def toRealValueType(dtype):
    from_complex = {
        torch.complex32: torch.half,
        torch.cfloat: torch.float,
        torch.cdouble: torch.double,
    }
    return from_complex.get(dtype, dtype)


@torch.library.impl(meta_lib, "_fft_c2c")
def meta_fft_c2c(self, dim, normalization, forward):
    assert self.dtype.is_complex
    return self.new_empty(self.size())


@torch.library.impl(meta_lib, "_fft_r2c")
def meta_fft_r2c(self, dim, normalization, onesided):
    assert self.dtype.is_floating_point
    output_sizes = list(self.size())

    if onesided:
        last_dim = dim[-1]
        last_dim_halfsize = (output_sizes[last_dim] // 2) + 1
        output_sizes[last_dim] = last_dim_halfsize

    return self.new_empty(
        output_sizes, dtype=utils.corresponding_complex_dtype(self.dtype)
    )


@torch.library.impl(meta_lib, "_fft_c2r.out")
@torch.library.impl(meta_lib, "_fft_c2r")
@out_wrapper
def meta_fft_c2r(self, dim, normalization, lastdim):
    assert self.dtype.is_complex
    output_sizes = list(self.size())
    output_sizes[dim[-1]] = lastdim
    return self.new_empty(output_sizes, dtype=toRealValueType(self.dtype))


@torch.library.impl(meta_lib, "conj_physical.out")
def meta_conj_physical_out(self, out):
    return torch._resize_output_(out, self.size(), self.device)


# Implementations below are taken from https://github.com/albanD/subclass_zoo/blob/main/python_meta_tensor.py
@torch.library.impl(meta_lib, "index_select")
def meta_index_select(self, dim, index):
    result_size = list(self.size())
    if self.dim() > 0:
        result_size[dim] = index.numel()
    return self.new_empty(result_size)


@torch.library.impl(meta_lib, "index_select.out")
def meta_index_select_out(self, dim, index, out):
    torch._resize_output_(out, self.size(), self.device)
    return out.copy_(torch.index_select(self, dim, index))


@torch.library.impl(meta_lib, "max")
def meta_max(self):
    return self.new_empty(())


@torch.library.impl(meta_lib, "min")
def meta_min(self):
    return self.new_empty(())


@torch.library.impl(meta_lib, "angle")
def meta_angle(self):
    _, result_dtype = elementwise_dtypes(
        self, type_promotion_kind=ELEMENTWISE_TYPE_PROMOTION_KIND.INT_TO_FLOAT
    )
    return self.new_empty(self.size(), dtype=result_dtype)


@torch.library.impl(meta_lib, "angle.out")
def meta_angle_out(self, out):
    torch._resize_output_(out, self.size(), self.device)
    return out.copy_(torch.angle(self))


def squareCheckInputs(self, f_name):
    assert (
        self.dim() >= 2
    ), f"{f_name}: The input tensor must have at least 2 dimensions."
    assert self.size(-1) == self.size(
        -2
    ), f"{f_name}: A must be batches of square matrices, but they are {self.size(-2)} by {self.size(-1)} matrices"


def checkUplo(uplo: str):
    uplo_uppercase = uplo.upper()
    assert (
        len(uplo) == 1 and uplo_uppercase == "U" or uplo_uppercase == "L"
    ), f"Expected UPLO argument to be 'L' or 'U', but got {uplo}"


# Keeping this meta impl around, but we don't want to register it directly to the meta key
# because `aten::linalg_eigh` is composite.
# `_linalg_eigh` is implemented internally as a structured kernel, so we have meta support.
def meta_linalg_eigh(self, uplo="L"):
    squareCheckInputs(self, "linalg_eigh")
    checkUplo(uplo)
    real_dtype = toRealValueType(self.dtype)
    assert self.dim() >= 2
    values = self.new_empty(self.shape, dtype=real_dtype)
    values.transpose_(-2, -1)
    vectors = self.new_empty(self.shape[:-1])
    return (values, vectors)


@torch.library.impl(meta_lib, "reflection_pad2d")
def meta_pad2d(self, padding):
    valid_dims = self.size(1) != 0 and self.size(2) != 0
    check(
        (self.ndim == 3 and valid_dims)
        or (self.ndim == 4 and valid_dims and self.size(3) != 0),
        lambda: f"3D or 4D (batch mode) tensor expected for input, but got: {self}",
    )
    if self.ndim == 4:
        nbatch, nplane, input_h, input_w = self.shape
    else:
        nbatch = 1
        nplane, input_h, input_w = self.shape

    pad_l, pad_r, pad_t, pad_b = padding

    output_h = input_h + pad_t + pad_b
    output_w = input_w + pad_l + pad_r

    if self.ndim == 3:
        return self.new_empty((nplane, output_h, output_w))
    else:
        return self.new_empty((nbatch, nplane, output_h, output_w))


@torch.library.impl(meta_lib, "dot")
def meta_dot(self, tensor):
    check(
        self.dim() == 1 and tensor.dim() == 1,
        lambda: f"1D tensors expected, but got {self.dim()}D and {tensor.dim()}D tensors",
    )
    return self.new_empty(())


def _compute_reduction_shape(self, dims, keepdim):
    if keepdim:
        return tuple(self.shape[i] if i not in dims else 1 for i in range(self.ndim))

    return utils.compute_reduction_output_shape(self.shape, dims)


@torch.library.impl(meta_lib, "var_mean.correction")
def meta_var_mean_correction(self, dim, *, correction, keepdim=False):
    dim = utils.reduction_dims(self.shape, dim)
    output_shape = _compute_reduction_shape(self, dim, keepdim)
    result1 = self.new_empty(output_shape, dtype=toRealValueType(self.dtype))
    result2 = self.new_empty(output_shape)
    return result1, result2


@torch.library.impl(meta_lib, "inverse")
def meta_inverse(self):
    # Bug: https://github.com/pytorch/pytorch/issues/77498
    if self.numel() == 0:
        return torch.empty_like(self)
    r = self.new_empty(self.shape)
    r.transpose_(-2, -1)
    return r


@torch.library.impl(meta_lib, "bernoulli.out")
def meta_bernoulli(self, *, generator=None, out):
    torch._resize_output_(out, self.size(), self.device)
    return out


@torch.library.impl(meta_lib, "convolution")
def meta_conv(
    input_tensor: torch.Tensor,
    weight: torch.Tensor,
    bias: torch.Tensor,
    stride: List[int],
    padding: List[int],
    dilation: List[int],
    is_transposed: bool,
    output_padding: List[int],
    groups: int,
):
    def _formula(ln: int, p: int, d: int, k: int, s: int) -> int:
        """
        Formula to apply to calculate the length of some dimension of the output

        See: https://pytorch.org/docs/stable/generated/torch.nn.Conv2d.html

        Args:
            ln: length of the dimension
            p: padding in that dim
            d: dilation in that dim
            k: kernel size in that dim
            s: stride in that dim
        Returns:
            The output length
        """
        return math.floor((ln + 2 * p - d * (k - 1) - 1) / s + 1)

    def _formula_transposed(ln: int, p: int, d: int, k: int, s: int, op: int) -> int:
        """
        Formula to apply to calculate the length of some dimension of the output
        if transposed convolution is used.
        See: https://pytorch.org/docs/stable/generated/torch.nn.ConvTranspose2d.html

        Args:
            ln: length of the dimension
            p: padding in that dim
            d: dilation in that dim
            k: kernel size in that dim
            s: stride in that dim
            op: output padding in that dim

        Returns:
            The output length
        """
        return (ln - 1) * s - 2 * p + d * (k - 1) + op + 1

    def calc_conv_nd_return_shape(
        dims,
        kernel_size: torch.Size,
        stride: List[int],
        padding: List[int],
        dilation: List[int],
        output_padding: Optional[List[int]] = None,
    ):
        ret_shape = []
        for i in range(len(dims)):
            # If output_padding is present, we are dealing with a transposed convolution
            if output_padding:
                ret_shape.append(
                    _formula_transposed(
                        dims[i],
                        padding[i],
                        dilation[i],
                        kernel_size[i],
                        stride[i],
                        output_padding[i],
                    )
                )
            else:
                ret_shape.append(
                    _formula(
                        dims[i], padding[i], dilation[i], kernel_size[i], stride[i]
                    )
                )
        return ret_shape

    if is_transposed:
        out_channels = groups * weight.shape[1]
        shape_out = calc_conv_nd_return_shape(
            input_tensor.shape[2:],
            weight.shape[2:],
            stride,
            padding,
            dilation,
            output_padding,
        )

    else:
        out_channels = weight.shape[0]
        shape_out = calc_conv_nd_return_shape(
            input_tensor.shape[2:], weight.shape[2:], stride, padding, dilation
        )
    return input_tensor.new_empty((input_tensor.shape[0], out_channels, *shape_out))


@torch.library.impl(meta_lib, "_adaptive_avg_pool2d")
def meta_adaptive_avg_pool2d(self, output_size):
    check(
        self.ndim == 3 or self.ndim == 4,
        lambda: f"Expected 3D or 4D tensor, but got {self.shape}",
    )
    return self.new_empty(self.shape[:-2] + tuple(output_size))


@torch.library.impl(meta_lib, "_adaptive_avg_pool3d")
def meta_adaptive_avg_pool3d(self, output_size):
    check(
        self.ndim == 4 or self.ndim == 5,
        lambda: f"Expected 4D or 5D tensor, but got {self.shape}",
    )
    return self.new_empty(self.shape[:-3] + tuple(output_size))


@torch.library.impl(meta_lib, "repeat_interleave.Tensor")
def meta_repeat_interleave_Tensor(repeats, output_size=None):
    if output_size is None:
        raise RuntimeError("cannot repeat_interleave a meta tensor without output_size")
    return repeats.new_empty(output_size)


# Leaving this function around because a python implementation
# of indexing shape inference is useful,
# but not registering it to the dispatcher because we already
# get shape inference through structured kernels
def meta_index_Tensor(self, indices):
    check(indices, lambda: "at least one index must be provided")
    # aten::index is the internal advanced indexing implementation
    # checkIndexTensorTypes and expandTensors
    result: List[Optional[Tensor]] = []
    for i, index in enumerate(indices):
        if index is not None:
            check(
                index.dtype in [torch.long, torch.int8, torch.bool],
                lambda: "tensors used as indices must be long, byte or bool tensors",
            )
            if index.dtype in [torch.int8, torch.bool]:
                nonzero = index.nonzero()
                k = len(result)
                check(
                    k + index.ndim <= self.ndim,
                    lambda: f"too many indices for tensor of dimension {self.ndim}",
                    IndexError,
                )
                for j in range(index.ndim):
                    check(
                        index.shape[j] == self.shape[k + j],
                        lambda: f"The shape of the mask {index.shape} at index {i} "
                        f"does not match the shape of the indexed tensor {self.shape} at index {k + j}",
                        IndexError,
                    )
                    result.append(nonzero.select(1, j))
            else:
                result.append(index)
        else:
            result.append(index)
    indices = result
    check(
        len(indices) <= self.ndim,
        lambda: f"too many indices for tensor of dimension {self.ndim} (got {len(indices)})",
    )
    # expand_outplace
    import torch._refs as refs  # avoid import cycle in mypy

    indices = list(refs._maybe_broadcast(*indices))
    # add missing null tensors
    while len(indices) < self.ndim:
        indices.append(None)

    # hasContiguousSubspace
    #   true if all non-null tensors are adjacent
    # See:
    # https://numpy.org/doc/stable/user/basics.indexing.html#combining-advanced-and-basic-indexing
    # https://stackoverflow.com/questions/53841497/why-does-numpy-mixed-basic-advanced-indexing-depend-on-slice-adjacency
    state = 0
    has_contiguous_subspace = False
    for index in indices:
        if state == 0:
            if index is not None:
                state = 1
        elif state == 1:
            if index is None:
                state = 2
        else:
            if index is not None:
                break
    else:
        has_contiguous_subspace = True

    # transposeToFront
    # This is the logic that causes the newly inserted dimensions to show up
    # at the beginning of the tensor, if they're not contiguous
    if not has_contiguous_subspace:
        dims = []
        transposed_indices = []
        for i, index in enumerate(indices):
            if index is not None:
                dims.append(i)
                transposed_indices.append(index)
        for i, index in enumerate(indices):
            if index is None:
                dims.append(i)
                transposed_indices.append(index)
        self = self.permute(dims)
        indices = transposed_indices

    # AdvancedIndex::AdvancedIndex
    # Now we can assume the indices have contiguous subspace
    # This is simplified from AdvancedIndex which goes to more effort
    # to put the input and indices in a form so that TensorIterator can
    # take them.  If we write a ref for this, probably that logic should
    # get implemented
    before_shape: List[int] = []
    after_shape: List[int] = []
    replacement_shape: List[int] = []
    for dim, index in enumerate(indices):
        if index is None:
            if replacement_shape:
                after_shape.append(self.shape[dim])
            else:
                before_shape.append(self.shape[dim])
        else:
            replacement_shape = list(index.shape)
    return self.new_empty(before_shape + replacement_shape + after_shape)


@out_wrapper_multi("L", "info")
def meta_linalg_cholesky_ex(input, upper=False, check_errors=False):
    check(
        input.ndim >= 2,
        lambda: f"expected matrix or batch of matrices, but got {input.ndim}-D tensor",
    )
    check(
        utils.is_float_dtype(input.dtype) or utils.is_complex_dtype(input.dtype),
        lambda: f"expected float or complex tensor, but got {input.dtype}",
    )
    check(
        input.size(-1) == input.size(-2),
        lambda: f"expected square matrix but got {input.shape}",
    )
    L = input.new_empty(input.size())
    L.transpose_(-2, -1)
    info_sizes = input.size()[:-2]
    info = input.new_empty(info_sizes, dtype=torch.int)
    return L, info


torch.library.impl(meta_lib, "linalg_cholesky_ex")(meta_linalg_cholesky_ex)
torch.library.impl(meta_lib, "linalg_cholesky_ex.L")(meta_linalg_cholesky_ex)


@torch.library.impl(meta_lib, "addbmm")
@torch.library.impl(meta_lib, "addbmm.out")
@out_wrapper
def meta_addbmm(self, batch1, batch2, *, beta=1, alpha=1):
    dim1 = batch1.size(1)
    dim2 = batch2.size(2)
    self = self.expand((dim1, dim2))
    check(batch1.dim() == 3, lambda: "batch1 must be a 3D tensor")
    check(batch2.dim() == 3, lambda: "batch2 must be a 3D tensor")
    check(
        batch1.size(0) == batch2.size(0),
        lambda: f"batch1 and batch2 must have same number of batches, got {batch1.size(0)} and {batch2.size(0)}",
    )
    check(
        batch1.size(2) == batch2.size(1),
        lambda: (
            f"Incompatible matrix sizes for bmm ({batch1.size(1)}x{batch1.size(2)} "
            f"and {batch2.size(1)}x{batch2.size(2)})"
        ),
    )
    check(
        self.size(0) == dim1 and self.size(1) == dim2,
        lambda: "self tensor does not match matmul output shape",
    )
    return self.new_empty(self.size())


@torch.library.impl(meta_lib, "_cdist_forward")
def meta_cdist_forward(x1, x2, p, compute_mode):
    check(
        x1.dim() >= 2,
        lambda: f"cdist only supports at least 2D tensors, X1 got: {x1.dim()}D",
    )
    check(
        x2.dim() >= 2,
        lambda: f"cdist only supports at least 2D tensors, X2 got: {x2.dim()}D",
    )
    check(
        x1.size(-1) == x2.size(-1),
        lambda: f"X1 and X2 must have the same number of columns. X1: {x1.size(-1)} X2: {x2.size(-1)}",
    )
    check(
        utils.is_float_dtype(x1.dtype),
        lambda: "cdist only supports floating-point dtypes, X1 got: {x1.dtype}",
    )
    check(
        utils.is_float_dtype(x2.dtype),
        lambda: "cdist only supports floating-point dtypes, X2 got: {x2.dtype}",
    )
    check(p >= 0, lambda: "cdist only supports non-negative p values")
    check(
        compute_mode >= 0 and compute_mode <= 2,
        lambda: f"possible modes: 0, 1, 2, but was: {compute_mode}",
    )
    r1 = x1.size(-2)
    r2 = x2.size(-2)
    batch_tensor1 = x1.shape[:-2]
    batch_tensor2 = x2.shape[:-2]
    output_shape = list(torch.broadcast_shapes(batch_tensor1, batch_tensor2))
    output_shape.extend([r1, r2])
    return x1.new_empty(output_shape)


@torch.library.impl(meta_lib, "_embedding_bag")
def meta_embedding_bag(
    weight,
    indices,
    offsets,
    scale_grad_by_freq=False,
    mode=0,
    sparse=False,
    per_sample_weights=None,
    include_last_offset=False,
    padding_idx=-1,
):
    check(
        indices.dtype in (torch.long, torch.int),
        lambda: f"expected indices to be long or int, got {indices.dtype}",
    )
    check(
        offsets.dtype in (torch.long, torch.int),
        lambda: f"expected offsets to be long or int, got {offsets.dtype}",
    )
    check(
        utils.is_float_dtype(weight.dtype),
        lambda: f"expected weight to be floating point type, got {weight.dtype}",
    )

    num_bags = offsets.size(0)
    if include_last_offset:
        check(
            num_bags >= 1, lambda: "include_last_offset: numBags should be at least 1"
        )
        num_bags -= 1

    output = weight.new_empty(num_bags, weight.size(1))
    MODE_SUM, MODE_MEAN, MODE_MAX = range(3)

    if per_sample_weights is not None:
        check(
            mode == MODE_SUM,
            lambda: "embedding_bag: per_sample_weights only supported with mode='sum'",
        )
        check(
            per_sample_weights.dtype == weight.dtype,
            lambda: f"expected weight ({weight.dtype}) and per_sample_weights ({per_sample_weights.dtype}) to have same dtype",
        )
        check(
            per_sample_weights.ndim == 1,
            lambda: f"expected per_sample_weights to be 1D tensor, got {per_sample_weights.ndim}D",
        )
        check(
            per_sample_weights.numel() == indices.numel(),
            lambda: (
                f"expected per_sample_weights.numel() ({per_sample_weights.numel()} "
                f"to be the same as indices.numel() ({indices.numel()})"
            ),
        )

    def is_fast_path_index_select_scale(src, scale, output, padding_idx):
        return (
            is_fast_path_index_select(src, output, padding_idx) and scale.stride(0) == 1
        )

    def is_fast_path_index_select(src, output, padding_idx):
        return (
            (src.dtype == torch.float or src.dtype == torch.half)
            and src.stride(1) == 1
            and output.stride(1) == 1
            and padding_idx < 0
        )

    def is_fast_path(src, scale, output, padding_idx):
        if scale is not None:
            return is_fast_path_index_select_scale(src, scale, output, padding_idx)
        else:
            return is_fast_path_index_select(src, output, padding_idx)

    if offsets.device.type != "cpu":
        offset2bag = indices.new_empty(indices.size(0))
        bag_size = indices.new_empty(offsets.size())
        if mode == MODE_MAX:
            max_indices = indices.new_empty(num_bags, weight.size(1))
        else:
            max_indices = indices.new_empty(0)
    else:
        fast_path_sum = is_fast_path(weight, per_sample_weights, output, padding_idx)
        if mode == MODE_MEAN or mode == MODE_MAX or not fast_path_sum:
            offset2bag = offsets.new_empty(indices.size(0))
        else:
            offset2bag = offsets.new_empty(0)
        bag_size = offsets.new_empty(num_bags)
        max_indices = offsets.new_empty(bag_size.size())
    return output, offset2bag, bag_size, max_indices


@torch.library.impl(meta_lib, "diag")
@torch.library.impl(meta_lib, "diag.out")
@out_wrapper
def meta_diag(self, dim=0):
    check(self.dim() in (1, 2), lambda: "matrix or a vector expected")
    if self.dim() == 1:
        sz = self.size(0) + abs(dim)
        return self.new_empty((sz, sz))

    # case: dim is 2
    if dim >= 0:
        sz = min(self.size(0), self.size(1) - dim)
    else:
        sz = min(self.size(0) + dim, self.size(1))
    return self.new_empty((sz,))


@torch.library.impl(meta_lib, "_embedding_bag_forward_only")
def meta_embedding_bag_forward_only(weight, indices, offsets, *args):
    output, offset2bag, bag_size, max_indices = meta_embedding_bag(
        weight, indices, offsets, *args
    )
    if offsets.device.type == "cpu":
        bag_size = offsets.new_empty(offsets.size())
    return output, offset2bag, bag_size, max_indices


def _get_reduction_dtype(input, dtype, promote_int_to_long=True):
    # if specified, dtype takes precedence
    if dtype:
        return dtype

    if input.dtype.is_floating_point or input.dtype.is_complex:
        return input.dtype
    elif promote_int_to_long:
        return torch.long

    return input.dtype


@torch.library.impl(meta_lib, "nansum")
@torch.library.impl(meta_lib, "nansum.out")
@out_wrapper
def meta_nansum(input, dims=None, keepdim=False, *, dtype=None):
    output_dtype = _get_reduction_dtype(input, dtype, promote_int_to_long=True)
    dims = utils.reduction_dims(input.shape, dims)
    output_shape = _compute_reduction_shape(input, dims, keepdim)
    return input.new_empty(output_shape, dtype=output_dtype)


@torch.library.impl(meta_lib, "nanmedian")
def meta_nanmedian(input):
    output_shape = utils.compute_reduction_output_shape(
        input.shape, tuple(range(input.dim()))
    )
    return input.new_empty(output_shape)


@torch.library.impl(meta_lib, "nanmedian.dim_values")
@torch.library.impl(meta_lib, "nanmedian.dim")
@out_wrapper_multi("values", "indices")
def meta_nanmedian_dim(input, dim=-1, keepdim=False):
    dim = utils.reduction_dims(input.shape, (dim,))
    output_shape = _compute_reduction_shape(input, dim, keepdim)
<<<<<<< HEAD
    return (
        input.new_empty(output_shape),
        input.new_empty(output_shape, dtype=torch.long),
    )
=======
    return input.new_empty(output_shape), input.new_empty(
        output_shape, dtype=torch.long
    )


@torch.library.impl(meta_lib, "nan_to_num")
def meta_nan_to_num(self, nan=None, posinf=None, neginf=None):
    return self.new_empty(self.shape)


@torch.library.impl(meta_lib, "remainder.Scalar_Tensor")
def meta_remainder_scalar(scalar, other):
    return other % scalar


@torch.library.impl(meta_lib, "logical_not_")
def meta_logical_not_(self):
    return self
>>>>>>> 648224dd
<|MERGE_RESOLUTION|>--- conflicted
+++ resolved
@@ -667,15 +667,10 @@
 def meta_nanmedian_dim(input, dim=-1, keepdim=False):
     dim = utils.reduction_dims(input.shape, (dim,))
     output_shape = _compute_reduction_shape(input, dim, keepdim)
-<<<<<<< HEAD
     return (
         input.new_empty(output_shape),
         input.new_empty(output_shape, dtype=torch.long),
     )
-=======
-    return input.new_empty(output_shape), input.new_empty(
-        output_shape, dtype=torch.long
-    )
 
 
 @torch.library.impl(meta_lib, "nan_to_num")
@@ -690,5 +685,4 @@
 
 @torch.library.impl(meta_lib, "logical_not_")
 def meta_logical_not_(self):
-    return self
->>>>>>> 648224dd
+    return self