import torch

# Ideally, tensor subclasses would would inherit directly from Tensor.
# This is just our staging ground for applying behavior that hasn't yet made it
# into the core Tensor class but that we would like to apply by default.
class BaseTensor(torch.Tensor):
    # See https://github.com/pytorch/pytorch/pull/73727 ; this is necessary
    # to ensure that super().__new__ can cooperate with each other
    @staticmethod
    def __new__(cls, elem, *, requires_grad=None, **kwargs):
        if requires_grad is None:
<<<<<<< HEAD
            return super().__new__(cls, elem, **kwargs)  # type: ignore
=======
            return super().__new__(cls, elem)  # type: ignore[call-arg]
>>>>>>> eab082a2
        else:
            return cls._make_subclass(cls, elem, requires_grad, **kwargs)

    # If __torch_dispatch__ is defined (which it will be for all our examples)
    # the default torch function implementation (which preserves subclasses)
    # typically must be disabled
    __torch_function__ = torch._C._disabled_torch_function_impl<|MERGE_RESOLUTION|>--- conflicted
+++ resolved
@@ -9,11 +9,7 @@
     @staticmethod
     def __new__(cls, elem, *, requires_grad=None, **kwargs):
         if requires_grad is None:
-<<<<<<< HEAD
-            return super().__new__(cls, elem, **kwargs)  # type: ignore
-=======
-            return super().__new__(cls, elem)  # type: ignore[call-arg]
->>>>>>> eab082a2
+            return super().__new__(cls, elem, **kwargs)  # type: ignore[call-arg]
         else:
             return cls._make_subclass(cls, elem, requires_grad, **kwargs)
 
