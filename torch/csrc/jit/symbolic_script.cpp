#include <torch/csrc/jit/symbolic_script.h>
#include <torch/csrc/jit/operator.h>
#include <torch/csrc/jit/script/compiler.h>

namespace torch {
namespace jit {
namespace {
std::mutex lock;
const std::vector<std::string> functions = {
    R"(
        ####     HELPER FUNCTIONS           ###
        ####     PREFIX: AD_                ###
        ####     SCHEMA NOT SAVED IN CACHE  ###

        def AD_unsqueeze_multiple(t,
                                  dims: List[int],
                                  n_dims: int):
            seen = [False] * n_dims
            for i in range(len(dims)):
                seen[dims[i]] = True

            for d in range(n_dims):
                if seen[d]:
                    t = t.unsqueeze(d)
            return t

        def AD_sum_backward(grad,
                            sizes: List[int],
                            dims: List[int],
                            keepdim: bool):
            if not keepdim and len(sizes) > 0:
                if len(dims) == 1:
                    return grad.unsqueeze(dims[0]).expand(sizes)
                else:
                    res = AD_unsqueeze_multiple(grad, dims, len(sizes))
                    return res.expand(sizes)
            else:
                return grad.expand(sizes)

        def AD_logsumexp_backward(grad, self, result,
                                  dim: List[int],
                                  keepdim: bool):
            if not keepdim and self.dim() != 0:
                n_dims = len(self.size())
                grad = AD_unsqueeze_multiple(grad, dim, n_dims)
                result = AD_unsqueeze_multiple(result, dim, n_dims)
            return grad * (self - result).exp()

        def mean_0(self, *, dtype: Optional[int]):
            self_size = self.size()
            self_numel = self.numel()
            self_scalar_type = self.dtype
            def backward(grad_output):
                return grad_output.expand(self_size).to(self_scalar_type) / self_numel, None

            return torch.mean(self, dtype=dtype), backward

        def mean_1(self,
                   dim: List[int],
                   keepdim: bool,
                   *,
                   dtype: Optional[int]):
            self_size = self.size()
            self_scalar_type = self.dtype
            def backward(grad_output):
                grad_self = AD_sum_backward(grad_output, self_size, dim, keepdim).to(self_scalar_type) / AD_safe_size(self_size, dim)
                return grad_self, None, None, None

            return torch.mean(self, dim, keepdim, dtype=dtype), backward

        def logsumexp(self,
                      dim: List[int],
                      keepdim: bool):
            result = torch.logsumexp(self, dim, keepdim)
            self_dim = self.dim()
            def backward(grad_output):
                grad_self = AD_logsumexp_backward(grad_output, self, result, dim, keepdim)
                return grad_self, None, None

            return result, backward

        def AD_bool_to_int(b: bool):
            # FIXME: torchscript: int - bool
            if b:
                i = 1
            else:
                i = 0
            return i

        def AD_var_backward_0(grad, self, unbiased: bool):
            b = AD_bool_to_int(unbiased)

            # FIXME: torchscript: div(float, float)
            return  grad * (self - self.mean()) * 2.0 / (self.numel() - b)

        def AD_safe_size(sizes: List[int],
                         dims: List[int]):
            if len(sizes) == 0:
                return 1

            size = 1
            for i in range(len(dims)):
                d = dims[i]
                size *= sizes[d]

            return size

        def AD_var_backward_1(grad,
                              self,
                              dim: List[int],
                              unbiased: bool,
                              keepdim: bool):
            if self.dim() == 0:
                return AD_var_backward_0(grad, self, unbiased)
            self_size = self.size()
            b = AD_bool_to_int(unbiased)
            if not keepdim and self.dim() > 1:
                grad = AD_unsqueeze_multiple(grad, dim, len(self_size))

            # FIXME: torchscript: div(float, float)
            return grad * (self - self.mean(dim, True)) * 2.0 / (AD_safe_size(self_size, dim) - b)

        def std_0(self,
                  unbiased: bool=True):
            std_out = torch.std(self, unbiased)
            def backward(grad_output):
                grad_self = AD_var_backward_0(grad_output / (std_out * 2), self, unbiased)
                return grad_self, None

            return std_out, backward

        def std_1(self,
                  dim: List[int],
                  unbiased: bool,
                  keepdim: bool):
            std_out = torch.std(self, dim, unbiased, keepdim)
            def backward(grad_output):
                grad_self = AD_var_backward_1(grad_output / (std_out * 2), self, dim, unbiased, keepdim)
                return grad_self, None, None, None

            return std_out, backward

        def var_0(self,
                  unbiased: bool=True):
            def backward(grad_output):
                grad_self = AD_var_backward_0(grad_output, self, unbiased)
                return grad_self, None

            return torch.var(self, unbiased), backward

        def var_1(self,
                  dim: List[int],
                  unbiased: bool,
                  keepdim: bool):
            def backward(grad_output):
                grad_self = AD_var_backward_1(grad_output, self, dim, unbiased, keepdim)
                return grad_self, None, None, None

            return torch.var(self, dim, unbiased, keepdim), backward

        def tanh(self):
            output = torch.tanh(self)
            def backward(grad_output):
                return grad_output * (1 - output * output)

            return output, backward

        def AD_index_select_backward(grad,
                                     dim: int,
                                     indices,
                                     sizes: List[int],
                                     keepdim: bool):
            if not keepdim and len(sizes) > 0:
                grad = grad.unsqueeze(dim)
                indices = indices.unsqueeze(dim)

            # FIXME: torchscript: torch.zeros(sizes, grad.options())
            return torch.zeros(sizes).to(grad).scatter_(dim, indices, grad)

        # def topk(self,
        #          k: int,
        #          dim: int = -1,
        #          largest: bool = True,
        #          sorted: bool = True):
        #     result0, result1 = torch.topk(self, k, dim, largest, sorted)
        #     self_size = self.size()
        #     def backward(grad_output):
        #         grad_self = AD_index_select_backward(grad_output, dim, result1, self_size, True)
        #         return grad_self, None, None, None, None

        #     return result0, result1, backward

        # def kthvalue(self,
        #              k: int,
        #              dim: int,
        #              keepdim: bool):
        #     result0, result1 = torch.kthvalue(self, k, dim, keepdim)
        #     self_size = self.size()
        #     def backward(grad_output):
        #         grad_self = AD_index_select_backward(grad_output, dim, result1, self_size, keepdim)
        #         return grad_self, None, None, None

        #     return result0, result1, backward

        def AD_mm_backward_self(grad, mat2):
            return grad.mm(mat2.t())

        def AD_mm_backward_mat2(grad, self):
            return self.t().mm(grad)

        def mm(self, mat2):
            def backward(grad_output):
                grad_self = AD_mm_backward_self(grad_output, mat2)
                grad_mat2 = AD_mm_backward_mat2(grad_output, self)
                return grad_self, grad_mat2

            return torch.mm(self, mat2), backward

        def AD_permute_backward(grad,
                                fwd_dims: List[int]):
            ndims = len(fwd_dims)
            dims = [0] * ndims

            for i in range(ndims):
                dims[fwd_dims[i]] = i

            return grad.permute(dims)

        def permute(self,
                    dims: List[int]):
            def backward(grad_output):
                grad_self = AD_permute_backward(grad_output, dims)
                return grad_self, None

            return torch.permute(self, dims), backward

        def AD_select_backward(grad,
                               input_sizes: List[int],
                               dim: int,
                               index: int):
            # FIXME: torchscript: torch.zeros(sizes, grad.options())
            grad_input = torch.zeros(input_sizes).to(grad)
            grad_input.select(dim, index).copy_(grad)
            return grad_input

        # TODO: fix torch.zeros(sizes, grad.options()) before enabling select, topk, kthvalue
        # def select(self,
        #            dim: int,
        #            index: int):
        #     self_size = self.size()
        #     def backward(grad_output):
        #         grad_self = AD_select_backward(grad_output, self_size, dim, index)
        #         return grad_self, None, None

        #     return torch.select(self, dim, index), backward

        def AD_slice_backward(grad,
                              input_sizes: List[int],
                              dim: int,
                              start: int,
                              end: int,
                              step: int):
            # FIXME: torchscript: torch.zeros(sizes, grad.options())
            grad_input = torch.zeros(input_sizes).to(grad)
            grad_input.slice(dim, start, end, step).copy_(grad)
            return grad_input

        # DON'T enable slice unless we can correctly handle view ops in graph executor.
        # It triggers failure of TestJit.test_sample in test_distributions.py.
        # def slice(self,
        #           dim: int=0,
        #           start: int=0,
        #           end: int=9223372036854775807,
        #           step: int=1):
        #     def backward(grad_output):
        #         grad_self = AD_slice_backward(grad_output, self.size(), dim, start, end, step)
        #         return grad_self, None, None, None, None

        #     return torch.slice(self, dim, start, end, step), backward

        def AD_unsqueeze_to_0(self,
                              sizes: List[int]):
            ndims = len(sizes)
            for i in range(ndims):
                if sizes[i] == 1:
                    self = self.unsqueeze(i)

            return self

        def AD_unsqueeze_to_1(self,
                              dim: int,
                              sizes: List[int]):
            if len(sizes) > 0 and sizes[dim] == 1:
                return self.unsqueeze(dim)
            return self

        def squeeze_0(self):
            self_size = self.size()
            def backward(grad_output):
                grad_self = AD_unsqueeze_to_0(grad_output, self_size)
                return grad_self

            return torch.squeeze(self), backward

        def squeeze_1(self,
                      dim: int):
            self_size = self.size()
            def backward(grad_output):
                grad_self = AD_unsqueeze_to_1(grad_output, dim, self_size)
                return grad_self, None

            return torch.squeeze(self, dim), backward

        def AD_infer_size(a: List[int],
                          b: List[int]):
            dimsA = len(a)
            dimsB = len(b)

            ndim = dimsA if dimsA > dimsB else dimsB
            expand_sizes = [0] * ndim

            for i in range(ndim):
                idx = - i + ndim - 1
                sizeA = a[i] if dimsA + i >= 0 else 1
                sizeB = b[i] if dimsB + i >= 0 else 1

                # Assert sizeA == sizeB or sizeA == 1 or sizeB == 1
                expand_sizes[i] = sizeB if sizeA == 1 else sizeA

            return expand_sizes

        def AD_bmm_backward_self(grad, mat2):
            return grad.bmm(mat2.transpose(1, 2))

        def AD_bmm_backward_mat2(grad, self):
            return self.transpose(1, 2).bmm(grad)

        def bmm(self, mat2):
            def backward(grad_output):
                grad_self = AD_bmm_backward_self(grad_output, mat2)
                grad_mat2 = AD_bmm_backward_mat2(grad_output, self)
                return grad_self, grad_mat2
            return torch.bmm(self, mat2), backward

        def AD_mat_transpose(mat):
            dim = mat.dim()
            if dim == 1:
                out = mat
            elif dim == 2:
                out = mat.t()
            else:
                dims = rangelist(dim)
                dims[-1] = dim - 2
                dims[-2] = dim - 1
                out = mat.permute(dims)
            return out

        # In matmul backward case of [b, m, n] * [b, n, p] => [m, p],
        # instead of doing [b, m, p] and then reduce to [m, p]
        # whice potentially uses large intermediate of size b*m*p,
        # we do [m, bn] * [bn, p] to avoid having the large
        # intermediate, thus reduces max memory usage.
        def AD_matmul_bw_special_fold(mat1, mat2):
            mat1_transpose = AD_mat_transpose(mat1)
            mat1_fold = mat1_transpose.reshape(-1, mat1_transpose.size()[-1])
            mat2_fold = mat2.reshape(-1, mat2.size()[-1])
            return mat1_fold.t().mm(mat2_fold)

        def AD_matmul_bw_size(mat1, mat2,
                           out_size: List[int]):
            dim1 = mat1.dim()
            dim2 = mat2.dim()
            dim_out = len(out_size)
            if dim1 == 0 or dim2 == 0:
                out = mat1 * mat2
            elif dim_out == 2 and dim1 == dim2 and dim1 >=3:
                out = AD_matmul_bw_special_fold(mat1, mat2)
            elif dim_out == 1 and dim1 - dim2 == 1 and dim1 >= 3:
                mat2_unsqueeze = mat2.unsqueeze(-1)
                out = AD_matmul_bw_special_fold(mat1, mat2_unsqueeze)
                out = out.squeeze(-1)
            elif dim1 + dim2 == dim_out:
                if dim2 == 1:
                    target_dim2 = 0
                else:
                    target_dim2 = -2
                out = torch.matmul(mat1.unsqueeze(dim1), mat2.unsqueeze(target_dim2))
            elif dim_out == dim1 - dim2:
                out = torch.matmul(mat1, mat2.unsqueeze(dim2)).squeeze(-1)
            elif dim_out == dim2 - dim1:
                out = torch.matmul(mat1.unsqueeze(-2), mat2).squeeze(-2)
            else:
                out = torch.matmul(mat1, mat2)
            return out

        def matmul(self, other):
            def backward(grad_output):
                self_size = self.size()
                other_size = other.size()
                grad_self = AD_matmul_bw_size(grad_output, AD_mat_transpose(other), self_size)._grad_sum_to_size(self_size)
                grad_other = AD_matmul_bw_size(AD_mat_transpose(self), grad_output, other_size)._grad_sum_to_size(other_size)
                return grad_self, grad_other

            return torch.matmul(self, other), backward
    )",
    R"(
        def addcmul(self,
                    tensor1,
                    tensor2,
                    *,
                    value: number = 1.0):
            result = torch.addcmul(self, tensor1, tensor2, value=value)
            self_size = torch._size_if_not_equal(self.size(), result.size())
            tensor1_size = torch._size_if_not_equal(tensor1.size(), result.size())
            tensor2_size = torch._size_if_not_equal(tensor2.size(), result.size())
            def backward(grad_output):
                grad = grad_output * value
                grad_tensor1 = (grad * tensor2)._grad_sum_to_size(tensor1_size)
                grad_tensor2 = (grad * tensor1)._grad_sum_to_size(tensor2_size)
                return grad_output._grad_sum_to_size(self_size), grad_tensor1, grad_tensor2, None
            return result, backward

        def _dim_arange(like,
                        dim: int):
            def backward(grad_output):
                return None, None

            return torch._dim_arange(like, dim), backward

        def contiguous(self, *, memory_format: int=0):
            def backward(grad_output):
                return grad_output, None

            return self.contiguous(memory_format=memory_format), backward

        def dot(self, tensor):
            def backward(grad_output):
                return grad_output * tensor, grad_output * self

            return torch.dot(self, tensor), backward

        def erf(self):
            def backward(grad_output):
                # Precomputed constant C = 2.0 / math.sqrt(math.pi)
                C = 1.1283791670955126
                return C * torch.exp(- self * self) * grad_output

            return torch.erf(self), backward

        def expand(self,
                   size: List[int],
                   *,
                   implicit: bool=False):
            result = torch.expand(self, size, implicit=implicit)
            self_size = torch._size_if_not_equal(self.size(), result.size())

            def backward(grad_output):
                return grad_output._grad_sum_to_size(self_size), None, None

            return result, backward

        def expand_as(self, other):
            result = torch.expand_as(self, other)
            self_size = torch._size_if_not_equal(self.size(), result.size())

            def backward(grad_output):
                return grad_output._grad_sum_to_size(self_size), None

            return result, backward

        def full_like(self,
                      fill_value: float):
            def backward(grad_output):
                return None, None

            return torch.full_like(self, fill_value, memory_format=1), backward

        def lerp_0(self,
                   end,
                   weight: number):
            result = torch.lerp(self, end, weight)
            self_size = torch._size_if_not_equal(self.size(), result.size())
            end_size = torch._size_if_not_equal(end.size(), result.size())

            def backward(grad_output):
                grad_self = (grad_output * (1 - float(weight)))._grad_sum_to_size(self_size)
                grad_end = (grad_output * float(weight))._grad_sum_to_size(end_size)
                return grad_self, grad_end, None
            return result, backward

        def lerp_1(self,
                   end,
                   weight):
            result = torch.lerp(self, end, weight)
            self_size = torch._size_if_not_equal(self.size(), result.size())
            end_size = torch._size_if_not_equal(end.size(), result.size())

            def backward(grad_output):
                grad_self = (grad_output * (1 - weight))._grad_sum_to_size(self_size)
                grad_end = (grad_output * weight)._grad_sum_to_size(end_size)
                return grad_self, grad_end, None
            return result, backward

        def reshape(self,
                    shape: List[int]):
            self_size = self.size()

            def backward(grad_output):
                return grad_output.reshape(self_size), None

            return torch.reshape(self, shape), backward

        def split(self,
                  split_size: int,
                  dim: int):
            def backward(grad_outputs: List[Tensor]):
                grad_self = torch.cat(grad_outputs, dim)
                return grad_self, None, None

            return torch.split(self, split_size, dim), backward

        def split_with_sizes(self,
                             split_sizes: List[int],
                             dim: int=0):
            def backward(grad_outputs: List[Tensor]):
                size = len(grad_outputs)
                grad_self = torch.cat(grad_outputs, dim)
                return grad_self, None, None

            return torch.split_with_sizes(self, split_sizes, dim), backward

        def stack(tensors: List[Tensor],
                  dim: int=0):
            def backward(grad_output):
                grad_tensors = torch.unbind(grad_output, dim)
                return grad_tensors, None

            return torch.stack(tensors, dim), backward

        def unbind(self,
                   dim: int=0):
            def backward(grad_outputs: List[Tensor]):
                grad_self = torch.stack(grad_outputs, dim)
                return grad_self, None

            return torch.unbind(self, dim), backward

        def cat(tensors: List[Tensor],
                dim: int=0):
            size = len(tensors)
            split_sizes = [0] * size
            for i in range(size):
                if tensors[i].numel() > 0:
                    split_sizes[i] = tensors[i].size()[dim]

            def backward(grad_output):
                grad_tensors = torch.split_with_sizes(grad_output, split_sizes, dim)
                return grad_tensors, None

            return torch.cat(tensors, dim), backward

        def index(self,
                  indices: List[Tensor]):
            def backward(grad_output):
                grad_self = torch.zeros_like(self, memory_format=1).index_put_(indices, grad_output, True)
                return grad_self, None

            return torch.index(self, indices), backward

        def meshgrid(tensors: List[Tensor]):
            size = len(tensors)
            sizes = [0] * size
            for i in range(size):
                if tensors[i].dim() != 0:
                    sizes[i] = tensors[i].size()[0]
            def backward(grad_outputs: List[Tensor]):
                grads_tensors = []
                for i in range(size):
                    view_shape = [1] * size
                    if sizes[i] == 0:
                        view_shape[i] = 1
                        grads_tensors.append((grad_outputs[i]._grad_sum_to_size(view_shape)).reshape(()))
                    else:
                        view_shape[i] = sizes[i]
                        grads_tensors.append((grad_outputs[i]._grad_sum_to_size(view_shape)).reshape([sizes[i]]))
                return grads_tensors
            return torch.meshgrid(tensors), backward

        def mv(self, vec):
            def backward(grad_output):
                return grad_output.ger(vec), self.t().mv(grad_output)

            return torch.mv(self, vec), backward

        def nonzero(self):
            def backward(grad_output):
                return None

            return torch.nonzero(self), backward

        def ones_like(self):
            def backward(grad_output):
                return None

            return torch.ones_like(self), backward

        def pow_0(self,
                  exponent: number):
            def backward(grad_output):
                if float(exponent) == 0.0:
                    grad_self = torch.zeros_like(self, memory_format=1)
                else:
                    grad_self = grad_output * exponent * torch.pow(self, float(exponent) - 1)
                return grad_self, None

            return torch.pow(self, exponent), backward

        def pow_1(self, exponent):
            result = torch.pow(self, exponent)
            self_size = torch._size_if_not_equal(self.size(), result.size())
            exponent_size = torch._size_if_not_equal(exponent.size(), result.size())

            def backward(grad_output):
                grad_self = torch.where(exponent == 0.0, torch.zeros_like(self, memory_format=1), grad_output * exponent * torch.pow(self, exponent - 1))._grad_sum_to_size(self_size)
                grad_exponent = (grad_output * torch.pow(self, exponent) * torch.log(self))._grad_sum_to_size(exponent_size)
                return grad_self, grad_exponent

            return result, backward

        def pow_2(self: number,
                  exponent):
            def backward(grad_output):
                grad_exponent = grad_output * torch.pow(self, exponent) * torch.log(float(self))
                return None, grad_exponent

            return torch.pow(self, exponent), backward

        def rsub_0(self,
                   other,
                   alpha: number = 1.0):
            result = torch.rsub(self, other, alpha)
            self_size = torch._size_if_not_equal(self.size(), result.size())
            other_size = torch._size_if_not_equal(other.size(), result.size())
            def backward(grad_output):
                grad_self = (- grad_output * alpha)._grad_sum_to_size(self_size)
                grad_other = (grad_output)._grad_sum_to_size(other_size)
                return grad_self, grad_other, None

            return result, backward

        def rsub_1(self,
                   other: number,
                   alpha: number = 1.0):
            def backward(grad_output):
                grad_self = (- grad_output * alpha)
                return grad_self, None, None

            return torch.rsub(self, other, alpha), backward

        def sqrt(self):
            result = torch.sqrt(self)
            def backward(grad_output):
                return grad_output / (2 * result)

            return result, backward

        def t(self):
            def backward(grad_output):
                return torch.t(grad_output)

            return torch.t(self), backward

        def to_0(self,
                 device: Optional[Device],
                 dtype: Optional[int],
                 non_blocking: bool=False,
                 copy: bool=False):
            self_device = self.device
            self_dtype = self.dtype
            if device is not None:
                result = self.to(device, dtype=dtype, non_blocking=non_blocking, copy=copy)
            else:
                result = self.to(dtype, non_blocking=non_blocking, copy=copy)
            def backward(grad_output):
                grad_self = grad_output.to(self_device, dtype=self_dtype, non_blocking=non_blocking, copy=copy)
                return grad_self, None, None, None, None

            return result, backward


        def to_1(self,
                 dtype: int,
                 non_blocking: bool=False,
                 copy: bool=False):
            self_dtype = self.dtype
            def backward(grad_output):
                grad_self = grad_output.to(self_dtype, non_blocking, copy)
                return grad_self, None, None, None

            return self.to(dtype=dtype, non_blocking=non_blocking, copy=copy), backward

        def to_2(self,
                 other,
                 non_blocking: bool=False,
                 copy: bool=False):
            def backward(grad_output):
                grad_self = grad_output.to(self, non_blocking, copy)
                return grad_self, None, None, None

            return self.to(other, non_blocking=non_blocking, copy=copy), backward

        def transpose(self,
                      dim0: int,
                      dim1: int):
            def backward(grad_output):
                return torch.transpose(grad_output, dim0, dim1), None, None

            return torch.transpose(self, dim0, dim1), backward

        def view(self,
                 size: List[int]):
            self_size = self.size()
            def backward(grad_output):
                return grad_output.reshape(self_size), None

            return torch.view(self, size), backward
    )",
    R"(
        def AD_sizes_if_not_equal_multi_0(t1, t2, res):
            return torch._size_if_not_equal(t1.size(), res.size()), torch._size_if_not_equal(t2.size(), res.size())

        def mul_0(self, other):
            result = self * other
            self_size, other_size = AD_sizes_if_not_equal_multi_0(self, other, result)

            def backward(grad_output):
                grad_self = (grad_output * other)._grad_sum_to_size(self_size)
                grad_other = (grad_output * self)._grad_sum_to_size(other_size)
                return grad_self, grad_other

            return result, backward

        def mul_1(self, other: number):
            def backward(grad_output):
                return grad_output * other, None
            return self * other, backward

        def div_0(self, other):
            result = self / other
            self_size, other_size = AD_sizes_if_not_equal_multi_0(self, other, result)

            def backward(grad_output):
                grad_self = (grad_output / other)._grad_sum_to_size(self_size)
                grad_other = (-grad_output * self / (other * other))._grad_sum_to_size(other_size)
                return grad_self, grad_other

            return result, backward

        def div_1(self, other: number):
            def backward(grad_output):
                return grad_output / other, None
            return self / other, backward

        def max(self, other):
            result = torch.max(self, other)
            self_size, other_size = AD_sizes_if_not_equal_multi_0(self, other, result)

            def backward(grad_output):
                grad_self = (grad_output * (self > other).type_as(grad_output))._grad_sum_to_size(self_size)
                grad_other = (grad_output * (other > self).type_as(grad_output))._grad_sum_to_size(other_size)
                return grad_self, grad_other

            return result, backward

        def min(self, other):
            def backward(grad_output):
                grad_self = (grad_output * (self < other).type_as(grad_output))._grad_sum_to_size(self.size())
                grad_other = (grad_output * (other < self).type_as(grad_output))._grad_sum_to_size(other.size())
                return grad_self, grad_other

            return torch.min(self, other), backward

        def sigmoid(self):
            result = torch.sigmoid(self)
            def backward(grad_output):
                return (1 - result) * result * grad_output

            return result, backward

        # Share backward with threshold
        def relu(self):
            result = torch.relu(self)
            def backward(grad_output):
                return grad_output * (result > 0).type_as(result)

            return result, backward

        def erfc(self):
            def backward(grad_output):
                # Precomputed constant C = -2.0 / math.sqrt(math.pi)
                C = -1.1283791670955126
                return C * torch.exp(-self * self) * grad_output

            return torch.erfc(self), backward

        def exp(self):
            result = torch.exp(self)
            def backward(grad_output):
                return grad_output * result

            return result, backward

        def neg(self):
            def backward(grad_output):
                return grad_output.neg()

            return torch.neg(self), backward

        def where(condition, self, other):
            result = torch.where(condition, self, other)
            self_size, other_size = AD_sizes_if_not_equal_multi_0(self, other, result)
            def backward(grad_output):
                grad_self = (grad_output * condition.type_as(grad_output))._grad_sum_to_size(self_size)
                grad_other = (grad_output * (condition.bitwise_not()).type_as(grad_output))._grad_sum_to_size(other_size)
                return None, grad_self, grad_other

            return result, backward

        def type_as(self, other):
            def backward(grad_output):
                return grad_output.type_as(self), None

            return torch.type_as(self, other), backward

        def unsqueeze(self, dim: int):
            def backward(grad_output):
                return grad_output.squeeze(dim), None

            return torch.unsqueeze(self, dim), backward

        def abs(self):
            def backward(grad_output):
                return grad_output * self.sign()

            return torch.abs(self), backward

        def acos(self):
            def backward(grad_output):
                return grad_output * -((-self * self + 1).rsqrt())

            return torch.acos(self), backward

        def asin(self):
            def backward(grad_output):
                return grad_output * (-self * self + 1).rsqrt()

            return torch.asin(self), backward

        def atan(self):
            def backward(grad_output):
                return grad_output / (self * self + 1)

            return torch.atan(self), backward

        def ceil(self):
            def backward(grad_output):
                return torch.zeros_like(grad_output, memory_format=1)

            return torch.ceil(self), backward

        def cos(self):
            def backward(grad_output):
                return grad_output * -self.sin()

            return torch.cos(self), backward

        def cosh(self):
            def backward(grad_output):
                return grad_output * self.sinh()

            return torch.cosh(self), backward

        def expm1(self):
            result = torch.expm1(self)
            def backward(grad_output):
                return grad_output * (result + 1)

            return result, backward

        def floor(self):
            def backward(grad_output):
                return torch.zeros_like(grad_output, memory_format=1)

            return torch.floor(self), backward

        def frac(self):
            def backward(grad_output):
                return grad_output

            return torch.frac(self), backward

        def log(self):
            def backward(grad_output):
                return grad_output.div(self)

            return torch.log(self), backward

        def log10(self):
            def backward(grad_output):
                return grad_output / (self * 2.3025850929940456)

            return torch.log10(self), backward

        def log1p(self):
            def backward(grad_output):
                return grad_output / (self + 1)

            return torch.log1p(self), backward

        def log2(self):
            def backward(grad_output):
                return grad_output / (self * 0.6931471805599453)

            return torch.log2(self), backward

        def rand_like(self, *, memory_format: Optional[int]):
            def backward(grad_output):
                return None

            return torch.rand_like(self, memory_format=memory_format), backward

        def reciprocal(self):
            result = torch.reciprocal(self)
            def backward(grad_output):
                return -grad_output * result * result

            return result, backward

        def round(self):
            def backward(grad_output):
                return torch.zeros_like(grad_output, memory_format=1)

            return torch.round(self), backward

        def rsqrt(self):
            result = torch.rsqrt(self)
            def backward(grad_output):
                return -grad_output * result * result * result / 2

            return result, backward

        def sin(self):
            def backward(grad_output):
                return grad_output * self.cos()

            return torch.sin(self), backward

        def sinh(self):
            def backward(grad_output):
                return grad_output * self.cosh()

            return torch.sinh(self), backward

        def tan(self):
            result = torch.tan(self)
            def backward(grad_output):
                return grad_output * (1. + result * result)

            return result, backward

        def trunc(self):
            def backward(grad_output):
                return torch.zeros_like(grad_output, memory_format=1)

            return torch.trunc(self), backward

        def _grad_sum_to_size(self,
                              size: Optional[List[int]]):
            result = torch._grad_sum_to_size(self, size)
            self_size = torch._size_if_not_equal(self.size(), result.size())

            def backward(grad_output):
                if self_size is None:
                    grad_input = grad_output
                else:
                    grad_input = grad_output.expand(self_size)
                return grad_input, None

            return result, backward
    )",
    R"(
        def AD_adaptive_avg_pool2d_backward(grad,
                                            self,
                                            output_size: List[int]):
            if output_size[0] == 1 and output_size[1] == 1:
                self_size = self.size()
                grad_self = grad.expand(self.size()) / (self_size[-1] * self_size[-2])
            else:
                grad_self = torch._adaptive_avg_pool2d_backward(grad, self)

            return grad_self

        def AD_adaptive_avg_pool1d_backward(grad,
                                            input,
                                            output_size: List[int]):
            output_size_2d = [1, output_size[0]]
            grad_input = AD_adaptive_avg_pool2d_backward(grad.unsqueeze(2), input.unsqueeze(2), output_size_2d).squeeze(2)
            return grad_input

        def adaptive_avg_pool1d(self,
                                output_size: List[int]):
            def backward(grad_output):
                grad_self = AD_adaptive_avg_pool1d_backward(grad_output, self, output_size)
                return grad_self, None

            return torch.adaptive_avg_pool1d(self, output_size), backward

        def adaptive_avg_pool2d(self,
                                output_size: List[int]):
            def backward(grad_output):
                # self is used in backward, no need to pass in its size explicitly
                grad_self = AD_adaptive_avg_pool2d_backward(grad_output, self, output_size)
                return grad_self, None
            return torch.adaptive_avg_pool2d(self, output_size), backward

        def adaptive_avg_pool3d(self,
                                output_size: List[int]):
            def backward(grad_output):
                grad_self = torch.adaptive_avg_pool3d_backward(grad_output, self)
                return grad_self, None

            return torch.adaptive_avg_pool3d(self, output_size), backward

        def avg_pool2d(self,
                       kernel_size: List[int],
                       stride: List[int],
                       padding: List[int],
                       ceil_mode: bool,
                       count_include_pad: bool,
                       divisor_override: Optional[int]):
            def backward(grad_output):
                grad_self = torch.avg_pool2d_backward(grad_output, self, kernel_size, stride, padding, ceil_mode, count_include_pad, divisor_override)
                return grad_self, None, None, None, None, None, None

            return torch.avg_pool2d(self, kernel_size, stride, padding, ceil_mode, count_include_pad, divisor_override), backward

        def max_pool2d(self,
                       kernel_size: List[int],
                       stride: List[int],
                       padding: List[int],
                       dilation: List[int],
                       ceil_mode: bool):
            output, indices = torch.max_pool2d_with_indices(self, kernel_size, stride, padding, dilation, ceil_mode)
            def backward(grad_output):
                grad_self = torch.max_pool2d_with_indices_backward(grad_output, self, kernel_size, stride, padding, dilation, ceil_mode, indices)
                return grad_self, None, None, None, None, None
            return output, backward

        def max_pool2d_with_indices(self,
                                    kernel_size: List[int],
                                    stride: List[int],
                                    padding: List[int],
                                    dilation: List[int],
                                    ceil_mode: bool):
            output, indices = torch.max_pool2d_with_indices(self, kernel_size, stride, padding, dilation, ceil_mode)
            def backward(grad_output):
                grad_self = torch.max_pool2d_with_indices_backward(grad_output, self, kernel_size, stride, padding, dilation, ceil_mode, indices)
                return grad_self, None, None, None, None, None
            return output, indices, backward

        def batch_norm_disabled(input : Tensor,
                       weight : Optional[Tensor],
                       bias : Optional[Tensor],
                       running_mean : Optional[Tensor],
                       running_var : Optional[Tensor],
                       training : bool,
                       momentum : float,
                       eps : float,
                       cudnn_enabled : bool):

            output, save1, save2, reserve, impl_idx = torch._batch_norm_impl_index(
                input, weight, bias, running_mean, running_var, training,
                momentum, eps, cudnn_enabled)
            has_weight = weight is not None
            has_bias = bias is not None

            def backward(grad_output):
                dinput, dweight, dbias = torch._batch_norm_impl_index_backward(
                    impl_idx, input, grad_output, weight, running_mean, running_var,
                    save1, save2, training, eps, [True, has_weight, has_bias], reserve)
                return dinput, dweight, dbias, None, None, None, None, None, None

            return output, backward

        # disable the layernorm AD temporarily because of bug in https://github.com/pytorch/pytorch/issues/19769
        def layer_norm_disabled(input : Tensor,
                       normalized_shape : List[int],
                       weight : Optional[Tensor],
                       bias : Optional[Tensor],
                       eps : float,
                       cudnn_enable : bool):

            input_ndim = input.dim()
            normalized_ndim = len(normalized_shape)
            n = 1
            for i in range(input_ndim - normalized_ndim):
                n *= input.size(i)

            input_reshape = input.contiguous().view(1, n, -1)

            bn_out, save1, save2, reserve, impl_idx = torch._batch_norm_impl_index(
                input_reshape, None, None, None, None, True,
                0.0, eps, cudnn_enable)

            bn_out = bn_out.view(input.size())
            if weight is not None and bias is not None:
                output = bias.addcmul(bn_out, weight, value=1)
            elif weight is not None:
                output = bn_out.mul(weight)
            elif bias is not None:
                output = bn_out.add(bias)
            else:
                output = bn_out

            def backward(grad_output):
                if weight is not None and bias is not None:
                    grad_bn_out = grad_output * weight
                    grad_weight = (grad_output * bn_out)._grad_sum_to_size(weight.size())
                    grad_bias = grad_output._grad_sum_to_size(bias.size())
                elif weight is not None:
                    grad_bn_out = grad_output * weight
                    grad_weight = (grad_output * bn_out)._grad_sum_to_size(weight.size())
                    grad_bias = None
                elif bias is not None:
                    grad_bn_out = grad_output
                    grad_weight= None
                    grad_bias = grad_output._grad_sum_to_size(bias.size())
                else:
                    grad_bn_out = grad_output
                    grad_weight= None
                    grad_bias = None


                grad_bn_out = grad_bn_out.contiguous().view(1, n, -1)

                grad_input, _, _ = torch._batch_norm_impl_index_backward(
                    impl_idx, input_reshape, grad_bn_out, None, None, None,
                    save1, save2, True, eps, [True, False, False], reserve)

                grad_input = grad_input.view(input.size())
                return grad_input, None, grad_weight, grad_bias, None, None

            return output, backward

        def AD_fused_dropout_backward(grad,
                                      mask,
                                      p1m: float):
            p1r = 1. / p1m
            grad_input = grad * (mask.type_as(grad) * p1r)
            return grad_input

        def dropout(input,
                    p: float,
                    train: bool):
            use_cuda = input.is_cuda
            # lowering is specialized for cuda because cuda fuser can efficiently fuse those operations
            # for cpu backend, where fusions are disabled, a different lowering that is more efficient
            # in the absence of fusion is used
            p1m = 1. - p
            if train:
                if use_cuda:
                    mask = torch.rand_like(input) < p1m
                    res = mask.type_as(input) * input * (1./p1m)
                else:
                    mask = torch.empty_like(input)
                    mask.bernoulli_(p1m)
                    res = mask * input / p1m
            else:
<<<<<<< HEAD
                mask = torch.empty_like(input, memory_format=1)
                mask.bernoulli_(p1m)
                res = mask * input / p1m

            if not train:
=======
>>>>>>> b20df2c8
                p1m = 1.
                res = input
                mask = torch.empty_like(input)

            def backward(grad_output):
                use_cuda = grad_output.is_cuda
                if use_cuda:
                    grad_input = AD_fused_dropout_backward(grad_output, mask, p1m)
                else:
                    grad_input = grad_output * mask / p1m
                return grad_input, None, None
            return res, backward

        def embedding(weight,
                      indices,
                      padding_idx: int,
                      scale_grad_by_freq: bool,
                      sparse: bool):
            weight_size_0 = weight.size()[0]
            def backward(grad_output):
                grad_weight = torch.embedding_backward(grad_output, indices, weight_size_0, padding_idx, scale_grad_by_freq, sparse)
                return grad_weight, None, None, None, None

            return torch.embedding(weight, indices, padding_idx, scale_grad_by_freq, sparse), backward

        def log_softmax(self, dim: int, dtype: Optional[int]):
            result = torch.log_softmax(self, dim, dtype)
            def backward(grad_output):
                grad_self = torch._log_softmax_backward_data(grad_output, result, dim, self)
                return grad_self, None, None

            return result, backward

        def nll_loss(self, target, weight: Optional[Tensor], reduction: int, ignore_index: int):
            result, total_weight = torch.nll_loss_forward(self, target, weight, reduction, ignore_index)
            def backward(grad):
                return torch.nll_loss_backward(grad, self, target, weight, reduction, ignore_index, total_weight), None, None, None, None
            return result, backward

        def softmax(self, dim: int, dtype: Optional[int]):
            result = torch.softmax(self, dim, dtype)
            def backward(grad_output):
                grad_self = torch._softmax_backward_data(grad_output, result, dim, self)
                return grad_self, None, None

            return result, backward

        def AD_interpolate_backward(grad,
                                    input,
                                    mode: str,
                                    align_corners: bool):
            output_size = grad.size()[2:]
            input_size = input.size()
            input_dim = len(input_size)
            if input_dim == 3 and mode == 'nearest':
                grad_input = torch.upsample_nearest1d_backward(grad, output_size, input_size)
            elif input_dim == 4 and mode == 'nearest':
                grad_input = torch.upsample_nearest2d_backward(grad, output_size, input_size)
            elif input_dim == 5 and mode == 'nearest':
                grad_input = torch.upsample_nearest3d_backward(grad, output_size, input_size)
            elif input_dim == 3 and mode == 'linear':
                grad_input = torch.upsample_linear1d_backward(grad, output_size, input_size, align_corners)
            elif input_dim == 4 and mode == 'bilinear':
                grad_input = torch.upsample_bilinear2d_backward(grad, output_size, input_size, align_corners)
            elif input_dim == 5 and mode == 'trilinear':
                grad_input = torch.upsample_trilinear3d_backward(grad, output_size, input_size, align_corners)
            elif input_dim == 4 and mode == 'bicubic':
                grad_input = torch.upsample_bicubic2d_backward(grad, output_size, input_size, align_corners)
            elif input_dim == 3 and mode == 'area':
                grad_input = AD_adaptive_avg_pool1d_backward(grad, input, output_size)
            elif input_dim == 4 and mode == 'area':
                grad_input = AD_adaptive_avg_pool2d_backward(grad, input, output_size)
            elif input_dim == 5 and mode == 'area':
                grad_input = torch.adaptive_avg_pool3d_backward(grad, input)
            else:
                # NEVER REACH HERE
                grad_input = torch.zeros_like(input, memory_format=1)
                raise RuntimeError('Input Error: Only 3D, 4D and 5D input Tensors supported')

            return grad_input

        def __interpolate_0(input,
                            size: Optional[int],
                            scale_factor: Optional[List[float]],
                            mode: str='nearest',
                            align_corners: Optional[bool]):
            def backward(grad_output):
                if align_corners is None:
                    align_corners = False
                grad_self = AD_interpolate_backward(grad_output, input, mode, align_corners)
                return grad_self, None, None, None, None

            return torch.__interpolate(input, size, scale_factor, mode, align_corners), backward

        def __interpolate_1(input,
                            size: Optional[List[int]],
                            scale_factor: Optional[List[float]],
                            mode: str='nearest',
                            align_corners: Optional[bool]):
            def backward(grad_output):
                if align_corners is None:
                    align_corners = False
                grad_self = AD_interpolate_backward(grad_output, input, mode, align_corners)
                return grad_self, None, None, None, None

            return torch.__interpolate(input, size, scale_factor, mode, align_corners), backward

        def __interpolate_2(input,
                            size: Optional[int],
                            scale_factor: Optional[float],
                            mode: str='nearest',
                            align_corners: Optional[bool]):
            def backward(grad_output):
                if align_corners is None:
                    align_corners = False
                grad_self = AD_interpolate_backward(grad_output, input, mode, align_corners)
                return grad_self, None, None, None, None

            return torch.__interpolate(input, size, scale_factor, mode, align_corners), backward

        def __interpolate_3(input,
                            size: Optional[List[int]],
                            scale_factor: Optional[float],
                            mode: str='nearest',
                            align_corners: Optional[bool]):
            def backward(grad_output):
                if align_corners is None:
                    align_corners = False
                grad_self = AD_interpolate_backward(grad_output, input, mode, align_corners)
                return grad_self, None, None, None, None

            return torch.__interpolate(input, size, scale_factor, mode, align_corners), backward
      )",
    R"(
        def AD_sizes_if_not_equal_multi_1(t1, t2, res):
            return torch._size_if_not_equal(t1.size(), res.size()), torch._size_if_not_equal(t2.size(), res.size())

        def add_0(self,
                  other,
                  *,
                  alpha: number = 1.0):
            result = torch.add(self, other, alpha=alpha)
            self_size, other_size = AD_sizes_if_not_equal_multi_1(self, other, result)
            def backward(grad_output):
                grad_other = (grad_output * alpha)._grad_sum_to_size(other_size)
                grad_self = (grad_output)._grad_sum_to_size(self_size)
                return grad_self, grad_other, None
            return result, backward

        def add_1(self,
                  other: number,
                  alpha: number = 1.0):
            def backward(grad_output):
                return grad_output, None, None
            return torch.add(self, other, alpha=alpha), backward

        def sub_0(self,
                  other,
                  *,
                  alpha: number = 1.0):
            result = torch.sub(self, other, alpha=alpha)
            self_size, other_size = AD_sizes_if_not_equal_multi_1(self, other, result)
            def backward(grad_output):
                grad_other = (-grad_output * alpha)._grad_sum_to_size(other_size)
                grad_self = (grad_output)._grad_sum_to_size(self_size)
                return grad_self, grad_other, None
            return result , backward

        def sub_1(self,
                  other: number,
                  alpha: number = 1.0):
            def backward(grad_output):
                return grad_output, None, None
            return torch.sub(self, other, alpha=alpha), backward

        def threshold(self,
                      threshold: number,
                      value: number):
            def backward(grad_output):
                mask = (self >= threshold).type_as(self)
                return grad_output * mask, None, None
            return torch.threshold(self, threshold, value), backward

        def fmod(self,
                 other: number):
            def backward(grad_output):
                return grad_output, None
            return torch.fmod(self, other), backward

        def remainder(self,
                      other: number):
            def backward(grad_output):
                return grad_output, None
            return torch.remainder(self, other), backward

        def addmm(self,
                  mat1,
                  mat2,
                  *,
                  beta: number,
                  alpha: number):
            result = torch.addmm(self, mat1, mat2, beta=beta, alpha=alpha)
            self_size = torch._size_if_not_equal(self.size(), result.size())
            def backward(grad_output):
                self_grad = (grad_output * beta)._grad_sum_to_size(self_size)
                mat1_grad = grad_output.mm(mat2.t()) * alpha
                mat2_grad = mat1.t().mm(grad_output) * alpha
                return self_grad, mat1_grad, mat2_grad, None, None
            return result, backward

        # Comparison operators
        def lt(self, other: number):
            def backward(grad_output):
                return None, None
            return torch.lt(self, other), backward

        def le(self, other: number):
            def backward(grad_output):
                return None, None
            return torch.le(self, other), backward

        def gt(self, other: number):
            def backward(grad_output):
                return None, None
            return torch.gt(self, other), backward

        def ge(self, other: number):
            def backward(grad_output):
                return None, None
            return torch.ge(self, other), backward

        def eq(self, other: number):
            def backward(grad_output):
                return None, None
            return torch.eq(self, other), backward

        def ne(self, other: number):
            def backward(grad_output):
                return None, None
            return torch.ne(self, other), backward

        def clamp(self,
                  min: Optional[number],
                  max: Optional[number]):
          def backward(grad_output):
            if min is not None and max is not None:
                mask = ((self >= float(min)) * (self <= float(max))).type_as(self)
                return grad_output * mask, None, None
            elif min is not None:
                mask = (self >= float(min)).type_as(self)
                return grad_output * mask, None, None
            elif max is not None:
                mask = (self <= float(max)).type_as(self)
                return grad_output * mask, None, None
            else: #min is None and max is None
                return grad_output, None, None
          return torch.clamp(self, min=min, max=max), backward
    )"};

std::unordered_map<std::string, GradientPair> schema_to_graphs;

// This map is a workaround to cache compiled gradient_pairs. Ideally this graph
// should be compiled only once and saved in Operator structure.
// This should be done along with merging into native_functions.yaml.
std::unordered_map<const FunctionSchema*, GradientPair> cached_gradient_pairs;

// CompilationUnit that holds all these Functions and keeps them alive.
script::CompilationUnit compilation_unit;
} // anonymous namespace

std::pair<std::shared_ptr<Graph>, Value*> extractClosure(Value* closure) {
  TORCH_CHECK(
      closure->node()->kind() == prim::TupleConstruct,
      "closure must be a literal tuple construct");
  Value* fn = closure->node()->inputs().at(0);
  Value* context = closure->node()->inputs().at(1);

  TORCH_CHECK(
      fn->node()->kind() == prim::Function,
      "closure tuple must contain a prim::Function");
  return std::make_pair(fn->node()->g(attr::Subgraph), context);
}

Argument originalReturnType(const TupleTypePtr& tup) {
  TORCH_CHECK(tup->elements().size() > 1);
  if (tup->elements().size() == 2)
    return Argument("", tup->elements().at(0));
  std::vector<TypePtr> types = tup->elements().vec();
  types.pop_back();
  return Argument("", TupleType::create(std::move(types)));
}

// In torchscript AD formulas, we define {func_0, func_1, ...} as
// overloaded functions of `func`.
// Remove the suffix before adding the schema string to map
// schema_to_graphs.
std::string overloadedSchemaString(const FunctionSchema& schema) {
  const auto& schema_name = schema.name();
  auto pos = schema_name.find_last_of('_');
  auto schema_name_suffix = schema_name.substr(pos + 1);
  std::string schema_string = canonicalSchemaString(schema);
  if (!schema_name_suffix.empty() &&
      schema_name_suffix.find_first_not_of("0123456789") == std::string::npos) {
    schema_string.replace(
        schema_string.find(schema_name),
        schema_name.length(),
        schema_name.substr(0, pos));
  }

  return schema_string;
}

bool isHelperFunction(const std::string& method_name) {
  std::string helper_prefix = "AD_";
  return method_name.compare(0, helper_prefix.length(), helper_prefix) == 0;
}

void loadModule(const script::CompilationUnit& module) {
  for (const auto& method : module.get_functions()) {
    if (isHelperFunction(method->name()))
      continue;

    GradientPair pair;
    pair.forward = method->graph();

    // lookup the backward function
    Node* forward_tuple = pair.forward->outputs().at(0)->node();

    if (forward_tuple->kind() != prim::TupleConstruct) {
      throw script::ErrorReport(forward_tuple->sourceRange())
          << "gradient must return literal a tuple";
    }

    Value* context;
    std::tie(pair.backward, context) =
        extractClosure(forward_tuple->inputs().back());

    // do surgery on the forward function to remove the closure tuple and
    // replace it with the context variable:
    //  backward = (<lambda>, context_tuple)
    //  return original, backward
    //  -----
    //  return original, context_tuple
    std::vector<Value*> new_inputs = forward_tuple->inputs().vec();
    new_inputs.back() = context;
    Value* new_tuple =
        pair.forward->appendNode(pair.forward->createTuple(new_inputs))
            ->output();
    pair.forward->eraseOutput(0);
    pair.forward->registerOutput(new_tuple);
    forward_tuple->destroy();

    // derive schema from original function's schema:
    const FunctionSchema& loaded_schema = method->getSchema();
    FunctionSchema actual_schema(
        Symbol::aten(loaded_schema.name()),
        loaded_schema.overload_name(),
        loaded_schema.arguments(),
        {originalReturnType(new_tuple->type()->expect<TupleType>())});

    // modify canonical string for function overloading
    // prefer not to modify the schema name
    auto schema_string = overloadedSchemaString(actual_schema);

    schema_to_graphs[schema_string] = std::move(pair);
  }
}

void loadFunctions() {
  for (const std::string& str : functions) {
    compilation_unit.define(c10::nullopt, str, script::nativeResolver(), nullptr);
  }
  loadModule(compilation_unit);
}

c10::optional<GradientPair> gradientInfoForSchema(
    const FunctionSchema& schema) {
  std::lock_guard<std::mutex> guard(lock);
  if (schema_to_graphs.size() == 0) {
    loadFunctions();
  }
  auto cache_it = cached_gradient_pairs.find(&schema);
  if (cache_it != cached_gradient_pairs.end()) {
    return cache_it->second;
  } else {
    auto schema_str = canonicalSchemaString(schema);
    // For debugging AD change:
    // std::cout << "Looking for " << schema_str << std::endl;

    auto sym_script_it = schema_to_graphs.find(schema_str);

    if (sym_script_it != schema_to_graphs.end()) {
      cached_gradient_pairs.emplace_hint(
          cache_it, &schema, sym_script_it->second);
      return sym_script_it->second;
    }
  }
  return c10::nullopt;
}

bool hasGradientInfoForSchema(const FunctionSchema& schema) {
  return gradientInfoForSchema(schema).has_value();
}

} // namespace jit
} // namespace torch<|MERGE_RESOLUTION|>--- conflicted
+++ resolved
@@ -1176,17 +1176,9 @@
                     mask.bernoulli_(p1m)
                     res = mask * input / p1m
             else:
-<<<<<<< HEAD
-                mask = torch.empty_like(input, memory_format=1)
-                mask.bernoulli_(p1m)
-                res = mask * input / p1m
-
-            if not train:
-=======
->>>>>>> b20df2c8
                 p1m = 1.
                 res = input
-                mask = torch.empty_like(input)
+                mask = torch.empty_like(input, memory_format=1)
 
             def backward(grad_output):
                 use_cuda = grad_output.is_cuda
