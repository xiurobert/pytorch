--- conflicted
+++ resolved
@@ -13,36 +13,11 @@
 // Register CudaFuseGraph in custom passes
 struct TORCH_API RegisterCudaFuseGraph
     : public PassManager<RegisterCudaFuseGraph> {
-  static bool canRegisterPass() {
-#ifdef USE_ROCM
-    static bool has_rocm = true;
-#else
-    bool has_rocm = false;
-#endif
-    return at::globalContext().hasCUDA() && !has_rocm;
-  }
-
   static bool registerPass(bool enabled) {
-<<<<<<< HEAD
-    bool old_flag = PassManager::isRegistered();
-    if (enabled) {
-      // TODO: this might not be the right place to put the ROCm logic.
-      // i.e. since this is built as part of libtorch cpu, USE_ROCM flag
-      // might not be available while building this lib.
-      TORCH_CHECK(
-          canRegisterPass(),
-          "Running CUDA fuser is only supported on CUDA builds.");
-      PassManager::registerPass(fuser::cuda::fuseGraph);
-    } else {
-      PassManager::clearPass();
-    }
-    return old_flag;
-=======
     TORCH_WARN(
         "RegisterCudaFuseGraph::registerPass() is deprecated. "
         "Please use torch::jit::fuser::cuda::setEnabled().");
     return fuser::cuda::setEnabled(enabled);
->>>>>>> f2e2b4bc
   }
 
   static bool isRegistered() {
