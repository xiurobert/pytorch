--- conflicted
+++ resolved
@@ -816,11 +816,7 @@
     for output_obs_node, _ in items:
         assert is_activation_post_process_node(output_obs_node, modules)
         output_obs_node.replace_all_uses_with(node)
-<<<<<<< HEAD
-        model.graph.erase_node(output_obs_node)
-=======
         model.graph.erase_node(output_obs_node)  # type: ignore[union-attr, operator]
->>>>>>> ba9423aa
 
 def swap_custom_module_to_observed(
         node: Node,
