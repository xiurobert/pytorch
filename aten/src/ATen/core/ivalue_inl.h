--- conflicted
+++ resolved
@@ -7,12 +7,8 @@
 
 #include <ATen/core/Dict.h>
 #include <ATen/core/List.h>
-<<<<<<< HEAD
-#include <ATen/core/IList.h>
+#include <ATen/core/IListRef.h>
 #include <ATen/core/Tensor.h>
-=======
-#include <ATen/core/IListRef.h>
->>>>>>> 81ef7525
 #include <ATen/core/functional.h>
 #include <ATen/core/jit_type.h>
 #include <ATen/core/qualified_name.h>
@@ -1998,7 +1994,7 @@
 
 inline IValue::IValue(at::OptionalTensorRef v) : IValue() {
   if (v.has_value()) {
-    *this = IValue(std::move(*v));
+    *this = IValue(*v);
   }
 }
 
