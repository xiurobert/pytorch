--- conflicted
+++ resolved
@@ -67,8 +67,6 @@
   // General
   //
 
-<<<<<<< HEAD
-=======
   if (Experimentation::kUseConv2dOldApi) {
     const uint32_t OC = src_filter[Layout::Filter::output];
     const uint32_t OC_4 = at::native::vulkan::api::utils::div_up(OC, 4u);
@@ -154,7 +152,6 @@
 
     return v_weight;
   }
->>>>>>> 98fddc1f
 
   vTensor v_weight{
     api::context(),
