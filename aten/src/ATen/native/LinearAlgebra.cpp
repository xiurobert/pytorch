#include <ATen/ATen.h>
#include <ATen/core/grad_mode.h>
#include <ATen/Dispatch.h>
#include <ATen/ExpandUtils.h>
#include <ATen/NamedTensorUtils.h>
#include <ATen/OpMathType.h>
#include <ATen/native/mkldnn/Matmul.h>
#include <ATen/native/CPUBlas.h>
#include <ATen/native/IndexingUtils.h>
#include <ATen/native/LinearAlgebra.h>
#include <ATen/native/LinearAlgebraUtils.h>
#include <ATen/native/ReduceOps.h>
#include <ATen/native/ReduceOpsUtils.h>
#include <ATen/native/Resize.h>
#include <ATen/native/TensorIterator.h>
#include <ATen/NativeFunctions.h>
#include <ATen/Parallel.h>
#include <ATen/TensorUtils.h>
#include <ATen/Utils.h>
#include <c10/util/accumulate.h>
#include <c10/util/irange.h>
#include <c10/util/variant.h>

#include <functional>
#include <limits>
#include <numeric>
#include <string>
#include <tuple>

namespace at {

namespace detail {
  void check_linalg_norm_dtype(optional<ScalarType> opt_dtype, ScalarType self_dtype, const char* const name) {
    if (opt_dtype.has_value()) {
      auto dtype = opt_dtype.value();
      TORCH_CHECK(isFloatingType(dtype) || isComplexType(dtype), name, ": dtype should"
          " be floating point or complex, but got ", dtype);
      TORCH_CHECK(isComplexType(self_dtype) == isComplexType(dtype),
          name, ": dtype should be ", isComplexType(self_dtype) ? "complex" : "real",
          " for ", isComplexType(self_dtype) ? "complex" : "real", " inputs, but got ", dtype);
      TORCH_CHECK(promoteTypes(self_dtype, dtype) == dtype,
          name, ": the dtype of the input ", "(", self_dtype, ") should be convertible ",
          "without narrowing to the specified dtype (", dtype, ").");
    }
  }
}

namespace meta {

#define ADDMM_META() \
  TORCH_CHECK(mat1.dim() == 2, "mat1 must be a matrix, got ", mat1.dim(), "-D tensor"); \
  TORCH_CHECK(mat2.dim() == 2, "mat2 must be a matrix, got ", mat2.dim(), "-D tensor"); \
  TORCH_CHECK( \
      mat1.sizes()[1] == mat2.sizes()[0], "mat1 and mat2 shapes cannot be multiplied (", \
      mat1.sizes()[0], "x", mat1.sizes()[1], " and ", mat2.sizes()[0], "x", mat2.sizes()[1], ")"); \
 \
  auto names = at::namedinference::propagate_names_for_addmm(mat1, mat2, self); \
<<<<<<< HEAD
  set_output_raw_strided(0, {mat1.sizes()[0], mat2.sizes()[1]}, {}, self.options(), names);
=======
  set_output(0, {mat1.sizes()[0], mat2.sizes()[1]}, {}, self.options(), names);
>>>>>>> 8d93f6b4

TORCH_META_FUNC(addmm)(const Tensor& self, const Tensor& mat1, const Tensor& mat2, const Scalar& beta, const Scalar& alpha) {
  ADDMM_META();
}

TORCH_META_FUNC(_addmm_activation)(const Tensor& self, const Tensor& mat1, const Tensor& mat2, const Scalar& beta, const Scalar& alpha, bool use_gelu) {
  ADDMM_META();
}

TORCH_META_FUNC(mm)(const Tensor & self, const Tensor & mat2) {
  TORCH_CHECK(self.dim() == 2, "self must be a matrix");
  TORCH_CHECK(mat2.dim() == 2, "mat2 must be a matrix");
  TORCH_CHECK(
      self.sizes()[1] == mat2.sizes()[0], "mat1 and mat2 shapes cannot be multiplied (",
      self.sizes()[0], "x", self.sizes()[1], " and ", mat2.sizes()[0], "x", mat2.sizes()[1], ")");

  auto names = at::namedinference::compute_matmul_outnames(self, mat2);
<<<<<<< HEAD
  set_output_raw_strided(0, {self.sizes()[0], mat2.sizes()[1]}, {}, self.options(), names);
=======
  set_output(0, {self.sizes()[0], mat2.sizes()[1]}, {}, self.options(), names);
>>>>>>> 8d93f6b4
}

TORCH_META_FUNC(linalg_vector_norm)(const Tensor& self, const Scalar& scalar_ord, OptionalIntArrayRef opt_dim, bool keepdim, optional<ScalarType> opt_dtype) {
  at::native::checkFloatingOrComplex(self, "linalg.vector_norm");

  auto dim = opt_dim.value_or(IntArrayRef{});
  // Casting a large integer to a double will just introduce an error for
  // values larger than 10^53 (same for negative numbers), so that's fine.
  auto ord = scalar_ord.toDouble();

  // For more context, see issue 52783
  // If the tensor is empty and norm < 0 || norm == infty
  //   - We cannot reduce the whole tensor
  //   - We cannot reduce over an empty dimension
  if (self.numel() == 0 && (ord < 0. || ord == INFINITY)) {
    TORCH_CHECK(opt_dim.has_value(),
      "linalg.vector_norm cannot compute the ", scalar_ord, " norm on an empty ",
      "tensor because the operation does not have an identity");
    for (auto dim_num : dim) {
      TORCH_CHECK(self.size(dim_num) != 0,
        "linalg.vector_norm cannot compute the ", scalar_ord, " norm on an empty ",
        "dimension because the operation does not have an identity");
    }
  }

  at::detail::check_linalg_norm_dtype(opt_dtype, self.scalar_type(), "linalg.vector_norm");

  auto mask = at::native::make_dim_mask(dim, self.dim());
  auto shape = at::native::shape_from_dim_mask(self, std::move(mask), keepdim);
  auto options = self.options()
                     .dtype(toRealValueType(opt_dtype.value_or(self.scalar_type())));

<<<<<<< HEAD
  set_output_raw_strided(0, shape, {}, options);
=======
  set_output(shape, options);
>>>>>>> 8d93f6b4
}

template <typename Meta>
void common_checks_baddbmm_bmm(Meta& meta, const Tensor& batch1, const Tensor& batch2, const Scalar& beta, const Scalar& alpha, bool is_bmm, const c10::optional<Tensor>& self_baddbmm = nullopt) {
  TORCH_CHECK(batch1.dim() == 3, "batch1 must be a 3D tensor");
  TORCH_CHECK(batch2.dim() == 3, "batch2 must be a 3D tensor");

  const auto batch1_sizes = batch1.sizes();
  const auto batch2_sizes = batch2.sizes();

  int64_t bs = batch1_sizes[0];
  int64_t contraction_size = batch1_sizes[2];
  int64_t res_rows = batch1_sizes[1];
  int64_t res_cols = batch2_sizes[2];
  std::vector<int64_t> output_size {bs, res_rows, res_cols};

  TORCH_CHECK(batch2_sizes[0] == bs && batch2_sizes[1] == contraction_size,
              "Expected size for first two dimensions of batch2 tensor to be: [",
              bs, ", ", contraction_size, "] but got: [", batch2_sizes[0], ", ", batch2_sizes[1], "].");

  auto& result = meta.maybe_get_output(0);
  // 'set_output' does not resize for in-place calls
<<<<<<< HEAD
  meta.set_output_raw_strided(0, output_size, {}, batch2.options());
=======
  meta.set_output(output_size, batch2.options());
>>>>>>> 8d93f6b4
  const auto result_sizes = result.sizes();
  // Error is raised if called from in-place overload with incorrect shape
  TORCH_CHECK(result_sizes == output_size,
              "Expected an output tensor with shape [", output_size, "] but got shape ", result_sizes);

  std::vector<Dimname> outnames = {};
  if (!is_bmm) {
    if (self_baddbmm.has_value()) {
      const auto& self = self_baddbmm.value();
      if (beta.toComplexDouble() != 0.0) result.copy_(self);
      TORCH_CHECK(self.dim() == 3, "self must be a 3D tensor");
      const auto self_sizes = self.sizes();
      TORCH_CHECK(self_sizes == output_size,
                  "Expected an input tensor shape with shape ", output_size, " but got shape: ", self_sizes);
      outnames = namedinference::compute_baddbmm_outnames(result, batch1, batch2, self);
    }
  } else {
    outnames = namedinference::compute_bmm_outnames(result, batch1, batch2);
  }

  namedinference::propagate_names_if_nonempty(
    result,
    outnames
  );
}

TORCH_META_FUNC(bmm)(const Tensor& self, const Tensor& mat2) {
    common_checks_baddbmm_bmm(*this, self, mat2, Scalar(0.0), Scalar(1.0), true);
}

TORCH_META_FUNC(baddbmm)(const Tensor& self, const Tensor& batch1, const Tensor& batch2, const Scalar& beta, const Scalar& alpha) {
  auto self_ = expand_size(self, {batch1.size(0), batch1.size(1), batch2.size(2)}, "baddbmm");
  common_checks_baddbmm_bmm(*this, batch1, batch2, beta, alpha, false, *self_);
}

} // namespace meta
namespace native {

DEFINE_DISPATCH(addr_stub);

// As P is a permutation matrix
// det(P) = 1 if it's an even permutation and det(P) = -1 if it's an odd permutation
static inline Tensor _lu_det_P(const Tensor& lu, const Tensor& pivs) {
  const auto n = lu.size(-1);
  auto det_P = (at::arange(1, n + 1, pivs.options()) != pivs)
    .sum(-1, /*keepdim=*/false, /*dtype=*/at::kLong)
    .fmod_(2)
    // take 0 to 1 and 1 to -1
    .mul_(-2)
    .add_(1);
  return det_P;
}

// Given a pivoted LU factorization A = P L U,
// det(A) = det(P) * det(L) * det(U).
std::tuple<Tensor, Tensor, Tensor> _det_lu_based_helper(const Tensor& self) {
  Tensor pivs, lu;
  std::tie(lu, pivs, std::ignore) = at::linalg_lu_factor_ex(self);
  const auto det_P = _lu_det_P(lu, pivs);
  auto det = det_P * at::prod(lu.diagonal(0, -2 ,-1), /*dim=*/-1);

  return std::make_tuple(std::move(det), std::move(lu), std::move(pivs));
}

// torch.det, alias for torch.linalg.det
Tensor det(const Tensor& self) {
  return at::linalg_det(self);
}

Tensor linalg_det(const Tensor& self) {
  squareCheckInputs(self, "linalg.det");
  checkFloatingOrComplex(self, "linalg.det");
<<<<<<< HEAD

  return std::get<0>(at::_det_lu_based_helper(self));
}

Tensor& linalg_det_out(const Tensor& self, Tensor& out) {
  checkSameDevice("torch.linalg.det", out, self, "out");
  checkLinalgCompatibleDtype("torch.linalg.det", out, self, "out");

=======

  return std::get<0>(at::_det_lu_based_helper(self));
}

Tensor& linalg_det_out(const Tensor& self, Tensor& out) {
  checkSameDevice("torch.linalg.det", out, self, "out");
  checkLinalgCompatibleDtype("torch.linalg.det", out, self, "out");

>>>>>>> 8d93f6b4
  IntArrayRef out_sizes(self.sizes().data(), self.dim() - 2);
  at::native::resize_output(out, out_sizes);

  auto det = at::native::linalg_det(self);
  out.copy_(det);
  return out;
}

Tensor logdet(const Tensor& self) {
  squareCheckInputs(self, "logdet");
  checkFloatingOrComplex(self, "logdet");

  Tensor pivs, lu;
  std::tie(lu, pivs, std::ignore) = at::linalg_lu_factor_ex(self);
  const auto det_P = _lu_det_P(lu, pivs);
  const auto diag_U = lu.diagonal(0, -2 ,-1);
  const auto det_sign = diag_U.sign().prod(-1).mul_(det_P);

  // If det_sign > 0, diag_U.abs_().log_().sum(-1) gives logdet (this means U is not singular).
  // If det_sign <= 0, then we get proper nan (when det < 0, i.e., det_sign) or -inf (when det = 0, i.e., U is singular).
  // U is singular when U(i, i) = 0 for some i in [1, self.size(-1)].
  Tensor logdet_vals = diag_U.abs_().log_().sum(-1);
  if (self.dim() > 2) {
    auto indices = toListOfOptionalTensors((det_sign < 0).nonzero_numpy());
    // NOLINTNEXTLINE(performance-move-const-arg)
    logdet_vals.index_put_(std::move(indices), at::full({}, NAN, self.options()));
  } else if (det_sign.item<double>() < 0) {
    logdet_vals.fill_(NAN);
  }
  return logdet_vals;
}

std::tuple<Tensor, Tensor> linalg_slogdet(const Tensor& self) {
  squareCheckInputs(self, "linalg.slogdet");
  ScalarType t = self.scalar_type();
  TORCH_CHECK(t == ScalarType::Double || t == ScalarType::Float || t == ScalarType::ComplexFloat || t == ScalarType::ComplexDouble,
              "linalg.slogdet: expected a tensor of float, double, cfloat or cdouble types but got ", t);

  Tensor pivs, lu;
  std::tie(lu, pivs, std::ignore) = at::linalg_lu_factor_ex(self);
  const auto det_P = _lu_det_P(lu, pivs);
  const auto diag_U = lu.diagonal(0, -2 ,-1);
  const auto det_sign = diag_U.sgn().prod(-1).mul_(det_P);
  // abslogdet_val is -inf if U is singular, in which case diag_U.abs_().log_().sum(-1) will return -inf.
  // U is singular when U(i, i) = 0 for some i in [1, self.size(-1)].
  // Since abslogdet_val cannot take nan, no special case handling is required.
  // in-place abs is not supported for complex tensors
  auto abslogdet_val = isComplexType(t) ? diag_U.abs().log_().sum(-1) : diag_U.abs_().log_().sum(-1);
  return std::make_tuple(det_sign, abslogdet_val);
}

// TODO: implement _out variant avoiding copy and using already allocated storage directly
std::tuple<Tensor&, Tensor&> linalg_slogdet_out(const Tensor& input, Tensor& sign, Tensor& logabsdet) {
  checkSameDevice("linalg.slogdet", sign, input, "sign");
  checkSameDevice("linalg.slogdet", logabsdet, input, "logabsdet");
  checkLinalgCompatibleDtype("linalg.slogdet", sign, input, "sign");
  ScalarType real_dtype = toRealValueType(input.scalar_type());
  // logabsdet is always real-valued here
  checkLinalgCompatibleDtype("linalg.slogdet", logabsdet.scalar_type(), real_dtype, "logabsdet");

  Tensor sign_tmp, logabsdet_tmp;
  std::tie(sign_tmp, logabsdet_tmp) = at::linalg_slogdet(input);

  at::native::resize_output(sign, sign_tmp.sizes());
  sign.copy_(sign_tmp);
  at::native::resize_output(logabsdet, logabsdet_tmp.sizes());
  logabsdet.copy_(logabsdet_tmp);

  return std::tuple<Tensor&, Tensor&>(sign, logabsdet);
}

std::tuple<Tensor, Tensor> slogdet(const Tensor& self) {
  return at::linalg_slogdet(self);
}

namespace {

// This function extracts the optional Tensors for atol and rtol
// Default value for atol is zero
// Default value for rtol is eps*max(rows, cols)
// If atol is specified and rtol is not specified then default value for rtol is zero
// It is used for matrix_rank and pinv
std::tuple<Tensor, Tensor> get_atol_rtol(
    const Tensor& input,
    const optional<Tensor>& atol_opt,
    const optional<Tensor>& rtol_opt,
    const c10::string_view function_name) {
  auto options = input.options().dtype(ScalarType::Double);
  auto atol = atol_opt.has_value() ? atol_opt.value() : at::zeros({}, options);
  checkNotComplexTolerance(atol, function_name, "atol");
  Tensor rtol;
  if (rtol_opt.has_value()) {
    rtol = rtol_opt.value();
    checkNotComplexTolerance(rtol, function_name, "rtol");
  } else {
    ScalarType real_dtype = toRealValueType(input.scalar_type());
    auto default_rtol = at::full({}, _get_epsilon(real_dtype) * std::max(input.size(-1), input.size(-2)), options);
    rtol = atol_opt.has_value()
           ? at::where(atol_opt.value() > 0, at::zeros({}, options), default_rtol)
           : default_rtol;
  }
  return std::make_tuple(atol, rtol);
}

std::tuple<Tensor, Tensor> get_atol_rtol(
    const Tensor& input,
    optional<double> atol_opt,
    optional<double> rtol_opt) {
  double atol = atol_opt.has_value() ? atol_opt.value() : 0.0;
  double rtol;
  if (rtol_opt.has_value()) {
    rtol = rtol_opt.value();
  } else {
    ScalarType real_dtype = toRealValueType(input.scalar_type());
    auto default_rtol = _get_epsilon(real_dtype) * std::max(input.size(-1), input.size(-2));
    rtol = (atol_opt.has_value() && atol_opt.value() > 0.0)
           ? 0.0
           : default_rtol;
  }
  auto options = input.options().dtype(ScalarType::Double);
  auto atol_tensor = at::full({}, atol, options);
  auto rtol_tensor = at::full({}, rtol, options);
  return std::make_tuple(atol_tensor, rtol_tensor);
}

} // anonymous namespace

Tensor linalg_pinv(
    const Tensor& input,
    const optional<Tensor>& atol_opt,
    const optional<Tensor>& rtol_opt,
    bool hermitian) {
  // FIXME: Whenever we have a nice lstsq, we should dispatch this function to simply be
  // `torch.lstsq(A, torch.eye(A.shape[-1]), atol=atol, rtol=rtol)`
  // with a driver that supports singular inputs
  NoTF32Guard disable_tf32;
  ScalarType t = input.scalar_type();
  TORCH_CHECK((t == ScalarType::Double || t == ScalarType::Float || t == ScalarType::ComplexFloat || t == ScalarType::ComplexDouble)
              && input.dim() >= 2,
              "linalg.pinv(", t, "{", input.sizes(), "}): expected a tensor with 2 or more dimensions "
              "of float, double, cfloat or cdouble types");

  Tensor atol, rtol;
  std::tie(atol, rtol) = get_atol_rtol(input, atol_opt, rtol_opt, "torch.linalg.pinv");

  if (input.numel() == 0) {
    // The implementation below uses operations that do not work for zero numel tensors
    // therefore we need this early return for 'input.numel() == 0' case
    Tensor U, S, V;
    // TODO: replace input.svd with linalg_svd when torch/xla can work with at::linalg_svd
    std::tie(U, S, V) = input.svd();
    return at::matmul(V * S.reciprocal().unsqueeze(-2), U.mH());
  }

  // If not Hermitian use singular value decomposition, else use eigenvalue decomposition
  if (!hermitian) {
    Tensor U, S, V;
    // TODO: replace input.svd with linalg_svd
    // using linalg_svd breaks pytorch/xla, see https://github.com/pytorch/xla/issues/2755
    std::tie(U, S, V) = input.svd();
    Tensor max_val = at::narrow(S, /*dim=*/-1, /*start=*/0, /*length=*/1);  // singular values are sorted in descending order
    Tensor tol = at::max(atol.unsqueeze(-1), rtol.unsqueeze(-1) * max_val);
    Tensor S_pseudoinv = at::where(S > tol, S.reciprocal(), at::zeros({}, S.options())).to(input.dtype());
    // computes V @ diag(S_pseudoinv) @ U.conj().T
    return at::matmul(V * S_pseudoinv.unsqueeze(-2), U.mH());
  } else {
    Tensor S, U;
    std::tie(S, U) = at::linalg_eigh(input);
    // For Hermitian matrices, singular values equal to abs(eigenvalues)
    Tensor S_abs = S.abs();
    // eigenvalues are sorted in ascending order starting with negative values, we need a maximum value of abs(eigenvalues)
    Tensor max_val = S_abs.amax(/*dim=*/-1, /*keepdim=*/true);
    Tensor tol = at::max(atol.unsqueeze(-1), rtol.unsqueeze(-1) * max_val);
    Tensor S_pseudoinv = at::where(S_abs > tol, S.reciprocal(), at::zeros({}, S.options())).to(input.dtype());
    // computes U @ diag(S_pseudoinv) @ U.conj().T
    return at::matmul(U * S_pseudoinv.unsqueeze(-2), U.mH());
  }
}

Tensor linalg_pinv(const Tensor& input, optional<double> atol, optional<double> rtol, bool hermitian) {
  Tensor atol_tensor, rtol_tensor;
  std::tie(atol_tensor, rtol_tensor) = get_atol_rtol(input, atol, rtol);
  return at::linalg_pinv(input, atol_tensor, rtol_tensor, hermitian);
}

Tensor linalg_pinv(const Tensor& input, const Tensor& rcond, bool hermitian) {
  // For NumPy compatibility the rcond argument is used as relative tolerance
  checkNotComplexTolerance(rcond, "torch.linalg.pinv", "rcond");
  auto options = input.options().dtype(ScalarType::Double);
  return at::linalg_pinv(input, at::zeros({}, options), rcond, hermitian);
}

Tensor linalg_pinv(const Tensor& input, double rcond, bool hermitian) {
  // For NumPy compatibility the rcond argument is used as relative tolerance
  return at::linalg_pinv(input, 0.0, rcond, hermitian);
}

// TODO: implement _out variant avoiding copy and using already allocated storage directly
Tensor& linalg_pinv_out(
    const Tensor& input,
    const optional<Tensor>& atol,
    const optional<Tensor>& rtol,
    bool hermitian,
    Tensor& result) {
  checkSameDevice("linalg.pinv", result, input);
  checkLinalgCompatibleDtype("linalg.pinv", result, input);
  Tensor result_tmp = at::linalg_pinv(input, atol, rtol, hermitian);
  at::native::resize_output(result, result_tmp.sizes());
  result.copy_(result_tmp);
  return result;
}

Tensor& linalg_pinv_out(
    const Tensor& input,
    optional<double> atol,
    optional<double> rtol,
    bool hermitian,
    Tensor& result) {
  checkSameDevice("linalg.pinv", result, input);
  checkLinalgCompatibleDtype("linalg.pinv", result, input);
  Tensor result_tmp = at::linalg_pinv(input, atol, rtol, hermitian);
  at::native::resize_output(result, result_tmp.sizes());
  result.copy_(result_tmp);
  return result;
}

Tensor& linalg_pinv_out(const Tensor& input, const Tensor& rcond, bool hermitian, Tensor& result) {
  checkSameDevice("linalg.pinv", result, input);
  checkLinalgCompatibleDtype("linalg.pinv", result, input);

  Tensor result_tmp = at::linalg_pinv(input, rcond, hermitian);
  at::native::resize_output(result, result_tmp.sizes());
  result.copy_(result_tmp);
  return result;
}

Tensor& linalg_pinv_out(const Tensor& input, double rcond, bool hermitian, Tensor& result) {
  Tensor rcond_tensor = at::full({}, rcond, input.options().dtype(ScalarType::Double));
  return at::linalg_pinv_out(result, input, rcond_tensor, hermitian);
}

Tensor pinverse(const Tensor& self, double rcond) {
  return at::linalg_pinv(self, rcond, /*hermitian=*/false);
}

// matrix_power implementation
namespace {

/**
 * @brief Raises the input matrix to the given power n
 *
 * If the exponent n is negative, the inverse of the input
 * matrix will be raised to power abs(n).
 *
 * @param self (batched) square matrix to raise to power n
 * @param n exponent to raise matrix (or matrices in batch) to
 * @param _out optional tensor to write the output to
 * @return Tensor input matrix raised to power n
 */
Tensor linalg_matrix_power_impl(
    const Tensor& self,
    int64_t n,
    c10::optional<Tensor> _out) {
  NoTF32Guard disable_tf32;
  auto out = _out.value_or(Tensor());

  squareCheckInputs(self, "linalg.matrix_power");
  if (_out.has_value()) {
    checkSameDevice("matrix_power", out, self);
    checkLinalgCompatibleDtype("matrix_power", out, self);
    at::native::resize_output(out, self.sizes());
  }

  // For n=0 we return the identity matrix of the same shape as input.
  if (n == 0) {
    if (!_out.has_value()) {
      // Clone input to include result in the autograd graph
      out = self.clone(at::MemoryFormat::Contiguous);
    }
    return out.copy_(at::eye(self.size(-2), self.options()));
  }
  if (n == 1) {
    return _out.has_value() ? out.copy_(self)
                            : self.clone(at::MemoryFormat::Contiguous);
  }
  if (n == -1) {
    return _out.has_value() ? at::linalg_inv_out(out, self)
                            : at::linalg_inv(self);
  }

  // For negative n we inverte the input matrix before raising to power abs(n)
  auto a = n < 0 ? at::linalg_inv(self) : self;
  n = std::abs(n);

  // Fast paths for small powers
  if (n == 2) {
    return _out.has_value() ? at::matmul_out(out, a, a) : at::matmul(a, a);
  }
  if (n == 3) {
    return _out.has_value() ? at::matmul_out(out, at::matmul(a, a), a)
                            : at::matmul(at::matmul(a, a), a);
  }

  // This is a binary decomposition of n.
  // Moving from the least significant bit to the most significant bit
  // This is done to reduce the number of matrix multiplications
  // by raising the input matrix in powers of 2
  // The total number of matrix multiplications are
  // number of bits + number of bits that equal 1 ~ O(log n)
  // instead of O(n)
  Tensor z, result;
  while (n > 0) {
    const auto bit = n % 2;
    n = n / 2;
    z = z.defined() ? at::matmul(z, z) : a;
    if (bit == 1) {
      if (_out.has_value() && n <= 0) {
        // Last multiplication can use the out version
        return result.defined() ? at::matmul_out(out, result, z) : out.copy_(z);
      }
      result = result.defined() ? at::matmul(result, z) : z;
    }
  }

  return result;
}

} // namespace

Tensor& linalg_matrix_power_out(const Tensor& self, int64_t n, Tensor& result) {
  linalg_matrix_power_impl(self, n, result);
  return result;
}

Tensor linalg_matrix_power(const Tensor& self, int64_t n) {
  return linalg_matrix_power_impl(self, n, c10::nullopt);
}

Tensor& matrix_power_out(const Tensor& self, int64_t n, Tensor& result) {
  return at::native::linalg_matrix_power_out(self, n, result);
}

Tensor matrix_power(const Tensor& self, int64_t n) {
  return at::native::linalg_matrix_power(self, n);
}

// Computes the rank of 'input' and saves the result in-place in 'result'
// 'hermitian' controls whether SVD or eigendecomposition is used for computing the singular values
// 'atol' and 'rtol' are the absolute and relative tolerances, respectively.
Tensor& linalg_matrix_rank_out(
    const Tensor& input,
    const optional<Tensor>& atol_opt,
    const optional<Tensor>& rtol_opt,
    bool hermitian,
    Tensor& result) {
  Tensor atol, rtol;
  std::tie(atol, rtol) = get_atol_rtol(input, atol_opt, rtol_opt, "torch.linalg.matrix_rank");

  checkSameDevice("torch.linalg.matrix_rank", result, input);
  checkSameDevice("torch.linalg.matrix_rank", atol, input, "atol");
  checkSameDevice("torch.linalg.matrix_rank", rtol, input, "rtol");
  ScalarType output_type = ScalarType::Long;
  checkLinalgCompatibleDtype("torch.linalg.matrix_rank", result.scalar_type(), output_type);

  // Matrices or batch of matrices are allowed
  TORCH_CHECK(input.dim() >= 2, "torch.linalg.matrix_rank: Expected as input a matrix or a batch of matrices, but got a tensor of size: ", input.sizes());

  checkNotComplexTolerance(atol, "torch.linalg.matrix_rank", "atol");
  checkNotComplexTolerance(rtol, "torch.linalg.matrix_rank", "rtol");

  // matrix_rank assigns a scalar value for each matrix in the batch so
  // result's shape is equal to input.shape[0:input.ndim-2]
  // for single matrix result_shape = {}
  auto result_shape = IntArrayRef(input.sizes().cbegin(), input.sizes().cend() - 2);
  at::native::resize_output(result, result_shape);

  // NumPy doesn't take into account possible input with no elements and it errors on max not defined for this case
  // Let's output 0 for this case, since that kind of matrices have zero number of non-zero rows, hence rank is 0.
  if (input.numel() == 0) {
    result.fill_(0);
    return result;
  }

  // We compute matrix rank as the number of singular or absolute eigen values
  // that are above max(atol, rtol * max(S)) threshold
  Tensor S, max_S;
  if (!hermitian) {
    S = at::linalg_svdvals(input);
    // singular values are sorted in descending order
    max_S = at::narrow(S, /*dim=*/-1, /*start=*/0, /*length=*/1);
  } else {
    S = at::linalg_eigvalsh(input);
    S = S.abs();
    // eigenvalues are sorted in ascending order starting with negative values, we need a maximum value of abs(eigenvalues)
    max_S = S.amax(/*dim=*/-1, /*keepdim=*/true);
  }

  Tensor tol = at::max(atol.unsqueeze(-1), rtol.unsqueeze(-1) * max_S);

  result = at::sum_out(result, S > tol, /*dim=*/-1);
  return result;
}

Tensor& linalg_matrix_rank_out(const Tensor& input, optional<double> atol, optional<double> rtol, bool hermitian, Tensor& result) {
  Tensor atol_tensor, rtol_tensor;
  std::tie(atol_tensor, rtol_tensor) = get_atol_rtol(input, atol, rtol);
  result = linalg_matrix_rank_out(input, atol_tensor, rtol_tensor, hermitian, result);
  return result;
}

Tensor linalg_matrix_rank(const Tensor& input, const optional<Tensor>& atol, const optional<Tensor>& rtol, bool hermitian) {
  Tensor result = at::empty({0}, input.options().dtype(ScalarType::Long));
  result = at::linalg_matrix_rank_outf(input, atol, rtol, hermitian, result);
  return result;
}

Tensor linalg_matrix_rank(const Tensor& input, optional<double> atol, optional<double> rtol, bool hermitian) {
  Tensor result = at::empty({0}, input.options().dtype(ScalarType::Long));
  result = at::linalg_matrix_rank_outf(input, atol, rtol, hermitian, result);
  return result;
}

Tensor& linalg_matrix_rank_out(const Tensor& input, const Tensor& tol, bool hermitian, Tensor& result) {
  // For NumPy compatibility tol is not scaled with max(singular_value) if the value for tol is provided
  // It is assumed that the provided value is the absolute tolerance
  Tensor rtol = at::zeros({}, tol.options());
  result = at::linalg_matrix_rank_outf(input, tol, rtol, hermitian, result);
  return result;
}

Tensor& linalg_matrix_rank_out(const Tensor& input, double tol, bool hermitian, Tensor& result) {
  // For NumPy compatibility tol is not scaled with max(singular_value) if the value for tol is provided
  // It is assumed that the provided value is the absolute tolerance
  result = at::linalg_matrix_rank_outf(input, tol, 0.0, hermitian, result);
  return result;
}

Tensor linalg_matrix_rank(const Tensor& input, const Tensor& tol, bool hermitian) {
  Tensor result = at::empty({0}, input.options().dtype(ScalarType::Long));
  result = at::linalg_matrix_rank_outf(input, tol, hermitian, result);
  return result;
}

Tensor linalg_matrix_rank(const Tensor& input, double tol, bool hermitian) {
  Tensor result = at::empty({0}, input.options().dtype(ScalarType::Long));
  result = at::linalg_matrix_rank_outf(input, tol, hermitian, result);
  return result;
}

Tensor matrix_rank(const Tensor& self, double tol, bool symmetric) {
  TORCH_WARN_ONCE(
    "torch.matrix_rank is deprecated in favor of torch.linalg.matrix_rank",
    "and will be removed in a future PyTorch release. The parameter 'symmetric' was ",
    "renamed in torch.linalg.matrix_rank to 'hermitian'."
  );
  return at::linalg_matrix_rank(self, tol, symmetric);
}

Tensor matrix_rank(const Tensor& self, bool symmetric) {
  TORCH_WARN_ONCE(
    "torch.matrix_rank is deprecated in favor of torch.linalg.matrix_rank",
    "and will be removed in a future PyTorch release. The parameter 'symmetric' was ",
    "renamed in torch.linalg.matrix_rank to 'hermitian'."
  );
  return at::linalg_matrix_rank(self, 0.0, c10::nullopt, symmetric);
}

// multi_dot helper functions
namespace {

/**
 * @brief Computes the optimal matrix chain multiplication order
 *
 * Follows the dynamic programming algorithm from Cormen et al,
 * "Introduction to Algorithms, Third Edition", Chapter 15.2,
 * p. 370-378. Note that the book uses 1-based indexing.
 *
 * The cost of multiplying two matrices with sizes p x q and q x r
 * is defined here as p * q * r. The optimal multiplication order
 * is the one that minimizes the total cost.
 *
 * @param tensors list of 2D tensors
 * @return a 2D vector s used by #matrix_chain_multiplication to construct
 *         the optimal matrix multiplication order. The optimal multiplication
 *         order for multiplying tensors i...j is to multiply tensors i...s[i, j]
 *         and tensors (s[i, j] + 1)...j first and then the result of that.
 */
std::vector<std::vector<int64_t>> matrix_chain_order(TensorList tensors) {
  const size_t n = tensors.size();

  // Tensor i has dimensions p[i] x p[i + 1]
  std::vector<int64_t> p(n + 1);
  for (const auto i : c10::irange(n)) {
    p[i] = tensors[i].size(0);
  }
  p[n] = tensors[n - 1].size(1);

  // m[i, j] = k where k is the minimum cost for multiplying tensors i...j
  std::vector<std::vector<int64_t>> m(n, std::vector<int64_t>(n, 0));

  // s[i, j] = k where k is the index at which to split the list such that
  // optimally multiplying matrices i...k and k...j first and then the resulting
  // matrices is the optimal order for multiplying matrices i...j.
  std::vector<std::vector<int64_t>> s(n, std::vector<int64_t>(n));

  // Compute the optimal multiplication order
  for (const auto l : c10::irange(1, n)) {
    for (const auto i : c10::irange(n - l)) {
      const auto j = i + l;
      m[i][j] = std::numeric_limits<int64_t>::max();
      for (const auto k : c10::irange(i, j)) {
        const auto q = m[i][k] + m[k + 1][j] + p[i] * p[k + 1] * p[j + 1];
        if (q < m[i][j]) {
          m[i][j] = q;
          s[i][j] = k;
        }
      }
    }
  }

  return s;
}

/**
 * @brief Recursively multiplies the tensors i...j using the given order
 *
 * @param tensors matrices to multiply togther
 * @param order optimal chain multiplication order from #matrix_chain_order
 * @param i index of first tensor to be multiplied
 * @param j index of last tensor to be multiplied
 * @return Tensor result of multiplying tensors[i...j] together.
 */
Tensor matrix_chain_multiplication(
    TensorList tensors,
    const std::vector<std::vector<int64_t>>& order,
    int64_t i,
    int64_t j) {
  if (i == j) {
    return tensors[i];
  }
  return at::mm(
      matrix_chain_multiplication(tensors, order, i, order[i][j]),
      matrix_chain_multiplication(tensors, order, order[i][j] + 1, j));
}

// Implements torch.linalg.multi_dot
Tensor multi_dot_impl(TensorList _tensors, c10::optional<Tensor> _out) {
  const size_t n = _tensors.size();
  TORCH_CHECK(n >= 2, "multi_dot(): expected at least 2 tensors but got ", n);

  std::vector<int64_t> out_shape;
  std::vector<Tensor> tensors(n);

  // If the first tensor is 1D of size n view it as a row vector (1, n)
  if (_tensors[0].dim() == 1) {
    tensors[0] = _tensors[0].unsqueeze(0);
  } else if (_tensors[0].dim() == 2) {
    tensors[0] = _tensors[0];
    out_shape.emplace_back(tensors[0].size(0));
  } else {
    TORCH_CHECK(
        false,
        "multi_dot(): the first tensor must be 1D or 2D but got ",
        _tensors[0].dim(),
        "D");
  }

  // If the last tensor is 1D of size n view it as a column vector (n, 1)
  if (_tensors[n - 1].dim() == 1) {
    tensors[n - 1] = _tensors[n - 1].unsqueeze(-1);
  } else if (_tensors[n - 1].dim() == 2) {
    tensors[n - 1] = _tensors[n - 1];
    out_shape.emplace_back(tensors[n - 1].size(1));
  } else {
    TORCH_CHECK(
        false,
        "multi_dot(): the last tensor must be 1D or 2D but got ",
        _tensors[n - 1].dim(),
        "D");
  }

  // Ensure middle tensors are 2D
  for (const auto i : c10::irange(1, n - 1)) {
    TORCH_CHECK(
        _tensors[i].dim() == 2,
        "multi_dot(): tensor ",
        i,
        " must be 2D but got ",
        _tensors[i].dim(),
        "D");
    tensors[i] = _tensors[i];
  }

  // Ensure all tensors have the same device and dtype and check
  // that the shapes can be multiplied
  const auto dtype = tensors[0].dtype();
  const auto device = tensors[0].device();
  for (const auto i : c10::irange(1, n)) {
    TORCH_CHECK(
        tensors[i].dtype() == dtype,
        "multi_dot(): all tensors must have be the same dtype but tensor 0 is ",
        dtype,
        " and tensor ",
        i,
        " ",
        tensors[i].dtype());
    TORCH_CHECK(
        tensors[i].device() == device,
        "multi_dot(): all tensors must be on the same device but tensor 0 is on ",
        device,
        " and tensor ",
        i,
        " on ",
        tensors[i].device());
    TORCH_CHECK(
        tensors[i - 1].size(-1) == tensors[i].size(0),
        "multi_dot(): tensors ",
        i - 1,
        " and ",
        i,
        " with shapes ",
        _tensors[i - 1].sizes(),
        " and ",
        _tensors[i].sizes(),
        " cannot be multiplied")
  }

  Tensor result;

  if (_out.has_value()) {
    auto out = *_out;
    TORCH_CHECK(
        dtype == out.dtype(),
        "multi_dot(): expected out tensor to have dtype ",
        dtype,
        " but got ",
        out.dtype());
    TORCH_CHECK(
        device == out.device(),
        "multi_dot(): expected out tensor to be on device ",
        device,
        " but got ",
        out.device());

    // If the last and last tensors have shapes (a, b) and (b, c) the
    // output has shape (a, c). If either the first or last tensor is 1D
    // a and/or c dimensions will be implicitely size 1 and will be ommited
    // from the output. e.g. for inputs (a, b) x (b) the output has shape (a,).
    at::native::resize_output(out, out_shape);

    // View output as 2D for simplicity of computation.
    result = out.view({tensors[0].size(0), tensors.back().size(-1)});
  }

  // The resize_ and view calls below are to ensure the
  // output shape respects the original dimensionality of
  // the first and last tensors which we are now viewed as 2D

  if (tensors.size() == 2) {
    return _out.has_value() ? at::mm_out(result, tensors[0], tensors[1])
                         : at::mm(tensors[0], tensors[1]).view(out_shape);
  }

  // Why the separate implementation for 3 matrices?
  // The logic for three matrices is much faster when done directly
  // Requires 1 comparison to 4 comparisons and fewer arithmetic operations
  if (tensors.size() == 3) {
    const auto a = tensors[0].size(0);
    const auto b = tensors[1].size(0);
    const auto c = tensors[2].size(0);
    const auto d = tensors[2].size(1);

    // The matrices are of size (a x b), (b x c), (c x d)
    // cost_1 is the cost of parenthesizing (a x b) and (b x c) and then
    // combining (c x d) cost_2 is the cost of parenthesizing (b x c) and (c x
    // d) and then combining (a x b)
    const auto cost_1 = (a * c) * (b + d);
    const auto cost_2 = (b * d) * (a + c);

    if (cost_1 > cost_2) {
      return _out.has_value()
          ? at::mm_out(result, tensors[0], at::mm(tensors[1], tensors[2]))
          : at::mm(tensors[0], at::mm(tensors[1], tensors[2])).view(out_shape);
    } else {
      return _out.has_value()
          ? at::mm_out(result, at::mm(tensors[0], tensors[1]), tensors[2])
          : at::mm(at::mm(tensors[0], tensors[1]), tensors[2]).view(out_shape);
    }
  }

  // Algorithm for multiplying 4 or more matrices
  const auto order = matrix_chain_order(tensors);
  const int64_t i = 0;
  const int64_t j = n - 1;

  if (_out.has_value()) {
    // We manually implement the first recursive layer here so we can use mm_out
    // for the final multiplication
    return at::mm_out(
        result,
        matrix_chain_multiplication(tensors, order, i, order[i][j]),
        matrix_chain_multiplication(tensors, order, order[i][j] + 1, j));
  }
  return matrix_chain_multiplication(tensors, order, i, j).view(out_shape);
}

} // namespace
<<<<<<< HEAD

Tensor linalg_multi_dot(TensorList tensors) {
  return multi_dot_impl(tensors, c10::nullopt);
}

Tensor& linalg_multi_dot_out(TensorList tensors, Tensor& result) {
  multi_dot_impl(tensors, result);
  return result;
}

Tensor chain_matmul(TensorList matrices) {
  TORCH_WARN_ONCE(
      "torch.chain_matmul is deprecated and will be removed in a future PyTorch release. ",
      "Use torch.linalg.multi_dot instead, which accepts a list of two or more tensors rather than ",
      "multiple parameters."
  );
  checkAllSameDim(matrices, 2);

  TORCH_CHECK(
      matrices.size() > 0, "chain_matmul(): Expected one or more matrices");

  if (matrices.size() == 1) {
    return matrices[0].clone();
  }

  return at::native::linalg_multi_dot(matrices);
}

Tensor& chain_matmul_out(TensorList matrices, Tensor& result) {
  TORCH_WARN_ONCE(
      "torch.chain_matmul is deprecated and will be removed in a future PyTorch release. ",
      "Use torch.linalg.multi_dot instead, which accepts a list of two or more tensors rather than ",
      "multiple parameters."
  );
  checkAllSameDim(matrices, 2);

=======

Tensor linalg_multi_dot(TensorList tensors) {
  return multi_dot_impl(tensors, c10::nullopt);
}

Tensor& linalg_multi_dot_out(TensorList tensors, Tensor& result) {
  multi_dot_impl(tensors, result);
  return result;
}

Tensor chain_matmul(TensorList matrices) {
  TORCH_WARN_ONCE(
      "torch.chain_matmul is deprecated and will be removed in a future PyTorch release. ",
      "Use torch.linalg.multi_dot instead, which accepts a list of two or more tensors rather than ",
      "multiple parameters."
  );
  checkAllSameDim(matrices, 2);

  TORCH_CHECK(
      matrices.size() > 0, "chain_matmul(): Expected one or more matrices");

  if (matrices.size() == 1) {
    return matrices[0].clone();
  }

  return at::native::linalg_multi_dot(matrices);
}

Tensor& chain_matmul_out(TensorList matrices, Tensor& result) {
  TORCH_WARN_ONCE(
      "torch.chain_matmul is deprecated and will be removed in a future PyTorch release. ",
      "Use torch.linalg.multi_dot instead, which accepts a list of two or more tensors rather than ",
      "multiple parameters."
  );
  checkAllSameDim(matrices, 2);

>>>>>>> 8d93f6b4
  TORCH_CHECK(
      matrices.size() > 0, "chain_matmul(): Expected one or more matrices");

  if (matrices.size() == 1) {
    at::native::resize_output(result, matrices[0].sizes());
    return result.copy_(matrices[0]);
  }

  return at::native::linalg_multi_dot_out(matrices, result);
}

static void check_1d(const Tensor& t, const char* arg, const char* fn) {
 TORCH_CHECK(t.dim() == 1, fn, ": Expected 1-D argument ", arg, ", but got ", t.dim(), "-D");
}

static void check_addr_scalar(const ScalarType dtype,
                              const Scalar& scalar,
                              const std::string& scalar_name) {
  TORCH_CHECK(
    !scalar.isBoolean() || dtype == ScalarType::Bool,
    "Boolean ", scalar_name, " only supported for Boolean results.");
  TORCH_CHECK(
    isFloatingType(dtype) || isComplexType(dtype) || scalar.isIntegral(true),
    "For integral input tensors, "
    "argument ", scalar_name ," must not be a floating point number.");
}

static TensorIterator build_addr_iter(Tensor& result,
                                      const Tensor& self,
                                      const Tensor& vec1,
                                      const Tensor& vec2) {
  check_1d(vec1, "vec1", "addr");
  check_1d(vec2, "vec2", "addr");

  const auto vec1_size0 = vec1.sizes()[0];
  const auto vec2_size0 = vec2.sizes()[0];
  auto self_ = &result == &self
    ? c10::MaybeOwned<Tensor>::borrowed(self)
    : expand_size(self, {vec1_size0, vec2_size0}, "addr");
  TORCH_CHECK(
    self_->dim() == 2,
    "2D tensor expected, got ", self_->dim(), "D tensor for input"
  );
  TORCH_CHECK(
    self_->sizes()[0] == vec1_size0 && self_->sizes()[1] == vec2_size0,
    "size mismatch, input: ", self_->sizes(),
    ", v1: ", vec1.sizes(),
    ", v2: ", vec2.sizes()
  );
<<<<<<< HEAD

  auto iter = TensorIteratorConfig()
    .set_check_mem_overlap(true)
    .add_output(result)
    .add_owned_input(*self_)
    .add_owned_input(vec1.reshape({vec1_size0, 1}))
    .add_input(vec2)
    .allow_cpu_scalars(true)
    .promote_inputs_to_common_dtype(true)
    .cast_common_dtype_to_outputs(true)
    .enforce_safe_casting_to_output(true)
    .build();
  return iter;
}

Tensor addr(const Tensor& self,
            const Tensor& vec1, const Tensor& vec2,
            const Scalar& beta, const Scalar& alpha) {
  Tensor result;
  auto iter = build_addr_iter(result, self, vec1, vec2);

  check_addr_scalar(iter.dtype(), beta, "beta");
  check_addr_scalar(iter.dtype(), alpha, "alpha");

=======

  auto iter = TensorIteratorConfig()
    .set_check_mem_overlap(true)
    .add_output(result)
    .add_owned_input(*self_)
    .add_owned_input(vec1.reshape({vec1_size0, 1}))
    .add_input(vec2)
    .allow_cpu_scalars(true)
    .promote_inputs_to_common_dtype(true)
    .cast_common_dtype_to_outputs(true)
    .enforce_safe_casting_to_output(true)
    .build();
  return iter;
}

Tensor addr(const Tensor& self,
            const Tensor& vec1, const Tensor& vec2,
            const Scalar& beta, const Scalar& alpha) {
  Tensor result;
  auto iter = build_addr_iter(result, self, vec1, vec2);

  check_addr_scalar(iter.dtype(), beta, "beta");
  check_addr_scalar(iter.dtype(), alpha, "alpha");

>>>>>>> 8d93f6b4
  addr_stub(iter.device_type(), iter, beta, alpha);
  return iter.output();
}

Tensor& addr_(Tensor& self,
              const Tensor& vec1, const Tensor& vec2,
              const Scalar& beta, const Scalar& alpha) {
  return at::addr_out(self, self, vec1, vec2, beta, alpha);
}

Tensor& addr_out(const Tensor& self,
                 const Tensor& vec1, const Tensor& vec2,
                 const Scalar& beta, const Scalar& alpha, Tensor &result) {
  auto iter = build_addr_iter(result, self, vec1, vec2);

  check_addr_scalar(iter.dtype(), beta, "beta");
  check_addr_scalar(iter.dtype(), alpha, "alpha");

  addr_stub(iter.device_type(), iter, beta, alpha);
  return result;
}

// The math_addr and math_addr_out functions support backends
// other than CPU and CUDA, such as XLA.
// They are implemented using the composition of existing ops
Tensor math_addr(const Tensor& self,
                 const Tensor& vec1, const Tensor& vec2,
                 const Scalar& beta, const Scalar& alpha) {
  // when beta==0, values in self should be ignored,
  // nans and infs in self should not propagate.
  if (beta.toComplexDouble() == 0.0) {
    if (alpha.toComplexDouble() == 1.0) {
      return at::outer(vec1, vec2);
    }
    return alpha * at::outer(vec1, vec2);
  }

  if (beta.toComplexDouble() == 1.0) {
    if (alpha.toComplexDouble() == 1.0) {
      return self + at::outer(vec1, vec2);
    }
    return self + alpha * at::outer(vec1, vec2);
  }

  if (alpha.toComplexDouble() == 1.0) {
    return beta * self + at::outer(vec1, vec2);
  }
  return beta * self + alpha * at::outer(vec1, vec2);
}

Tensor& math_addr_out(const Tensor& self,
                      const Tensor& vec1, const Tensor& vec2,
                      const Scalar& beta, const Scalar& alpha, Tensor &result) {
  auto addr_result = at::addr(self, vec1, vec2, beta, alpha);

  // Validates safe casting
  const auto result_dtype = addr_result.scalar_type();
  TORCH_CHECK(canCast(result_dtype, result.scalar_type()),
              "result type ", result_dtype,
              " can't be cast to the desired output type ", result.scalar_type());

  at::native::resize_output(result, addr_result.sizes().vec());
  result.copy_(addr_result);
  return result;
}

// torch.ger, alias for torch.outer
Tensor& ger_out(const Tensor& self, const Tensor& vec2, Tensor &result) {
  TORCH_WARN("torch.ger is deprecated and will be removed in a future PyTorch release. "
             "Use torch.outer instead.");
  return at::outer_out(result, self, vec2);
}

Tensor ger(const Tensor& self, const Tensor& vec2) {
  return self.outer(vec2);
}

Tensor& inner_out(const Tensor& self, const Tensor& other, Tensor& out) {
  checkDeviceType("inner()", {out, self, other}, self.device().type());

  // If either self or other is a scalar just multiply them
  if (self.dim() == 0 || other.dim() == 0) {
    at::mul_out(out, self, other);
    return out;
  }

  // Last dimension should match (tensordot does not enforce this)
  TORCH_CHECK(
      self.size(-1) == other.size(-1),
      "inner() the last dimension must match on both input tensors but got shapes ",
      self.sizes(),
      " and ",
      other.sizes());

  at::tensordot_out(out, self, other, -1, -1);
  return out;
}

Tensor inner(const Tensor& self, const Tensor& other) {
  checkDeviceType("inner()", {self, other}, self.device().type());

  // If either self or other is a scalar just multiply them
  if (self.dim() == 0 || other.dim() == 0) {
    return self * other;
  }

  // Last dimension should match (tensordot does not enforce this)
  TORCH_CHECK(
      self.size(-1) == other.size(-1),
      "inner() the last dimension must match on both input tensors but got shapes ",
      self.sizes(),
      " and ",
      other.sizes());

  return at::tensordot(self, other, -1, -1);
}

Tensor& outer_out(const Tensor& self, const Tensor& vec2, Tensor &result) {
  check_1d(self, "self", "outer");
  check_1d(vec2, "vec2", "outer");

  // torch.outer is implemented as a composite op using reshape and mul
  at::mul_out(result, self.reshape({self.size(0), 1}), vec2);
  return result;
}

Tensor outer(const Tensor& self, const Tensor& vec2) {
  check_1d(self, "self", "outer");
  check_1d(vec2, "vec2", "outer");

  return self.reshape({self.size(0), 1}) * vec2;
}

static void addmm_impl_cpu_(
    Tensor &result, const Tensor &self, Tensor m1, Tensor m2, const Scalar& beta, const Scalar& alpha) {
  TORCH_INTERNAL_ASSERT(self.dim() == 2 && m1.dim() == 2 && m2.dim() == 2);
  // Array access is faster than .size(n) and .stride(n)
  const auto self_sizes = self.sizes();
  auto m1_strides = m1.strides();
  auto m1_sizes = m1.sizes();
  auto m2_strides = m2.strides();
  auto m2_sizes = m2.sizes();

  TORCH_CHECK(
      self_sizes[0] == m1_sizes[0] && self_sizes[1] == m2_sizes[1],
      "input shape is incompatible with matrix multiplication (",
      m1_sizes[0], "x", m1_sizes[1], " @ ", m2_sizes[0], "x", m2_sizes[1], " != ",
      self_sizes[0], "x", self_sizes[1], ")");

  at::native::resize_output(result, self_sizes);
  const auto result_strides = result.strides();
  const auto result_sizes = result.sizes();

  if (result.numel() == 0) {
    return;
  }

  // Some paths in the code below do not handle multiplications of the form [a, 0] x [0, b]
  if (m1_sizes[1] == 0) {
    if (beta.toComplexDouble() == 0.0) {
      result.zero_();
    } else {
      if (!self.is_same(result)) {
        result.copy_(self);
      }
      result.mul_(beta);
    }
    return;
  }

  if (beta.toComplexDouble() != 0.0 && !self.is_same(result)) {
    result.copy_(self);
  }

  if (use_mkldnn_bf16_matmul(m1, m2, result)){
    mkldnn_matmul(m1, m2, result, beta.to<float>(), alpha.to<float>());
    return;
  }

  bool transpose_c = false;
  Tensor c;

  // Cast result as matrix a
  if (result_strides[0] == 1 &&
      (result_sizes[1] == 1 || result_strides[1] >= std::max(int64_t{1}, result_sizes[0]))) {
    transpose_c = false;
    c = result.resolve_conj();
  } else if (result_strides[1] == 1 &&
             (result_sizes[0] == 1 || result_strides[0] >= std::max(int64_t{1}, result_sizes[1]))) {
    std::swap(m1, m2);
    std::swap(m1_sizes, m2_sizes);
    std::swap(m1_strides, m2_strides);
    transpose_c = true;
    c = result.resolve_conj();
  } else {
    transpose_c = false;
    // make c FORTRAN contiguous
    c = result.resolve_conj().transpose(0, 1).contiguous().transpose_(0, 1);
  }

  const int64_t m = result_sizes[transpose_c ? 1 : 0];
  const int64_t n = result_sizes[transpose_c ? 0 : 1];
  const int64_t k = m1_sizes[transpose_c ? 0 : 1];

  // Cast m1 as matrix a
  bool transpose_a = false;
  Tensor a;
  /* Need lda >= max(1, (transpose_a ? k : m)) */
  if (m1_strides[transpose_c ? 1 : 0] == 1 &&
      m1_strides[transpose_c ? 0 : 1] >= std::max(int64_t{1}, m)) {
    transpose_a = false;
    a = m1.resolve_conj();
  } else if (m1_strides[transpose_c ? 0 : 1] == 1 &&
             m1_strides[transpose_c ? 1 : 0] >= std::max(int64_t{1}, k)) {
    transpose_a = true;
    a = m1;
  } else {
    transpose_a = !transpose_c;
    a = m1.clone(at::MemoryFormat::Contiguous);
  }

  // Cast m2 as matrix b
  bool transpose_b = false;
  Tensor b;
  /* Need ldm2_ >= max(1, (transpose_m2 == 'n' ? k : n)) */
  if (m2_strides[transpose_c ? 1 : 0] == 1 &&
      m2_strides[transpose_c ? 0 : 1] >= std::max(int64_t{1}, k)) {
    transpose_b = false;
    b = m2.resolve_conj();
  } else if (m2_strides[transpose_c ? 0 : 1] == 1 &&
             m2_strides[transpose_c ? 1 : 0] >= std::max(int64_t{1}, n)) {
    transpose_b = true;
    b = m2;
  } else {
    transpose_b = !transpose_c;
    b = m2.clone(at::MemoryFormat::Contiguous);
  }

  const int64_t lda = a.strides()[(transpose_a == transpose_c) ? 1 : 0];
  const int64_t ldb = b.strides()[(transpose_b == transpose_c) ? 1 : 0];
  const int64_t ldc = c.strides()[transpose_c ? 0 : 1];

  // Always ensure the conjugation for c is resolved since there's no way to specify c's conjugation in the gemm call
  TORCH_INTERNAL_ASSERT_DEBUG_ONLY(!c.is_conj());

  // Apply BLAS routine
  AT_DISPATCH_ALL_TYPES_AND_COMPLEX_AND(kBFloat16,
      result.scalar_type(), "addmm_impl_cpu_",
      [&]{
        at::native::cpublas::gemm(
            transpose_a ? a.is_conj() ? TransposeType::ConjTranspose : TransposeType::Transpose : TransposeType::NoTranspose,
            transpose_b ? b.is_conj() ? TransposeType::ConjTranspose : TransposeType::Transpose : TransposeType::NoTranspose,
            m, n, k,
            alpha.to<scalar_t>(),
            a.data_ptr<scalar_t>(), lda,
            b.data_ptr<scalar_t>(), ldb,
            beta.to<scalar_t>(),
            c.data_ptr<scalar_t>(), ldc);
      });

  if (!c.is_same(result)) {
    result.copy_(c);
  }
}

static void addbmm_impl_(
    Tensor &result, const Tensor &self, const Tensor &batch1, const Tensor &batch2, const Scalar& beta, const Scalar& alpha) {
  TORCH_CHECK(batch1.dim() == 3, "batch1 must be a 3D tensor");
  TORCH_CHECK(batch2.dim() == 3, "batch2 must be a 3D tensor");
  TORCH_CHECK(batch1.size(0) == batch2.size(0),
      "batch1 and batch2 must have same number of batches, got ",
      batch1.size(0), " and ", batch2.size(0));
  TORCH_CHECK(batch1.size(2) == batch2.size(1),
      "Incompatible matrix sizes for bmm (",
      batch1.size(1), "x", batch1.size(2), " and ",
      batch2.size(1), "x", batch2.size(2), ")");

  const int64_t dim1 = batch1.size(1);
  const int64_t dim2 = batch2.size(2);
  TORCH_CHECK(self.size(0) == dim1 && self.size(1) == dim2,
      "self tensor does not match matmul output shape");

  result.resize_as_(self);

  if (beta.to<c10::complex<double>>() != 0.0 && !self.is_same(result)) {
    result.copy_(self);
  }

  const int64_t num_batches = batch1.size(0);

  if (num_batches == 0) {
    if (beta.to<c10::complex<double>>() != 0.0) {
      result.mul_(beta);
    } else {
      result.zero_();
    }
    return;
  }

  auto adjusted_beta(beta);
  for (const auto batch : c10::irange(num_batches)) {
    result.addmm_(batch1[batch], batch2[batch], adjusted_beta, alpha);
    adjusted_beta = 1; // accumulate output once
  }
}

Tensor& addbmm_out(const Tensor& self, const Tensor& batch1, const Tensor& batch2, const Scalar& beta, const Scalar& alpha, Tensor& result) {
  auto b_self = expand_size(self, {batch1.size(1), batch2.size(2)}, "addbmm_out");
  {
    at::NoNamesGuard guard;
    addbmm_impl_(result, *b_self, batch1, batch2, beta, alpha);
  }
  auto names = at::namedinference::propagate_names_for_addmm(batch1, batch2, self);
  at::namedinference::propagate_names_if_nonempty(result, names);
  return result;
}

Tensor &addbmm_(Tensor& self, const Tensor& batch1, const Tensor& batch2, const Scalar& beta, const Scalar& alpha) {
  return native::addbmm_out(self, batch1, batch2, beta, alpha, self);
}

Tensor addbmm(const Tensor& self, const Tensor& batch1, const Tensor& batch2, const Scalar& beta, const Scalar& alpha) {
  Tensor result = at::empty({0}, self.options());
  return native::addbmm_out(self, batch1, batch2, beta, alpha, result);
}

TORCH_IMPL_FUNC(addmm_out_cpu)(const Tensor& self, const Tensor& mat1, const Tensor& mat2, const Scalar& beta, const Scalar& alpha, const Tensor &result) {
  auto b_self = expand_size(self, {mat1.sizes()[0], mat2.sizes()[1]}, "addmm_out");
  {
    at::NoNamesGuard guard;
    addmm_impl_cpu_(const_cast<Tensor&>(result), *b_self, mat1, mat2, beta, alpha);
  }
}

TORCH_IMPL_FUNC(addmm_activation_out_cpu)(const Tensor& self, const Tensor& mat1, const Tensor& mat2, const Scalar& beta, const Scalar& alpha, bool use_gelu, const Tensor &result) {
  auto b_self = expand_size(self, {mat1.sizes()[0], mat2.sizes()[1]}, "addmm_out");
  {
    at::NoNamesGuard guard;
    addmm_impl_cpu_(const_cast<Tensor&>(result), *b_self, mat1, mat2, beta, alpha);
    if (use_gelu) {
      at::gelu_(const_cast<Tensor&>(result));
    } else {
      at::relu_(const_cast<Tensor&>(result));
    }
  }
}

TORCH_IMPL_FUNC(mm_out_cpu)(const Tensor & self, const Tensor & mat2, const Tensor & result) {
  {
    at::NoNamesGuard guard;
    addmm_impl_cpu_(const_cast<Tensor&>(result), result, self, mat2, 0, 1);
  }
}

template <typename scalar_t, bool is_bmm>
inline void baddbmm_cpu_kernel(const Tensor& result, const Tensor& self, const Tensor& mat2, const Scalar& beta_, const Scalar& alpha_) {
  int64_t bs = result.size(0);
  int64_t is = result.size(1);
  int64_t js = result.size(2);
  int64_t ks = self.size(2);

  scalar_t alpha = alpha_.to<scalar_t>();
  scalar_t beta = beta_.to<scalar_t>();

  auto r0 = result.accessor<scalar_t, 3>();
  auto s0 = self.accessor<scalar_t, 3>();
  auto m0 = mat2.accessor<scalar_t, 3>();

  int64_t grain_size = std::min(internal::GRAIN_SIZE / (is * js * ks), (int64_t)1);
  parallel_for(0, bs, grain_size, [&](int64_t b_begin, int64_t b_end) {
      for (const auto b : c10::irange(b_begin, b_end)) {
        auto r1 = r0[b];
        auto s1 = s0[b];
        auto m1 = m0[b];
        for (const auto i : c10::irange(is)) {
          auto r2 = r1[i];
          auto s2 = s1[i];
          for (const auto j : c10::irange(js)) {
            scalar_t &r = r2[j];
            if (is_bmm) {
              r = 0;
              for (const auto k : c10::irange(ks)) {
                r += s2[k] * m1[k][j];
              }
            } else {
              r *= beta;
              for (const auto k : c10::irange(ks)) {
                r += alpha * s2[k] * m1[k][j];
              }
            }
          }
        }
      }
    });
}

void baddbmm_with_gemm_(const Tensor &result, const Tensor &mat1, const Tensor &mat2, const Scalar &beta_, const Scalar &alpha_) {
  TORCH_INTERNAL_ASSERT(result.is_contiguous());

  const auto result_sizes = result.sizes();
  const auto result_strides = result.strides();
  const auto mat1_strides = mat1.strides();
  const auto mat2_strides = mat2.strides();
  const auto mat1_sizes = mat1.sizes();
  const auto mat2_sizes = mat2.sizes();

  auto is_transposed = [](const c10::IntArrayRef& strides, const c10::IntArrayRef& sizes) {
    return strides[1] == 1 && strides[2] >= sizes[1];
  };

  // gemm expects fortran order matrices, so we swap argument order to transpose everything
  const auto transpose_a = is_transposed(mat2_strides, mat2_sizes);
  const auto transpose_b = is_transposed(mat1_strides, mat1_sizes);

  const int64_t batch_size = mat1_sizes[0];
  const int64_t m = result_sizes[2];
  const int64_t n = result_sizes[1];
  const int64_t k = mat2_sizes[1];

  const int64_t lda = mat2_strides[transpose_a ? 2 : 1];
  const int64_t ldb = mat1_strides[transpose_b ? 2 : 1];
  const int64_t ldc = result_strides[1];

  AT_DISPATCH_FLOATING_AND_COMPLEX_TYPES(result.scalar_type(), "baddbmm_with_gemm", [&] {
    using opmath_t = at::opmath_type<scalar_t>;
    const auto alpha = alpha_.to<opmath_t>();
    const auto beta = beta_.to<opmath_t>();
    at::native::cpublas::gemm_batched_with_stride(
        transpose_a ? TransposeType::Transpose : TransposeType::NoTranspose,
        transpose_b ? TransposeType::Transpose : TransposeType::NoTranspose,
        batch_size, m, n, k, alpha,
        mat2.data_ptr<scalar_t>(), lda, mat2_strides[0],
        mat1.data_ptr<scalar_t>(), ldb, mat1_strides[0],
        beta,
        result.data_ptr<scalar_t>(), ldc, result_strides[0]);
  });
}

// This tries to apply some optimizations to bmm/baddbmm:
// - When the operand size is small, computation are parallelized over the batch
//   dimension using OMP and naive matrix multiplication is applied.
// - When the operand size is larger than the threshold, if compiled with MKL, MKL's batch gemm is used.
// - Otherwise, we use a series of matrix multiplications.
// The threshold of 400 for the first has not been thoroughly benchmarked yet and may have room for further
// optimization, it likely depends on the characteristics of the CPU, MKL will be different from non-MKL etc.,
// but this seems to be a first starting point.

static inline void bmm_out_or_baddbmm_(const Tensor& self_or_result_, const Tensor& batch1, const Tensor& batch2, const Scalar& beta, const Scalar& alpha, bool is_bmm_out) {
  // is_bmm_out: true for bmm_out, false for baddbmm_
  // self_or_result is "self" for baddbmm_ and "result" for bmm_out
  Tensor& self_or_result = const_cast<Tensor&>(self_or_result_);

  const auto batch1_sizes = batch1.sizes();
  const auto batch2_sizes = batch2.sizes();

  int64_t bs = batch1_sizes[0];
  int64_t contraction_size = batch1_sizes[2];
  int64_t res_rows = batch1_sizes[1];
  int64_t res_cols = batch2_sizes[2];

  // handle pathological cases that blas may not like
  if (self_or_result.numel() == 0) {
    return;
  } else if (contraction_size == 0) {
    if (is_bmm_out || (beta.to<c10::complex<double>>() == 0.0)) {
      self_or_result.zero_();
      return;
    } else {
      self_or_result.mul_(beta);
      return;
    }
  }

  auto batch_items_contiguous_or_transposed = [&](const Tensor& t) {
    const auto sizes = t.sizes();
    const auto strides = t.strides();
    return (strides[2] == 1 && strides[1] >= sizes[2])
            || (strides[1] == 1 && strides[2] >= sizes[1]);
  };

  if (use_mkldnn_bf16_matmul(batch1, batch2, self_or_result)){
    mkldnn_matmul(batch1, batch2, self_or_result, beta.to<float>(), alpha.to<float>());
    return;
  }

  if (contraction_size * res_rows * res_cols < 400) {
    if (is_bmm_out) {
      AT_DISPATCH_ALL_TYPES_AND_COMPLEX_AND(kBFloat16, batch1.scalar_type(), "bmm", [&] {
          baddbmm_cpu_kernel<scalar_t, true>(self_or_result, batch1, batch2, beta, alpha);
        });
    } else {
      AT_DISPATCH_ALL_TYPES_AND_COMPLEX_AND(kBFloat16, batch1.scalar_type(), "baddbmm", [&] {
          baddbmm_cpu_kernel<scalar_t, false>(self_or_result, batch1, batch2, beta, alpha);
        });
    }
  } else if (at::hasMKL() && ((
            self_or_result.scalar_type() != kBFloat16 &&
            at::native::is_floating_point(self_or_result)) ||
            at::native::is_complex(self_or_result))
            && batch_items_contiguous_or_transposed(batch1)
            && batch_items_contiguous_or_transposed(batch2)
            && self_or_result.is_contiguous()) {
    baddbmm_with_gemm_(self_or_result, batch1, batch2, beta, alpha);
  } else { // split along batch dimension
#ifdef C10_MOBILE
    /*
     * We only do multithreading when Inference mode is enabled because various
     * thread local state is not appropriately propagated through
     * at::parallel_for. e.g. RecordFunction related state, dispatchKeySet Big
     * concern with this is that if we use at::parallel_for where state is not
     * propagated then dispatch machinery may work differently on main thread
     * vs. other threads, leading to undefined behavior.
     * Thus it is recommended to not use at::parallel_for where lambdas do
     * ops that go through dispatcher.
     * For now we circument this by InferenceMode guard in order to unlock
     * performance.
     * Longer term we probably want a separate API that explicitly calls out
     * the TLS that it propagates.
     * Also note that this is enabled for mobile only because blas
     * implementation for non-mobile build is already multithreaded.
     */
    // Benchmarking was done as follows:
    // bmm_test: operator benchmark under
    // benchmarks/operator_benchmarks/pt/bmm_test.py Ran this benchmark for
    // various matrix sizes on Samsung S8U
    const bool enable_multithreaded_bmm = c10::InferenceMode::is_enabled() &&
        bs >= 4 && res_rows >= 4 && res_cols >= 16 && contraction_size >= 16;
#else
    const bool enable_multithreaded_bmm{false};
#endif
    if (is_bmm_out) {
      if (enable_multithreaded_bmm) {
        auto bmm_out_fn = [&](uint64_t start, uint64_t end) {
          c10::InferenceMode guard;
          for (const auto b : c10::irange(start, end)) {
            auto r = self_or_result.select(0, b);
            addmm_impl_cpu_(
                r, r, batch1.select(0, b), batch2.select(0, b), 0, 1);
          }
        };
        at::parallel_for(0, bs, 1, bmm_out_fn);
      } else {
        for (const auto b : c10::irange(bs)) {
          auto r = self_or_result.select(0, b);
          addmm_impl_cpu_(r, r, batch1.select(0, b), batch2.select(0, b), 0, 1);
        }
      }
    } else {
      if (enable_multithreaded_bmm) {
        auto bmm_fn = [&](uint64_t start, uint64_t end) {
          c10::InferenceMode guard;
          for (const auto b : c10::irange(start, end)) {
            self_or_result.select(0, b).addmm_(
                batch1.select(0, b), batch2.select(0, b), beta, alpha);
          }
        };
        at::parallel_for(0, bs, 1, bmm_fn);
      } else {
        for (const auto b : c10::irange(bs)) {
          self_or_result.select(0, b).addmm_(
              batch1.select(0, b), batch2.select(0, b), beta, alpha);
        }
      }
    }
  }
  return;
}

void conjugate_mutable_input_if_needed(const Tensor& self, bool conjugate) {
  if (conjugate) {
    self.conj_physical_();
  }
}

TORCH_IMPL_FUNC(baddbmm_out_cpu)
(const Tensor & self, const Tensor & batch1, const Tensor & batch2, const Scalar& beta, const Scalar& alpha, const Tensor& result) {
    bool self_is_conj = result.is_conj();
    conjugate_mutable_input_if_needed(result, self_is_conj);
    bmm_out_or_baddbmm_(result, batch1.resolve_conj(), batch2.resolve_conj(), beta, alpha, false);
    conjugate_mutable_input_if_needed(result, self_is_conj);
  }

TORCH_IMPL_FUNC(bmm_out_cpu)
(const Tensor & batch1, const Tensor & batch2, const Tensor & result) {
    {
    NoNamesGuard guard;
    bool result_is_conj = result.is_conj();
    conjugate_mutable_input_if_needed(result, result_is_conj);
    bmm_out_or_baddbmm_(result, batch1.resolve_conj(), batch2.resolve_conj(), Scalar(0.0), Scalar(1.0), true);
    conjugate_mutable_input_if_needed(result, result_is_conj);
    }
}

Tensor& dot_out(const Tensor& self, const Tensor& other, Tensor& result) {
  auto output_device = result.device();
  auto input1_device = self.device();
  auto input2_device = other.device();
  // check if the input & output tensors are on the same device.
  TORCH_CHECK(
    (output_device == input1_device) && (input1_device == input2_device),
    "dot: Expected the output and input tensors to be on the "
    "same device, but got the output tensor on ", output_device,
    ", the 'input' tensor on ", input1_device, ", and the 'other' tensor on ", input2_device);
  at::native::resize_output(result, {});
  TORCH_CHECK(result.scalar_type() == self.scalar_type(),
           "result dtype ", result.scalar_type(), " does not match input dtype ", self.scalar_type());
  return result.fill_(self.dot(other));
}

Tensor& vdot_out(const Tensor& self, const Tensor& other, Tensor& result) {
  auto output_device = result.device();
  auto input1_device = self.device();
  auto input2_device = other.device();
  // check if the input & output tensors are on the same device.
  TORCH_CHECK(
    (output_device == input1_device) && (input1_device == input2_device),
    "vdot: Expected the output and input tensors to be on the "
    "same device, but got the output tensor on ", output_device,
    ", the 'input' tensor on ", input1_device, ", and the 'other' tensor on ", input2_device);
  at::native::resize_output(result, {});
  TORCH_CHECK(result.scalar_type() == self.scalar_type(),
           "result dtype ", result.scalar_type(), " does not match input dtype ", self.scalar_type());
  return result.fill_(self.vdot(other));
}

bool should_fold(const Tensor& tensor1, const int64_t dim_tensor2) {
  const auto dim_tensor1 = tensor1.dim();
  if (dim_tensor1 >= 3 && (dim_tensor2 == 1 || dim_tensor2 == 2)) {
    const auto t1_sizes_ptr = tensor1.sizes().cbegin();
    const auto t1_strides = tensor1.strides();
    if (dim_tensor1 == 3 && dim_tensor2 == 2 &&
        t1_strides.back() != 1 &&
        t1_strides.front() == t1_sizes_ptr[1] * t1_sizes_ptr[2]) {
      // First dim is slowest moving, and then the following two dims are
      // transposed. This can happen for example by permute(0, 2, 1).
      // First 2 dims could be folded to use mm but would require permutation
      // with actual data movement, which can be instead handled by BMM with each
      // GEMM transposed.
      // This can be generalized to a tensor with dim X + Y + Z where X, Y, and Z
      // dims are contiguous, Y dims and Z dims are transposed, and X, Y, Z > 0.
      // For example, this can happen by permute(0, 1, 5, 2, 3, 4), where X = 2,
      // Y = 3, and Z = 1.
      return false;
    } else {
      return true;
    }
  } else {
    return false;
  }
}

/*
Matrix product of two Tensors.
The behavior depends on the dimensionality of the Tensors as follows:
- If both Tensors are 1-dimensional, (1d) the dot product (scalar) is returned.
- If the arguments are 2D - 1D or 1D - 2D, the matrix-vector product is returned.
- If both arguments are 2D, the matrix-matrix product is returned.
- If one of the arguments is ND with N >= 3 and the other is 1D or 2D, and some
  conditions on the strides apply (see should_fold) we fold the first N-1 dimensions
  of the ND argument to form a matrix, call mm or mv, reshape it back to ND and return it
- Otherwise, we return bmm, after broadcasting and folding the batched dimensions if
  there's more than one
*/
Tensor _matmul_impl(
    Tensor& out,
    const Tensor& tensor1,
    const Tensor& tensor2) {
  NoNamesGuard guard;
  const auto dim_tensor1 = tensor1.dim();
  const auto dim_tensor2 = tensor2.dim();

  // This is checked up here to simplify the logic below
  // Note that the strings are just evaluated on failure, so almost always we just evaluate
  // the condition and move on
  TORCH_CHECK(dim_tensor1 != 0 && dim_tensor2 != 0,
              "both arguments to matmul need to be at least 1D, but they are ",
              dim_tensor1, "D and ", dim_tensor2, "D");


  const bool has_out = out.defined();

  if (dim_tensor1 == 1 && dim_tensor2 == 1) {
    return has_out ? at::dot_out(out, tensor1, tensor2) : tensor1.dot(tensor2);
  } else if (dim_tensor1 == 2 && dim_tensor2 == 1) {
    return has_out ? at::mv_out(out, tensor1, tensor2) : tensor1.mv(tensor2);
  } else if (dim_tensor1 == 1 && dim_tensor2 == 2) {
    return has_out ? at::mv_out(out, tensor2.t(), tensor1) : tensor2.t().mv(tensor1);
  } else if (dim_tensor1 == 2 && dim_tensor2 == 2) {
    return has_out ? at::mm_out(out, tensor1, tensor2) : tensor1.mm(tensor2);
  } else if (should_fold(tensor1, dim_tensor2) || should_fold(tensor2, dim_tensor1)) {
    // dim_tensor1 >=3 && (dim_tensor2 == 1 || dim_tensor2 == 2) ||
    // dim_tensor2 >=3 && (dim_tensor1 == 1 || dim_tensor1 == 2)
    // and some condition on the strides is fulfilled

    // optimization: use mm instead of bmm by folding the batch of the larger tensor
    // into its leading matrix dimension
    const auto transpose = dim_tensor2 > dim_tensor1;
    const auto t1 = transpose ? MaybeOwned<Tensor>::owned(tensor2.mT())
                              : MaybeOwned<Tensor>::borrowed(tensor1);
    const auto t2 = !transpose ? MaybeOwned<Tensor>::borrowed(tensor2)
                               : dim_tensor1 == 2
                                   ? MaybeOwned<Tensor>::owned(tensor1.t())
                                   : MaybeOwned<Tensor>::borrowed(tensor1);
    // Invariant: t1->dim() >= 3 && (t2->dim() == 1 || t2->dim() == 2)
    //            and *t1 and *t2 are matmul-compatible

    // Why not t1->view(-1, sizes_1.back())?
    // If the last dim is 0, then view(-1, 0) won't work because the -1 becomes ambiguous.
    // This can happen in e.g. [3, 5, 0] @ [0, 0].
    const auto sizes_1 = t1->sizes();
    auto output_shape = DimVector(sizes_1.begin(), sizes_1.end() - 1);
    const auto folded_dim1 = c10::multiply_integers(output_shape);

    // Readjust output_shape if we are multiplying by a matrix
    const auto t2_is_matrix = t2->dim() == 2;
    if (t2_is_matrix) {
      output_shape.push_back(t2->sizes()[1]);
    }
    const auto t1_folded = t1->reshape({folded_dim1, sizes_1.back()});
    if (!has_out) {
      if (t2_is_matrix) {
        // FIXME This path always does an unnecessary copy when transpose == true as the returned
        // result from BLAS is already C-transposed
        const auto output = at::_unsafe_view(t1_folded.mm(*t2), output_shape);
        return transpose ? output.mT().contiguous() : output;
      } else {
        return at::_unsafe_view(t1_folded.mv(*t2), output_shape);
      }
    } else {
      // Resize output into the correct shape
      const auto transpose_out = transpose && t2_is_matrix;
      if (transpose_out) {
        // Swap last two elements of output_shape
        std::iter_swap(output_shape.end() - 2, output_shape.end() - 1);
        at::native::resize_output(out, output_shape);
        std::iter_swap(output_shape.end() - 2, output_shape.end() - 1);
      } else {
        at::native::resize_output(out, output_shape);
      }
      const auto out_ = transpose_out ? c10::MaybeOwned<Tensor>::owned(out.mT())
                                      : c10::MaybeOwned<Tensor>::borrowed(out);

      // We then reshape the output to the expected shape and call mm/mv
      // and transpose back if necessary
      auto reshaped_out = t2_is_matrix ? out_->reshape({folded_dim1, t2->sizes().back()})
                                       : out_->reshape({folded_dim1});
      if (t2_is_matrix) {
        at::mm_out(reshaped_out, t1_folded, *t2);
      } else {
        at::mv_out(reshaped_out, t1_folded, *t2);
      }
      if (!reshaped_out.is_alias_of(out)) {
        out_->copy_(reshaped_out.view_as(*out_));
      }
      return out;
    }
  } else {
    // dim_tensor1 >= 3 || dim_tensor2 >= 3
    // We track m1 vs m2 separately even though they must match for nicer error messages
    const int64_t n = dim_tensor1 > 1 ? tensor1.sizes().cend()[-2] : 1LL;
    const int64_t m1 = tensor1.sizes().back();
    const IntArrayRef batch_tensor1(tensor1.sizes().data(),
                                    std::max<int64_t>(dim_tensor1 - 2, 0LL));
    const int64_t m2 = dim_tensor2 > 1 ? tensor2.sizes().cend()[-2] : tensor2.sizes().back();
    const int64_t p = dim_tensor2 > 1 ? tensor2.sizes().back() : 1LL;
    const IntArrayRef batch_tensor2(tensor2.sizes().data(),
                                    std::max<int64_t>(dim_tensor2 - 2, 0LL));
    auto output_shape = infer_size_dimvector(batch_tensor1, batch_tensor2);

    const auto tensor1_expand_size = [&output_shape, n, m1]{ DimVector ret(output_shape);
                                                             ret.append({n, m1});
                                                             return ret; }();
    const auto tensor2_expand_size = [&output_shape, m2, p]{ DimVector ret(output_shape);
                                                             ret.append({m2, p});
                                                             return ret; }();

    const int64_t expand_batch_product = c10::multiply_integers(output_shape);

    // flatten expanded batches
    const auto tensor1_expanded = tensor1.expand(tensor1_expand_size)
                                         .reshape({expand_batch_product, n, m1});
    const auto tensor2_expanded = tensor2.expand(tensor2_expand_size)
                                         .reshape({expand_batch_product, m2, p});
    if (dim_tensor1 > 1) {
      output_shape.push_back(n);
    }
    if (dim_tensor2 > 1) {
      output_shape.push_back(p);
    }

    if (!has_out) {
      return at::_unsafe_view(tensor1_expanded.bmm(tensor2_expanded), output_shape);
    } else {
      at::native::resize_output(out, output_shape);
      auto reshaped_out = out.reshape({expand_batch_product, n, p});
      at::bmm_out(reshaped_out, tensor1_expanded, tensor2_expanded);
      if (!reshaped_out.is_alias_of(out)) {
        out.copy_(reshaped_out.view_as(out));
      }
      return out;
    }
  }
}

Tensor matmul(const Tensor & tensor1, const Tensor & tensor2) {
  auto maybe_outnames = namedinference::compute_matmul_outnames(tensor1, tensor2);
  at::Tensor unused;
  auto result = at::native::_matmul_impl(unused, tensor1, tensor2);
  namedinference::propagate_names_if_nonempty(result, maybe_outnames);
  return result;
}

Tensor& matmul_out(const Tensor & tensor1, const Tensor & tensor2, Tensor &result) {
  auto maybe_outnames = namedinference::compute_matmul_outnames(tensor1, tensor2);
  at::native::_matmul_impl(result, tensor1, tensor2);
  namedinference::propagate_names_if_nonempty(result, maybe_outnames);
  return result;
}

// torch.linalg.matmul, alias for torch.matmul
Tensor linalg_matmul(const Tensor & tensor1, const Tensor & tensor2) {
  return at::matmul(tensor1, tensor2);
}

Tensor& linalg_matmul_out(const Tensor & tensor1, const Tensor & tensor2, Tensor &result) {
  return at::matmul_out(result, tensor1, tensor2);
}

// torch.linalg.diagonal, alias for torch.diagonal with dim1=-2, dim2=-1 as defaults
Tensor linalg_diagonal(const Tensor& A, int64_t offset, int64_t dim1, int64_t dim2) {
  return A.diagonal(offset, dim1, dim2);
}

// helper methods for matrix_exp
namespace {

template <typename scalar_t, int ROW, int COL>
using array2d = std::array<std::array<scalar_t, COL>, ROW>;

// we consider 6 Taylor expansions of degree
// 1, 2, 4, 8, 12, 18
constexpr int total_n_degs = 6;

Tensor operator_1_norm(const Tensor& tensor) {
  return std::get<0>(tensor.abs().sum(-2).max(-1));
}

// Allocates a buffers of uninitialized or zero values
// of shape [n_copies, a.size()]
Tensor _allocate_buffer(const Tensor& a, int n_copies, bool is_zero = false) {
  auto res = at::empty(
    {n_copies, a.size(0), a.size(1), a.size(2)},
    a.options().memory_format(at::MemoryFormat::Contiguous)
  );

  if (is_zero) {
    res.zero_();
  }

  return res;
}

// Makes `buffer` to store `num_matrices` number of matrices needed for
// compute the matrix exponentials of different orders, i.e.
// first `num_matrices` matrices from the list l := {I, A, A^2, A^3, A^6}
// in a contiguous block of memory such that
// buffer[0, ...] = l[0], // I
// buffer[1, ...] = l[1], // A
// ...
// buffer[num_matrices - 1, ...] = l[num_matries - 1]
void _fill_matrix_powers(Tensor& buffer, const Tensor& a, int num_matrices) {
  auto a_sizes_minus_last = a.sizes().vec();
  a_sizes_minus_last.pop_back();
  // fill I
  buffer.select(0, 0).copy_(
    at::diag_embed(
      at::ones({1}, buffer.options())
        .expand(a_sizes_minus_last)
    )
  );

  // fill a
  buffer.select(0, 1).copy_(a);

  // fill a^2
  if (2 <= num_matrices - 1) {
    // out for a^2
    auto view_out = buffer.select(0, 2);
    _matmul_impl(
      view_out,
      buffer.select(0, 1),
      buffer.select(0, 1)
    );
  }

  // fill a^3
  if (3 <= num_matrices - 1) {
    // out for a^3
    auto view_out = buffer.select(0, 3);
    _matmul_impl(
      view_out,
      buffer.select(0, 1),
      buffer.select(0, 2)
    );
  }

  // fill a^6
  if (4 <= num_matrices - 1) {
    // out for a^6
    auto view_out = buffer.select(0, 4);
    _matmul_impl(
      view_out,
      buffer.select(0, 3),
      buffer.select(0, 3)
    );
  }
}

inline Tensor _move_memory_if_cuda_input(
  const Tensor& mem,
  const Tensor& in
) {
  return (in.device().type() == at::kCUDA)
    ? mem.to(at::device_of(in).value())
    : mem;
}

// convert a 1D blob to a 2D Tensor of size [1, blob.size()]
// such that blob.device() == in.device())
// designed to be used with _compute_linear_combination
template <typename scalar_t>
inline Tensor _blob_to_Tensor(
  std::initializer_list<scalar_t> blob,
  const Tensor& in
) {
  // we convert to void* expecitly because begin() returns
  // a pointer to a constant.
  // Blob is assumed to be a 1D array, that is why
  // we also insert a fake dimension so that the result could directly
  // be used in _compute_linear_combination
  auto tensor = at::from_blob((void*)blob.begin(), blob.size(),
    c10::toRealValueType(in.scalar_type())).unsqueeze(0);
  return _move_memory_if_cuda_input(tensor, in);
}

// I + A
Tensor compute_T1(const Tensor& A) {
  // 2 for {I, A}
  auto As = _allocate_buffer(A, 2);
  _fill_matrix_powers(As, A, 2);
  return As.sum(0);
}

// I + A + A^2 / 2
Tensor compute_T2(const Tensor& A) {
  auto As = _allocate_buffer(A, 3);
  // 3 for {I, A, A^2}
  _fill_matrix_powers(As, A, 3);
  As.select(0, 2).div_(2.0);
  return As.sum(0);
}

// I + A + A^2 * (I / 2 + A / 6 + A^2 / 24)
template <typename scalar_t>
Tensor compute_T4(const Tensor& A) {
  auto As = _allocate_buffer(A, 4);
  // 3 for {I, A, A^2}
  _fill_matrix_powers(As, A, 3);

  // output for A^2 * (I / 2 + A / 6 + A^2 / 24)
  auto view_out = As.select(0, 3);
  _matmul_impl(
    view_out,
    // contains A^2
    As.select(0, 2),
    // computes (I / 2 + A / 6 + A^2 / 24)
    at::native::_compute_linear_combination(
      As.narrow(0, 0, 3),
      _blob_to_Tensor<scalar_t>({1 / 2.0, 1 / 6.0, 1 / 24.0}, A)
    )
  );

  // I + A + A^2 * (I / 2 + A / 6 + A^2 / 24)
  return at::native::_compute_linear_combination(
    As, _blob_to_Tensor<scalar_t>({1.0, 1.0, 0.0, 1.0}, A)
  );
}

template <typename scalar_t>
Tensor compute_T8(const Tensor& A) {
  constexpr scalar_t sqrt_177 = 0.1330413469565007072504e+2;
  constexpr scalar_t x3 = 2. / 3.;
  constexpr scalar_t x1 = x3 * ((1. + sqrt_177) / 88.);
  constexpr scalar_t x2 = x3 * ((1. + sqrt_177) / 352.);
  constexpr scalar_t x4 = (-271. + 29. * sqrt_177) / (315. * x3);
  constexpr scalar_t x5 = (-11. + 11. * sqrt_177) / (1260. * x3);
  constexpr scalar_t x6 = (-99. + 11. * sqrt_177) / (5040. * x3);
  constexpr scalar_t x7 = (89. - sqrt_177) / (5040. * x3);
  constexpr scalar_t y2 = (857. - 58. * sqrt_177) / 630.;

  auto As = _allocate_buffer(A, 5);
  // 3 for {I, A, A^2}
  _fill_matrix_powers(As, A, 3);

  // output for A4
  auto view_out = As.select(0, 3);
  // A4 =  A2 * (x1 * A + x2 * A2)
  _matmul_impl(
    view_out,
    // As.select(0, 2) = A^2
    As.select(0, 2),
    at::native::_compute_linear_combination(
      // extract {A, A^2} from As
      As.narrow(0, 1, 2),
      _blob_to_Tensor<scalar_t>({x1, x2}, A)
    )
  );

  // output for A8
  view_out = As.select(0, 4);
  // A8 = (x3 * A2 + A4) * (x4 * I + x5 * A + x6 * A2 + x7 * A4)
  _matmul_impl(
    view_out,
    // x3 * A2 + A4
    at::native::_compute_linear_combination(
      As.narrow(0, 2, 2),
      _blob_to_Tensor<scalar_t>({x3, 1.0}, A)
    ),
    at::native::_compute_linear_combination(
      As.narrow(0, 0, 4),
      _blob_to_Tensor<scalar_t>({x4, x5, x6, x7}, A)
    )
  );

  // return I + A + y2 * A2 + A8;
  return at::native::_compute_linear_combination(
    As,
    _blob_to_Tensor<scalar_t>({1.0, 1.0, y2, 0.0, 1.0}, A)
  );
}

template <typename scalar_t>
Tensor compute_T12(const Tensor& A) {
  constexpr int num_prods = 4;
  array2d<scalar_t, num_prods, num_prods> b = {{
    {
      9.0198e-16,
      0.46932117595418237389,
      -0.20099424927047284052,
      -0.04623946134063071740
    },
    {
      5.31597895759871264183,
      1.19926790417132231573,
      0.01179296240992997031,
      0.01108844528519167989
    },
    {
      0.18188869982170434744,
      0.05502798439925399070,
      0.09351590770535414968,
      0.00610700528898058230
    },
    {
      -2.0861320e-13,
      -0.13181061013830184015,
      -0.02027855540589259079,
      -0.00675951846863086359
    }
  }};

  // gather coefficients `b` from above into a tensor,
  // and move them to device `device_of(A)`
  auto bs = at::from_blob(
    reinterpret_cast<void*>(&b),
    {num_prods, num_prods},
    {num_prods, 1},
    c10::toRealValueType(A.scalar_type())
  );
  bs = _move_memory_if_cuda_input(bs, A);

  auto As = _allocate_buffer(A, num_prods);
  _fill_matrix_powers(As, A, num_prods);

  auto Bs = at::native::_compute_linear_combination(As, bs);

  // output for A6
  auto view_out = As.select(0, 0);
  // compute A6
  Bs.select(0, 2).add_(_matmul_impl(
    view_out,
    Bs.select(0, 3),
    Bs.select(0, 3)
  ));

  return Bs.select(0, 0).add_(_matmul_impl(
    view_out,
    Bs.select(0, 1).add_(Bs.select(0, 2)),
    Bs.select(0, 2)
  ));
}

template <typename scalar_t>
Tensor compute_T18(const Tensor& A) {
  constexpr int num_prods = 5;
  array2d<scalar_t, num_prods, num_prods> b = {{
    {
      0.,
      -1.00365581030144618291e-01,
      -8.02924648241156932449e-03,
      -8.92138498045729985177e-04,
      0.
    },
    {
      0.,
      3.97849749499645077844e-01,
      1.36783778460411720168e+00,
      4.98289622525382669416e-01,
      -6.37898194594723280150e-04
    },
    {
      -1.09676396052962061844e+01,
      1.68015813878906206114e+00,
      5.71779846478865511061e-02,
      -6.98210122488052056106e-03,
      3.34975017086070470649e-05
    },
    {
      -9.04316832390810593223e-02,
      -6.76404519071381882256e-02,
      6.75961301770459654925e-02,
      2.95552570429315521194e-02,
      -1.39180257516060693404e-05
    },
    {
      0.,
      0.,
      -9.23364619367118555360e-02,
      -1.69364939002081722752e-02,
      -1.40086798182036094347e-05
    }
  }};

  // gather coefficients `b` from above into a tensor,
  // and move them to device `device_of(A)`
  auto bs = at::from_blob(
    reinterpret_cast<void*>(&b),
    {num_prods, num_prods},
    {num_prods, 1},
    c10::toRealValueType(A.scalar_type())
  );
  bs = _move_memory_if_cuda_input(bs, A);

  auto As = _allocate_buffer(A, num_prods);
  _fill_matrix_powers(As, A, num_prods);

  auto Bs = at::native::_compute_linear_combination(As, bs);

  // tmp buffer for this matrix product
  auto view_out = As.select(0, 0);
  // compute A9
  Bs.select(0, 3).add_(_matmul_impl(
    view_out,
    Bs.select(0, 0),
    Bs.select(0, 4))
  );

  return Bs.select(0, 1).add_(_matmul_impl(
    view_out,
    Bs.select(0, 2).add_(Bs.select(0, 3)),
    Bs.select(0, 3)
  ));
}

template <typename scalar_t>
void compute_T18_scale_square(
  Tensor& mexp_out,
  const Tensor& a,
  const Tensor& norm,
  scalar_t theta
) {
  // Scale
  const auto s = at::max(
    at::zeros_like(norm),
    at::ceil(at::log2(norm / theta))
  ).unsqueeze(-1).unsqueeze(-1).to(at::kLong);
  const auto pow2s = at::pow(2, s);
  const auto a_scaled = a / pow2s;

  // Square
  auto mexp_scaled = at::native::compute_T18<scalar_t>(a_scaled);
  auto s_cpu = (s.device().type() == at::kCPU)
    ? s : s.to(at::kCPU);
  for (const auto i : c10::irange(mexp_scaled.size(0))) {
    auto s_val = s_cpu.select(0, i).template item<int64_t>();
    auto mexp = mexp_scaled.select(0, i);
    for (const auto p : c10::irange(s_val)) {
      (void)p; //Suppress unused variable warning
      mexp = at::matmul(mexp, mexp);
    }
    mexp_out.select(0, i).copy_(mexp);
  }
}

template <typename scalar_t>
Tensor mexp_impl(
  const Tensor& a,
  std::array<scalar_t, total_n_degs> thetas,
  bool compute_highest_degree_approx = false
) {
  auto res = at::empty_like(a);
  const auto norm = operator_1_norm(a);
  // `norm_cpu` is used to decide which Tensors require which approximation
  // based on their norm. This decision takes place on CPU.
  // It requires moving data back and forth between devices when `a` is on CUDA,
  // but at the cost of only one sigle CPU-CUDA synchronization (instead of 6),
  // and better performance overall (benchmarked).
  const auto norm_cpu = (a.device().type() == at::kCUDA)
    ? norm.to(at::kCPU) : norm;

  if (!compute_highest_degree_approx) {
    constexpr std::array<
      Tensor(*)(const Tensor&),
      total_n_degs - 1>
    compute_Ts = {
      compute_T1, compute_T2, compute_T4<scalar_t>,
      compute_T8<scalar_t>, compute_T12<scalar_t>
    };

    for (int i = 0; i < total_n_degs - 1; ++i) {
      auto norm_lower_bound = (i == 0) ? static_cast<scalar_t>(-1) : thetas[i - 1];
      auto norm_upper_bound = thetas[i];
      // nonzero returns a 2D tensor, hence squeeze(-1) to make it 1D
      auto idx_curr_norm_interval = (
        (norm_lower_bound < norm_cpu) * (norm_cpu <= norm_upper_bound)
      ).nonzero().squeeze(-1);

      if (idx_curr_norm_interval.numel()) {
        auto idx_to_device = _move_memory_if_cuda_input(
          idx_curr_norm_interval, a
        );
        auto sub_a = at::index_select(a, 0, idx_to_device);
        res.index_put_({idx_to_device}, compute_Ts[i](sub_a));
      }
    }

    // nonzero returns a 2D tensor, hence squeeze(-1) to make it 1D
    auto idx_large_norm = (norm_cpu >= thetas[total_n_degs - 2])
      .nonzero().squeeze(-1);

    if (idx_large_norm.numel()) {
      auto idx_to_device = _move_memory_if_cuda_input(
        idx_large_norm, a
      );
      auto a_large_norm = at::index_select(a, 0, idx_to_device);
      auto large_norm_subset = at::index_select(norm, 0, idx_to_device);
      auto mexp_out = at::empty_like(a_large_norm);

      compute_T18_scale_square(
        mexp_out,
        a_large_norm,
        large_norm_subset,
        thetas[total_n_degs - 1]
      );
      res.index_put_({idx_large_norm}, mexp_out);
    }

    return res;
  }

  compute_T18_scale_square(
    res, a, norm,
    thetas[total_n_degs - 1]
  );

  return res;
}

// matrix exponential
Tensor mexp(const Tensor& a, bool compute_highest_degree_approx = false) {
  // squash batch dimensions to one dimension for simplicity
  const auto a_3d = a.view({-1, a.size(-2), a.size(-1)});

  if (a.scalar_type() == at::ScalarType::Float
      || a.scalar_type() == at::ScalarType::ComplexFloat) {
    constexpr std::array<float, total_n_degs> thetas_float = {
      1.192092800768788e-07, // deg 1
      5.978858893805233e-04, // deg 2
      5.116619363445086e-02, // deg 4
      5.800524627688768e-01, // deg 8
      1.461661507209034e+00, // deg 12
      3.010066362817634e+00  // deg 18
    };

    return mexp_impl<float>(a_3d, thetas_float, compute_highest_degree_approx)
      .view(a.sizes());
  }
  else { // if Double or ComplexDouble
    constexpr std::array<double, total_n_degs> thetas_double = {
      2.220446049250313e-16, // deg 1
      2.580956802971767e-08, // deg 2
      3.397168839976962e-04, // deg 4
      4.991228871115323e-02, // deg 8
      2.996158913811580e-01, // deg 12
      1.090863719290036e+00  // deg 18
    };

    return mexp_impl<double>(a_3d, thetas_double, compute_highest_degree_approx)
      .view(a.sizes());
  }
}

// TODO This should be deprecated in favor of linalg_matrix_exp_differential
//      in FunctionsManual.cpp
template <typename func_t>
Tensor backward_analytic_function_of_a_matrix(
    const Tensor& self, const Tensor& grad,
    const func_t& function_of_a_matrix
  ) {
  auto self_transposed = self.mH();
  auto self_transposed_sizes = self_transposed.sizes().vec();
  self_transposed_sizes[self.dim() - 2] <<= 1;
  self_transposed_sizes[self.dim() - 1] <<= 1;

  auto n = self_transposed.size(-1);
  auto meta_grad = at::zeros(self_transposed_sizes, grad.options());
  meta_grad.narrow(-2, 0, n).narrow(-1, 0, n).copy_(self_transposed);
  meta_grad.narrow(-2, n, n).narrow(-1, n, n).copy_(self_transposed);
  meta_grad.narrow(-2, 0, n).narrow(-1, n, n).copy_(grad);

  auto grad_input = function_of_a_matrix(meta_grad)
    .narrow(-2, 0, n).narrow(-1, n, n);
  return grad_input;
}
} // end anon namespace

// Computes the matrix exponential for a given batch of squared matrices.
// The implementaion is based on:
//
// Bader, P.; Blanes, S.; Casas, F.
// Computing the Matrix Exponential with an Optimized Taylor Polynomial Approximation.
// Mathematics 2019, 7, 1174.
//
Tensor linalg_matrix_exp(const Tensor& a) {
  squareCheckInputs(a, "linalg.matrix_exp");
  checkFloatingOrComplex(a, "matrix_exp");

  NoTF32Guard disable_tf32;

  // Trivial cases
  const auto n = a.size(-1);
  if (n == 0) {
    return a.clone();
  } else if (n == 1) {
    return a.exp();
  } else {
    return at::native::mexp(a);
  }
}

// Alias
Tensor matrix_exp(const Tensor& a) {
  return at::linalg_matrix_exp(a);
}

// TODO This should be deprecated in favor of linalg_matrix_exp_differential
//      in FunctionsManual.cpp
Tensor matrix_exp_backward(const Tensor& self, const Tensor& grad) {
  NoTF32Guard disable_tf32;
  return backward_analytic_function_of_a_matrix(
    self, grad,
    [](const Tensor& a) {
      return a.matrix_exp();
    }
  );
}

TORCH_IMPL_FUNC(linalg_vector_norm_out)(const Tensor& self, const Scalar& scalar_ord, OptionalIntArrayRef opt_dim, bool keepdim, optional<ScalarType> opt_dtype, const Tensor& result) {
  // Casting a large integer to a double will just introduce an error for
  // values larger than 10^53 (same for negative numbers), so that's fine.
  auto ord = scalar_ord.toDouble();
  auto dim = opt_dim.value_or(IntArrayRef{});
  // No need to handle opt_dtype explicitly as it is already encoded in the dtype of result

<<<<<<< HEAD
  // https://github.com/pytorch/pytorch/issues/52648
  // Reductions always use `std::abs` to compute the absolute value. In the backward of this
  // function, we need to locate the index that was selected as the largest value. To do so
  // we do self.abs() == result to locate the index of the largest element.
  // Now, self.abs() may dispatch to a vectorized implementation which gives sliiightly different
  // results to the std::abs(std::complex<T>) implementation.
  // As such, to be able to compute the correct index in the backward, we need to use self.abs()
  // both in the forward and in the backward
  Tensor self_;
  if (self.is_cpu() && self.is_complex() && std::abs(ord) == INFINITY) {
    if (opt_dtype.has_value()) {
      self_ = self.to(*opt_dtype).abs();
    } else {
      self_ = self.abs();
    }
=======
  // Issue arising from the difference between vectorized and non-vectorized implementation on CPU
  Tensor self_;
  if (self.device().type() == c10::kCPU &&
      isComplexType(self.scalar_type()) &&
      std::abs(ord) == INFINITY) {
    // TODO: This at::abs() call is used so that the at::abs() call in the
    // backward function produces an identical result for complex inputs.
    // However, it would be ideal if we could incorporate this into
    // linalg_vector_norm_stub. See issue:
    // https://github.com/pytorch/pytorch/issues/52648
    auto in_dtype = opt_dtype.value_or(self.scalar_type());
    self_ = self.to(in_dtype).abs();
>>>>>>> 8d93f6b4
  } else {
    self_ = self;
  }

  auto iter = make_reduction("vector_norm", const_cast<Tensor&>(result), self_, dim, keepdim, result.scalar_type());
  norm_stub(iter.device_type(), iter, ord);
}

void _linalg_matrix_norm_checks(const Tensor& A, IntArrayRef dim, optional<ScalarType> opt_dtype) {
  at::native::checkFloatingOrComplex(A, "linalg.matrix_norm");
  TORCH_CHECK(A.dim() >= 2,
              "linalg.matrix_norm: input tensor must be a matrix or a batch of matrices");

  // dim
  TORCH_CHECK(dim.size() == 2, "linalg.matrix_norm: dim must be a 2-tuple of ints");
  TORCH_CHECK(dim[0] != dim[1], "Expected dims to be different, got (", dim[0], ", ", dim[1], ") instead");

  // dtype
  at::detail::check_linalg_norm_dtype(opt_dtype, A.scalar_type(), "linalg.matrix_norm");
}

Tensor linalg_matrix_norm(
    const Tensor& A,
    const Scalar& scalar_ord,
    IntArrayRef dim,
    bool keepdim,
    optional<ScalarType> opt_dtype) {
  _linalg_matrix_norm_checks(A, dim, opt_dtype);

  auto ord = scalar_ord.toDouble();
  auto abs_ord = std::abs(ord);
  TORCH_CHECK(abs_ord == 2. || abs_ord == 1. || abs_ord == INFINITY, "linalg.matrix_norm: Order ", ord, " not supported.");

  auto dim_ = dim.vec();
  maybe_wrap_dims(dim_, A.dim());

  auto max_min = [ord, keepdim](const Tensor& A, int64_t dim) { return ord > 0 ? A.amax(dim, keepdim) : A.amin(dim, keepdim); };
  if (abs_ord == 2.) {
    // Move dims to the end
    auto permutation = create_dim_backshift_permutation(dim_[0], dim_[1], A.dim());

    auto A_ = opt_dtype.has_value() ? A.to(*opt_dtype) : A;
    auto result = max_min(at::linalg_svdvals(A_.permute(permutation)), -1);
    if (keepdim) {
      auto permutation_reverse = create_reverse_permutation(permutation);
      result = result.unsqueeze(-1).permute(permutation_reverse);
    }
    return result;
  } else {  // 1, -1, inf, -inf
    // The infty norm is like the 1 norm on the transposed matrix
    if (abs_ord == INFINITY) {
      std::swap(dim_[0], dim_[1]);
    }

    // If the first reduction removes one dim from the front (dim_[0] < dim_[1]), after this
    // reduction dim_[1] will be off by one
    if (!keepdim && (dim_[0] < dim_[1])) {
      dim_[1]--;
    }
    return max_min(at::linalg_vector_norm(A, 1., {dim_[0]}, keepdim, opt_dtype), dim_[1]);
  }
}

Tensor& linalg_matrix_norm_out(
    const Tensor& A,
    const Scalar& ord,
    IntArrayRef dim,
    bool keepdim,
    optional<ScalarType> opt_dtype,
    Tensor& result) {
  checkSameDevice("linalg.matrix_norm", A, result);
  auto out = at::linalg_matrix_norm(A, ord, dim, keepdim, opt_dtype);
  TORCH_CHECK(out.scalar_type() == result.scalar_type(),
              "linalg.matrix_norm expected out tensor dtype ", out.scalar_type(),
              " but got: ", result.scalar_type());
  at::native::resize_output(result, out.sizes());
  result.copy_(out);
  return result;
}

// fro / nuc
Tensor linalg_matrix_norm(
    const Tensor& A,
    c10::string_view ord,
    IntArrayRef dim,
    bool keepdim,
    optional<ScalarType> opt_dtype) {
  _linalg_matrix_norm_checks(A, dim, opt_dtype);
  TORCH_CHECK(ord == "fro" || ord == "nuc", "linalg.matrix_norm: Order ", ord, " not supported.");

  auto A_ = opt_dtype.has_value() ? A.to(*opt_dtype) : A;

  if (ord == "fro") {
    return at::linalg_vector_norm(A_, 2, dim, keepdim);
  } else {  // nuc
    auto dim_ = dim.vec();
    maybe_wrap_dims(dim_, A_.dim());
    // Move dims to the end
    auto permutation = create_dim_backshift_permutation(dim_[0], dim_[1], A_.dim());
    auto result = at::linalg_svdvals(A_.permute(permutation)).sum(-1, keepdim);
    if (keepdim) {
      auto permutation_reverse = create_reverse_permutation(permutation);
      result = result.unsqueeze(-1).permute(permutation_reverse);
    }
    return result;
  }
}

Tensor& linalg_matrix_norm_out(
    const Tensor& A,
    c10::string_view ord,
    IntArrayRef dim,
    bool keepdim,
    optional<ScalarType> opt_dtype,
    Tensor& result) {
  checkSameDevice("linalg.matrix_norm", A, result);
  auto out = at::linalg_matrix_norm(A, ord, dim, keepdim, opt_dtype);
  TORCH_CHECK(out.scalar_type() == result.scalar_type(),
              "linalg.matrix_norm expected out tensor dtype ", out.scalar_type(),
              " but got: ", result.scalar_type());
  at::native::resize_output(result, out.sizes());
  result.copy_(out);
  return result;
}

// Numerical or None norms
Tensor linalg_norm(const Tensor& X, const optional<Scalar>& opt_ord, OptionalIntArrayRef opt_dim, bool keepdim, optional<ScalarType> opt_dtype) {
  if (opt_dim.has_value()) {
    TORCH_CHECK(opt_dim->size() == 1 || opt_dim ->size() == 2, "linalg.norm: If ",
              "dim is specified, it must be of length 1 or 2. Got ", *opt_dim);
  } else {
    if (opt_ord.has_value()) {
      TORCH_CHECK(X.dim() == 1 || X.dim() == 2, "linalg.norm: If ",
                  "dim is not specified but ord is, the input must be 1D or 2D. Got ", X.dim(), "D.");
    }
  }

  // If ord=None, we'll always use the 2-norm or frob norm (which are the same) so we go through
  // vector_norm
  if (opt_ord.has_value() &&
       ((opt_dim.has_value() && opt_dim->size() == 2) ||
        (!opt_dim.has_value() && X.dim() == 2))) {
    using Int = IntArrayRef::value_type;
    auto dim = opt_dim.has_value() ? opt_dim.value().vec() : std::vector<Int>{0, 1};
    return at::linalg_matrix_norm(X, *opt_ord, dim, keepdim, opt_dtype);
  } else {
    auto scalar_ord = opt_ord.value_or(Scalar(2.));
    return at::linalg_vector_norm(X, scalar_ord, opt_dim, keepdim, opt_dtype);
  }
}

Tensor& linalg_norm_out(const Tensor& X, const optional<Scalar>& opt_ord, OptionalIntArrayRef opt_dim, bool keepdim, optional<ScalarType> opt_dtype, Tensor& result) {
  checkSameDevice("linalg.norm", X, result);
  auto out = at::linalg_norm(X, opt_ord, opt_dim, keepdim, opt_dtype);
  TORCH_CHECK(out.scalar_type() == result.scalar_type(),
              "linalg.norm expected out tensor dtype ", out.scalar_type(),
              " but got: ", result.scalar_type());
  at::native::resize_output(result, out.sizes());
  result.copy_(out);
  return result;
}

// Frobenius and nuclear norms
Tensor linalg_norm(const Tensor& X, c10::string_view ord, OptionalIntArrayRef opt_dim, bool keepdim, optional<ScalarType> opt_dtype) {
  if (opt_dim.has_value()) {
    TORCH_CHECK(opt_dim->size() == 1 || opt_dim ->size() == 2, "linalg.norm: If ",
              "dim is specified, it mut be of length 1 or 2. Got ", *opt_dim);
  } else {
    TORCH_CHECK(X.dim() == 1 || X.dim() == 2, "linalg.norm: If ",
                "dim is not specified but ord is, the input must be 1D or 2D. Got ", X.dim(), "D.");
  }
  using Int = IntArrayRef::value_type;
  auto dim = opt_dim.has_value() ? opt_dim.value().vec() : std::vector<Int>{0, 1};
  return at::linalg_matrix_norm(X, ord, dim, keepdim, opt_dtype);
}

Tensor& linalg_norm_out(const Tensor& X, c10::string_view ord, OptionalIntArrayRef opt_dim, bool keepdim, optional<ScalarType> opt_dtype, Tensor& result) {
  checkSameDevice("linalg.norm", X, result);
  auto out = at::linalg_norm(X, ord, opt_dim, keepdim, opt_dtype);
  TORCH_CHECK(out.scalar_type() == result.scalar_type(),
              "linalg.norm expected out tensor dtype ", out.scalar_type(),
              " but got: ", result.scalar_type());
  at::native::resize_output(result, out.sizes());
  result.copy_(out);
  return result;
}

////////////////////////////////////////////////////////////////////////////////
//                              Frobenius Norm                                //
//             Just used in linalg.norm. It should not be removed.            //
////////////////////////////////////////////////////////////////////////////////

Tensor frobenius_norm(const Tensor& self) {
  return at::norm(self);
}

Tensor frobenius_norm(const Tensor& self, IntArrayRef dim, bool keepdim) {
  // NOTE: As frobenius_norm_out is currently implemented, it will always produce a
  //    strided tensor result, even if the input is sparse.
  auto options = self.options().layout(c10::Layout::Strided).dtype(toRealValueType(self.scalar_type()));
  Tensor result = at::empty({0}, options);
  return at::native::frobenius_norm_out(self, dim, keepdim, result);
}

Tensor &frobenius_norm_out(const Tensor& self,
    IntArrayRef dim,
    bool keepdim,
    Tensor& result) {
  TORCH_CHECK(
      dim.size() <= 2,
      "Expected at most 2 dimensions, but got ",
      dim.size(),
      " dimensions instead.");
  Tensor result_;
  if (dim.size() == 1 || dim.size() == 0) {
    result_ = at::norm(self, 2, dim, keepdim);
  } else {
    auto dim_ = dim.vec();
    maybe_wrap_dims(dim_, self.dim());
    TORCH_CHECK(dim_[0] != dim_[1], "Expected dims to be different, got ", dim, " instead");
    if (self.is_complex()){
      result_ = at::sqrt(at::sum(at::real(self.conj() * self), dim_, keepdim));
    } else {
      result_ = at::sqrt(at::sum((self * self), dim_, keepdim));
    }
  }
  // NOTE: It would be better to avoid resize and copy by using norm_out and sqrt_out above.
  //    However, norm_out and sqrt_out do not support automatic differentiation.
  //    More details here: https://github.com/pytorch/pytorch/pull/44095#discussion_r486673947
  at::native::resize_output(result, result_.sizes());
  result.copy_(result_);
  return result;
}

////////////////////////////////////////////////////////////////////////////////
//                                Nuclear Norm                                //
//             Just used in linalg.norm. It should not be removed.            //
////////////////////////////////////////////////////////////////////////////////

Tensor nuclear_norm(const Tensor& self, bool keepdim) {
  TORCH_CHECK(
      self.dim() == 2,
      "Expected a tensor with 2 dimensions, but got a tensor with ",
      self.dim(), " dimension", self.dim()==1 ? "" : "s", " instead.");
  return at::native::nuclear_norm(self, IntArrayRef({0, 1}), keepdim);
}

Tensor &nuclear_norm_out(const Tensor& self, bool keepdim, Tensor& result) {
  TORCH_CHECK(
      self.dim() == 2,
      "Expected a tensor with 2 dimensions, but got a tensor with ",
      self.dim(), " dimension", self.dim()==1 ? "" : "s", " instead.");
  return at::native::nuclear_norm_out(self, IntArrayRef({0, 1}), keepdim, result);
}

namespace {
Tensor nuclear_norm_impl(const Tensor& self, IntArrayRef dim, bool keepdim) {
  TORCH_CHECK(dim.size() == 2, "nuclear norm requires a 'dim' argument of size 2");
  auto dim_ = dim.vec();
  maybe_wrap_dims(dim_, self.dim());

  auto permutation = create_dim_backshift_permutation(dim_[0], dim_[1], self.dim());
  Tensor p = self.permute(permutation);
  Tensor result_ = at::sum(at::linalg_svdvals(p), -1, keepdim);
  if (keepdim) {
    result_.unsqueeze_(-1);
    auto permutation_reverse = create_reverse_permutation(permutation);
    result_ = result_.permute(permutation_reverse);
  }
  return result_;
}
} // anonymous namespace

Tensor nuclear_norm(const Tensor& self, IntArrayRef dim, bool keepdim) {
  return nuclear_norm_impl(self, dim, keepdim).to(toRealValueType(self.scalar_type()));
}

Tensor& nuclear_norm_out(const Tensor& self, IntArrayRef dim, bool keepdim, Tensor& result) {
  auto result_ = nuclear_norm_impl(self, dim, keepdim);
  at::native::resize_output(result, result_.sizes());
  result.copy_(result_);
  return result;
}

////////////////////////////////////////////////////////////////////////////////
//                              linalg.cond                                   //
////////////////////////////////////////////////////////////////////////////////


// This function helps to dispatch norm computations depending on 'ord' of variant type
Tensor _linalg_cond_helper(const Tensor& self, c10::variant<Scalar, c10::string_view> ord_variant) {
  Tensor inverse, info;
  std::tie(inverse, info) = at::linalg_inv_ex(self);
  info.unsqueeze_(-1).unsqueeze_(-1);
  inverse.masked_fill_(info > 0, INFINITY);

  return c10::visit([&](auto&& ord) {
    Tensor norm_self = at::linalg_matrix_norm(self, ord);
    Tensor norm_inverse = at::linalg_matrix_norm(inverse, ord);
    Tensor result = norm_self * norm_inverse;
    // fix multiplication of zero and infinity for NumPy compatibility
    result.nan_to_num_(INFINITY, INFINITY, -INFINITY);
    return result;
  }, ord_variant);
}

// Return zero for each matrix in the batch
Tensor _linalg_cond_empty_matrix(const Tensor& self, c10::ScalarType dtype) {
  auto result_shape = IntArrayRef(self.sizes().cbegin(), self.sizes().cend()-2);
  TensorOptions options = self.options().dtype(toRealValueType(self.scalar_type()));
  return at::zeros(result_shape, options);
}

void _linalg_cond_check_ord(c10::variant<Scalar, c10::string_view> ord_variant) {
  if (ord_variant.index() == 0) {
    Scalar* ord = c10::get_if<Scalar>(&ord_variant);
    double abs_ord = std::abs(ord->toDouble());
    TORCH_CHECK(abs_ord == 2.0 || abs_ord == 1.0 || abs_ord == INFINITY,
      "linalg.cond got an invalid norm type: ", ord->toDouble());
  } else if (ord_variant.index() == 1) {
    c10::string_view* ord = c10::get_if<c10::string_view>(&ord_variant);
    TORCH_CHECK(*ord == "fro" || *ord == "nuc",
      "linalg.cond got an invalid norm type: ", *ord);
  } else {
    TORCH_CHECK(false,
      "linalg.cond: something went wrong while checking the norm type");
  }
}

// Numerical or None norms
Tensor linalg_cond(const Tensor& self, const optional<Scalar>& opt_ord) {
  TORCH_CHECK(self.dim() >= 2, "linalg.cond: The input tensor must have at least 2 dimensions.");

  // The default case is using 2-norm
  Scalar ord = opt_ord.has_value() ? opt_ord.value() : 2;

  c10::variant<Scalar, c10::string_view> ord_variant = ord;
  _linalg_cond_check_ord(ord_variant);

  // NumPy doesn't define the condition number for 0x0 matrices, we return 0.0 for such input
  if (self.numel() == 0) {
    auto real_dtype = toRealValueType(typeMetaToScalarType(self.dtype()));
    return _linalg_cond_empty_matrix(self, real_dtype);
  }

  // If ord == None or ord == ±2
  if (std::abs(ord.toDouble()) == 2.0) {
    auto singular_values = at::linalg_svdvals(self);
    // singular values are sorted in descending order
    auto s_max = at::narrow(singular_values, /*dim=*/-1, /*start=*/0, /*length=*/1);
    auto s_min = at::narrow(singular_values, /*dim=*/-1, /*start=*/-1, /*length=*/1);
    Tensor result;
    if (ord.toDouble() == -2.0) {
      result = s_min / s_max;
    } else {
      result = s_max / s_min;
    }
    // squeeze the result for NumPy compatibility
    return result.squeeze(-1);
  }

  // ord == ±1 ord == ±inf
  if (ord.isFloatingPoint()) { // ord == ±1
    squareCheckInputs(self, ("linalg.cond(ord=" + std::to_string(ord.to<double>()) + ")").c_str());
  } else { // ord == ±inf
    squareCheckInputs(self, ("linalg.cond(ord=" + std::to_string(ord.to<int64_t>()) + ")").c_str());
  }
  return _linalg_cond_helper(self, ord_variant);
}

Tensor& linalg_cond_out(const Tensor& self, const optional<Scalar>& opt_ord, Tensor& result) {
  checkSameDevice("linalg.cond", result, self);
  ScalarType real_dtype = toRealValueType(self.scalar_type());
  checkLinalgCompatibleDtype("linalg.cond", result.scalar_type(), real_dtype);

  Tensor result_tmp = at::linalg_cond(self, opt_ord);
  at::native::resize_output(result, result_tmp.sizes());
  result.copy_(result_tmp);
  return result;
}

// Frobenius or nuclear norms
Tensor linalg_cond(const Tensor& self, c10::string_view ord) {
  squareCheckInputs(self, ("linalg.cond(ord=" + std::string(ord) + ")").c_str());
  c10::variant<Scalar, c10::string_view> ord_variant = ord;
  _linalg_cond_check_ord(ord_variant);

  // NumPy doesn't define the condition number for 0x0 matrices, we return 0.0 for such input
  if (self.numel() == 0) {
    return _linalg_cond_empty_matrix(self, self.scalar_type());
  }

  if (ord == "nuc") {
    // calling matrix_norm with "nuc" on inputs with infinities raises an error
    // therefore we use the mathematical definition of nuclear norm directly
    // instead of going through the matrix_norm
    auto singular_values = at::linalg_svdvals(self);
    return singular_values.sum(-1) * (singular_values.reciprocal().sum(-1));
  }

  return _linalg_cond_helper(self, ord_variant);
}

// TODO: implement _out variant avoiding copy and using already allocated storage directly
Tensor& linalg_cond_out(const Tensor& self, c10::string_view ord, Tensor& result) {
  checkSameDevice("linalg.cond", result, self);
  ScalarType real_dtype = toRealValueType(self.scalar_type());
  checkLinalgCompatibleDtype("linalg.cond", result.scalar_type(), real_dtype);

  Tensor result_tmp = at::linalg_cond(self, ord);
  at::native::resize_output(result, result_tmp.sizes());
  result.copy_(result_tmp);
  return result;
}

Tensor linalg_tensorinv(const Tensor& self, int64_t ind) {
  /*
  The idea is to reduce the problem to 2D square matrix inversion.
  Step 1. Calculate the shape of the result and the shape of the intermediate 2D matrix.
  Step 2. Reshape `self` to 2D matrix.
  Step 3. Invert the 2D matrix self.to_2D()
          There is no quick way to find out whether the matrix is invertible,
          so at this stage an error from at::inverse can be thrown.
          Note that for CUDA this causes cross-device memory synchronization that can be slow.
  Step 4. reshape the result.
  */
  TORCH_CHECK(ind > 0, "Expected a strictly positive integer for 'ind', but got ", ind);

  // self[ind:]
  std::vector<int64_t> shape_ind_end = self.sizes().slice(ind).vec();
  // self[:ind]
  std::vector<int64_t> shape_start_ind = self.sizes().slice(0, ind).vec();

  int64_t prod_ind_end = c10::multiply_integers(shape_ind_end.cbegin(), shape_ind_end.cend());
  int64_t prod_start_ind = c10::multiply_integers(shape_start_ind.cbegin(), shape_start_ind.cend());

  // Check whether the self tensor can be reshaped to the 2D square matrix
  TORCH_CHECK(prod_ind_end == prod_start_ind,
    "Expected self to satisfy the requirement prod(self.shape[ind:]) == prod(self.shape[:ind]), but got ",
    prod_ind_end, " != ", prod_start_ind);

  // Concatenate shape_ind_end and shape_start_ind to form the shape of the result
  // self[ind:] + self[:ind]
  shape_ind_end.insert(shape_ind_end.cend(), shape_start_ind.cbegin(), shape_start_ind.cend());

  // If the reshaped self is not invertible catch this error
  Tensor result, info;
  std::tie(result, info) = at::linalg_inv_ex(self.reshape({prod_ind_end, prod_ind_end}), /*check_errors=*/false);
  at::_linalg_check_errors(info, "inv", /*is_matrix*/true);

  return result.reshape(shape_ind_end);
}

// TODO: implement _out variant avoiding copy and using already allocated storage directly
Tensor& linalg_tensorinv_out(const Tensor& self, int64_t ind, Tensor& result) {
  checkSameDevice("tensorinv", result, self);
  checkLinalgCompatibleDtype("tensorinv", result, self);

  Tensor result_tmp = at::linalg_tensorinv(self, ind);
  at::native::resize_output(result, result_tmp.sizes());
  result.copy_(result_tmp);
  return result;
}

Tensor linalg_tensorsolve(const Tensor& self, const Tensor& other, OptionalIntArrayRef dims) {
  /*
  The idea is to reduce the problem to 2D matrix solve.
  Step 1. (optional) `self` is permuted with `dims` such that dimensions from `dims` are moved to the right.
  For example, if we have 4D input with the shape (1, 2, 3, 4) and dims=(0, 2),
  then the result of permutation would have the shape (2, 4, 1, 3).
  Step 2. reshape `self` to 2D matrix.
  Step 3. solve the matrix equation self.to_2D() @ result = other.to_1D()
  Step 4. reshape the result.
  */
  int64_t ndim = self.dim();
  Tensor self_ = self;

  // move dimensions of `self_` from `dims` to the end
  if (dims.has_value()) {
    DimVector dest_axes(dims.value().size());
    std::iota(dest_axes.begin(), dest_axes.end(), ndim - dest_axes.size());
    self_ = at::movedim(self_, dims.value(), dest_axes);
  }

  // result_shape is self_.sizes[-(an-other.dim):]
  std::vector<int64_t> result_shape = self_.sizes().slice(other.dim(), ndim - other.dim()).vec();

  int64_t result_product = c10::multiply_integers(result_shape.begin(), result_shape.end());
  int64_t other_product = c10::multiply_integers(other.sizes().begin(), other.sizes().end());

  // Check whether the self tensor can be reshaped to the 2D square matrix
  TORCH_CHECK(result_product == other_product,
    "Expected self to satisfy the requirement prod(self.shape[other.ndim:]) == prod(self.shape[:other.ndim]), but got ",
    result_product, " != ", other_product);

  self_ = self_.reshape({result_product, result_product});

  // normally `other` would be flattened by at::linalg_solve expects 2D input
  Tensor result = at::linalg_solve(self_, other.flatten());
  return result.reshape(result_shape);
}

Tensor& linalg_tensorsolve_out(const Tensor& self, const Tensor& other, OptionalIntArrayRef dims, Tensor& result) {
  checkSameDevice("tensorsolve", result, self);
  checkLinalgCompatibleDtype("tensorsolve", result, self);

  Tensor result_tmp = at::linalg_tensorsolve(self, other, dims);
  at::native::resize_output(result, result_tmp.sizes());
  result.copy_(result_tmp);
  return result;
}

namespace {
struct KronImpl final {
  public:
    explicit KronImpl(const Tensor& self, const Tensor& other) {
      maxdim = std::max(self.dim(), other.dim());
      int64_t pad_self = maxdim - self.dim();
      int64_t pad_other = maxdim - other.dim();
      a_reshape = c10::SmallVector<int64_t, 10>(2 * maxdim);
      b_reshape = c10::SmallVector<int64_t, 10>(2 * maxdim);
      result_reshape = c10::SmallVector<int64_t, 10>(maxdim);
      for (const auto i : c10::irange(maxdim)) {
        a_reshape[2 * i] = (i >= pad_self ? self.sizes()[i - pad_self] : 1);
        a_reshape[2 * i + 1] = 1;
        b_reshape[2 * i] = 1;
        b_reshape[2 * i + 1] = (i >= pad_other ? other.sizes()[i - pad_other] : 1);
        result_reshape[i] = a_reshape[2 * i] * b_reshape[2 * i + 1];
      }
      self_view = at::_unsafe_view(self, a_reshape);
      other_view = at::_unsafe_view(other, b_reshape);
    }

    Tensor& kron_out(Tensor& result) const {
      TORCH_INTERNAL_ASSERT(result.defined(), "Cannot call kron_out with an undefined result tensor as the out argument. Please allocate a Tensor before calling kron_out with it.");

      c10::SmallVector<int64_t, 10> mul_shape(2 * maxdim);
      for (const auto i : c10::irange(maxdim)) {
        mul_shape[2 * i] = a_reshape[2 * i];
        mul_shape[2 * i + 1] = b_reshape[2 * i + 1];
      }
      at::native::resize_output(result, result_reshape);
      auto result_mul = at::_unsafe_view(result, mul_shape);
      at::mul_out(result_mul, self_view, other_view);

      return result;
    }

    Tensor kron() const {
      return at::_unsafe_view(at::mul(self_view, other_view), result_reshape);
    }
  private:
    int64_t maxdim;
    Tensor self_view;
    Tensor other_view;
    c10::SmallVector<int64_t, 10> result_reshape;
    c10::SmallVector<int64_t, 10> a_reshape;
    c10::SmallVector<int64_t, 10> b_reshape;
};
}

/*
Calculates the Kronecker product between two Tensors.
*/
Tensor& kron_out(const Tensor& self, const Tensor& other, Tensor& result) {
  return KronImpl(self, other).kron_out(result);
}

Tensor kron(const Tensor& self, const Tensor& other) {
  return KronImpl(self, other).kron();
}

} // namespace native
} // namespace at<|MERGE_RESOLUTION|>--- conflicted
+++ resolved
@@ -55,11 +55,7 @@
       mat1.sizes()[0], "x", mat1.sizes()[1], " and ", mat2.sizes()[0], "x", mat2.sizes()[1], ")"); \
  \
   auto names = at::namedinference::propagate_names_for_addmm(mat1, mat2, self); \
-<<<<<<< HEAD
-  set_output_raw_strided(0, {mat1.sizes()[0], mat2.sizes()[1]}, {}, self.options(), names);
-=======
   set_output(0, {mat1.sizes()[0], mat2.sizes()[1]}, {}, self.options(), names);
->>>>>>> 8d93f6b4
 
 TORCH_META_FUNC(addmm)(const Tensor& self, const Tensor& mat1, const Tensor& mat2, const Scalar& beta, const Scalar& alpha) {
   ADDMM_META();
@@ -77,11 +73,7 @@
       self.sizes()[0], "x", self.sizes()[1], " and ", mat2.sizes()[0], "x", mat2.sizes()[1], ")");
 
   auto names = at::namedinference::compute_matmul_outnames(self, mat2);
-<<<<<<< HEAD
-  set_output_raw_strided(0, {self.sizes()[0], mat2.sizes()[1]}, {}, self.options(), names);
-=======
   set_output(0, {self.sizes()[0], mat2.sizes()[1]}, {}, self.options(), names);
->>>>>>> 8d93f6b4
 }
 
 TORCH_META_FUNC(linalg_vector_norm)(const Tensor& self, const Scalar& scalar_ord, OptionalIntArrayRef opt_dim, bool keepdim, optional<ScalarType> opt_dtype) {
@@ -114,11 +106,7 @@
   auto options = self.options()
                      .dtype(toRealValueType(opt_dtype.value_or(self.scalar_type())));
 
-<<<<<<< HEAD
-  set_output_raw_strided(0, shape, {}, options);
-=======
   set_output(shape, options);
->>>>>>> 8d93f6b4
 }
 
 template <typename Meta>
@@ -141,11 +129,7 @@
 
   auto& result = meta.maybe_get_output(0);
   // 'set_output' does not resize for in-place calls
-<<<<<<< HEAD
-  meta.set_output_raw_strided(0, output_size, {}, batch2.options());
-=======
   meta.set_output(output_size, batch2.options());
->>>>>>> 8d93f6b4
   const auto result_sizes = result.sizes();
   // Error is raised if called from in-place overload with incorrect shape
   TORCH_CHECK(result_sizes == output_size,
@@ -218,7 +202,6 @@
 Tensor linalg_det(const Tensor& self) {
   squareCheckInputs(self, "linalg.det");
   checkFloatingOrComplex(self, "linalg.det");
-<<<<<<< HEAD
 
   return std::get<0>(at::_det_lu_based_helper(self));
 }
@@ -227,16 +210,6 @@
   checkSameDevice("torch.linalg.det", out, self, "out");
   checkLinalgCompatibleDtype("torch.linalg.det", out, self, "out");
 
-=======
-
-  return std::get<0>(at::_det_lu_based_helper(self));
-}
-
-Tensor& linalg_det_out(const Tensor& self, Tensor& out) {
-  checkSameDevice("torch.linalg.det", out, self, "out");
-  checkLinalgCompatibleDtype("torch.linalg.det", out, self, "out");
-
->>>>>>> 8d93f6b4
   IntArrayRef out_sizes(self.sizes().data(), self.dim() - 2);
   at::native::resize_output(out, out_sizes);
 
@@ -944,7 +917,6 @@
 }
 
 } // namespace
-<<<<<<< HEAD
 
 Tensor linalg_multi_dot(TensorList tensors) {
   return multi_dot_impl(tensors, c10::nullopt);
@@ -981,44 +953,6 @@
   );
   checkAllSameDim(matrices, 2);
 
-=======
-
-Tensor linalg_multi_dot(TensorList tensors) {
-  return multi_dot_impl(tensors, c10::nullopt);
-}
-
-Tensor& linalg_multi_dot_out(TensorList tensors, Tensor& result) {
-  multi_dot_impl(tensors, result);
-  return result;
-}
-
-Tensor chain_matmul(TensorList matrices) {
-  TORCH_WARN_ONCE(
-      "torch.chain_matmul is deprecated and will be removed in a future PyTorch release. ",
-      "Use torch.linalg.multi_dot instead, which accepts a list of two or more tensors rather than ",
-      "multiple parameters."
-  );
-  checkAllSameDim(matrices, 2);
-
-  TORCH_CHECK(
-      matrices.size() > 0, "chain_matmul(): Expected one or more matrices");
-
-  if (matrices.size() == 1) {
-    return matrices[0].clone();
-  }
-
-  return at::native::linalg_multi_dot(matrices);
-}
-
-Tensor& chain_matmul_out(TensorList matrices, Tensor& result) {
-  TORCH_WARN_ONCE(
-      "torch.chain_matmul is deprecated and will be removed in a future PyTorch release. ",
-      "Use torch.linalg.multi_dot instead, which accepts a list of two or more tensors rather than ",
-      "multiple parameters."
-  );
-  checkAllSameDim(matrices, 2);
-
->>>>>>> 8d93f6b4
   TORCH_CHECK(
       matrices.size() > 0, "chain_matmul(): Expected one or more matrices");
 
@@ -1068,7 +1002,6 @@
     ", v1: ", vec1.sizes(),
     ", v2: ", vec2.sizes()
   );
-<<<<<<< HEAD
 
   auto iter = TensorIteratorConfig()
     .set_check_mem_overlap(true)
@@ -1093,32 +1026,6 @@
   check_addr_scalar(iter.dtype(), beta, "beta");
   check_addr_scalar(iter.dtype(), alpha, "alpha");
 
-=======
-
-  auto iter = TensorIteratorConfig()
-    .set_check_mem_overlap(true)
-    .add_output(result)
-    .add_owned_input(*self_)
-    .add_owned_input(vec1.reshape({vec1_size0, 1}))
-    .add_input(vec2)
-    .allow_cpu_scalars(true)
-    .promote_inputs_to_common_dtype(true)
-    .cast_common_dtype_to_outputs(true)
-    .enforce_safe_casting_to_output(true)
-    .build();
-  return iter;
-}
-
-Tensor addr(const Tensor& self,
-            const Tensor& vec1, const Tensor& vec2,
-            const Scalar& beta, const Scalar& alpha) {
-  Tensor result;
-  auto iter = build_addr_iter(result, self, vec1, vec2);
-
-  check_addr_scalar(iter.dtype(), beta, "beta");
-  check_addr_scalar(iter.dtype(), alpha, "alpha");
-
->>>>>>> 8d93f6b4
   addr_stub(iter.device_type(), iter, beta, alpha);
   return iter.output();
 }
@@ -2503,23 +2410,6 @@
   auto dim = opt_dim.value_or(IntArrayRef{});
   // No need to handle opt_dtype explicitly as it is already encoded in the dtype of result
 
-<<<<<<< HEAD
-  // https://github.com/pytorch/pytorch/issues/52648
-  // Reductions always use `std::abs` to compute the absolute value. In the backward of this
-  // function, we need to locate the index that was selected as the largest value. To do so
-  // we do self.abs() == result to locate the index of the largest element.
-  // Now, self.abs() may dispatch to a vectorized implementation which gives sliiightly different
-  // results to the std::abs(std::complex<T>) implementation.
-  // As such, to be able to compute the correct index in the backward, we need to use self.abs()
-  // both in the forward and in the backward
-  Tensor self_;
-  if (self.is_cpu() && self.is_complex() && std::abs(ord) == INFINITY) {
-    if (opt_dtype.has_value()) {
-      self_ = self.to(*opt_dtype).abs();
-    } else {
-      self_ = self.abs();
-    }
-=======
   // Issue arising from the difference between vectorized and non-vectorized implementation on CPU
   Tensor self_;
   if (self.device().type() == c10::kCPU &&
@@ -2532,7 +2422,6 @@
     // https://github.com/pytorch/pytorch/issues/52648
     auto in_dtype = opt_dtype.value_or(self.scalar_type());
     self_ = self.to(in_dtype).abs();
->>>>>>> 8d93f6b4
   } else {
     self_ = self;
   }
