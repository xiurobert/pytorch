--- conflicted
+++ resolved
@@ -1265,15 +1265,9 @@
   }
 ); // erfcx_string
 
-<<<<<<< HEAD
-const auto chebyshev_polynomial_u_string = jiterator_stringify(
-    template<typename T>
-    T chebyshev_polynomial_u_forward(T x, int64_t n) {
-=======
 const auto chebyshev_polynomial_t_string = jiterator_stringify(
     template<typename T>
     T chebyshev_polynomial_t_forward(T x, int64_t n) {
->>>>>>> 0b23fbca
         if (n < 0) {
             return T(0.0);
         }
@@ -1309,7 +1303,56 @@
         }
 
         return r;
-<<<<<<< HEAD
+    } // chebyshev_polynomial_t_forward(T x, int64_t n)
+
+    template<typename T>
+    T chebyshev_polynomial_t_forward(T x, T n) {
+        return chebyshev_polynomial_t_forward(x, static_cast<int64_t>(n));
+    } // chebyshev_polynomial_t_forward(T x, T n)
+); // chebyshev_polynomial_t_string
+
+const auto chebyshev_polynomial_u_string = jiterator_stringify(
+    template<typename T>
+    T chebyshev_polynomial_u_forward(T x, int64_t n) {
+        if (n < 0) {
+            return T(0.0);
+        }
+
+        if (abs(x) == T(1.0)) {
+            if (x > T(0.0) || n % 2 == 0) {
+                return n + 1;
+            }
+
+            return -(n + 1);
+        }
+
+        if ((n > 8) && (abs(x) < T(1.0))) {
+            if (sin(acos(x)) != T(0.0)) {
+                return sin((n + 1) * acos(x)) / sin(acos(x));
+            }
+
+            return (n + 1) * cos((n + 1) * acos(x)) / x;
+        }
+
+        if (n == 0) {
+            return T(1.0);
+        }
+
+        if (n == 1) {
+            return x + x;
+        }
+
+        T p = T(1.0);
+        T q = x + x;
+        T r;
+
+        for (int64_t k = 2; k <= n; k++) {
+            r = (x + x) * q - p;
+            p = q;
+            q = r;
+        }
+
+        return r;
     } // chebyshev_polynomial_u_forward(T x, int64_t n)
 
     template<typename T>
@@ -1317,15 +1360,6 @@
         return chebyshev_polynomial_u_forward(x, static_cast<int64_t>(n));
     } // chebyshev_polynomial_u_forward(T x, T n)
 ); // chebyshev_polynomial_u_string
-=======
-    }
-
-    template<typename T>
-    T chebyshev_polynomial_t_forward(T x, T n) {
-        return chebyshev_polynomial_t_forward(x, static_cast<int64_t>(n));
-    }
-);
->>>>>>> 0b23fbca
 
 #else // !AT_USE_JITERATOR() -- kernels must be precompiled
 
