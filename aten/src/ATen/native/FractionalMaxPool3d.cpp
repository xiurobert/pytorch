--- conflicted
+++ resolved
@@ -71,15 +71,6 @@
 
   if (ndims == 4) {
     /* resize output */
-<<<<<<< HEAD
-    set_output_raw_strided(0, {numPlanes, outputT, outputH, outputW}, {}, input_.options());
-    /* indices will contain the locations for each output point */
-    set_output_raw_strided(1, {numPlanes, outputT, outputH, outputW}, {}, input_.options().dtype(kLong));
-  } else {
-    set_output_raw_strided(0, {numBatch, numPlanes, outputT, outputH, outputW}, {}, input_.options());
-    /* indices will contain the locations for each output point */
-    set_output_raw_strided(1, {numBatch, numPlanes, outputT, outputH, outputW}, {}, input_.options().dtype(kLong));
-=======
     set_output(0, {numPlanes, outputT, outputH, outputW}, input_.options());
     /* indices will contain the locations for each output point */
     set_output(1, {numPlanes, outputT, outputH, outputW}, input_.options().dtype(kLong));
@@ -87,7 +78,6 @@
     set_output(0, {numBatch, numPlanes, outputT, outputH, outputW}, input_.options());
     /* indices will contain the locations for each output point */
     set_output(1, {numBatch, numPlanes, outputT, outputH, outputW}, input_.options().dtype(kLong));
->>>>>>> 8d93f6b4
   }
 
   return TORCH_PRECOMPUTE_STRUCT(fractional_max_pool3d)().set_numBatch(numBatch).set_numPlanes(numPlanes).set_inputT(inputT).set_inputH(inputH).set_inputW(inputW)
