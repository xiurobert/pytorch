#define TORCH_ASSERT_NO_OPERATORS
#include <ATen/native/BinaryOps.h>

#include <cmath>
#include <iostream>

#include <ATen/Dispatch.h>
#include <ATen/Parallel.h>
#include <ATen/cpu/vec/functional.h>
#include <ATen/cpu/vec/vec.h>
#include <ATen/native/TensorIterator.h>
#include <ATen/native/cpu/Loops.h>
#include <ATen/native/Math.h>
#include <c10/macros/Macros.h>
#include <c10/util/copysign.h>

namespace at {
namespace native {

namespace {

using namespace vec;

void add_clamp_kernel(TensorIterator& iter, const Scalar& alpha_scalar, const Scalar& min_val, const Scalar& max_val) {
  AT_DISPATCH_ALL_TYPES(iter.dtype(), "add_clamp_cpu", [&]() {
    auto alpha = alpha_scalar.to<scalar_t>();
    auto alpha_vec = Vectorized<scalar_t>(alpha);
    auto min_scalar = min_val.to<scalar_t>();
    auto min_vec = Vectorized<scalar_t>(min_scalar);
    auto max_scalar = max_val.to<scalar_t>();
    auto max_vec = Vectorized<scalar_t>(max_scalar);
    cpu_kernel_vec(iter,
      [=](scalar_t a, scalar_t b) __ubsan_ignore_undefined__ -> scalar_t {
        return std::min(max_scalar, std::max(min_scalar, static_cast<scalar_t>(a + alpha * b)));
      },
      [=](Vectorized<scalar_t> a, Vectorized<scalar_t> b) __ubsan_ignore_undefined__ {
        auto add_clamp_res = vec::fmadd(b, alpha_vec, a);
        add_clamp_res = vec::clamp_min(add_clamp_res, min_vec);
        add_clamp_res = vec::clamp_max(add_clamp_res, max_vec);
        return add_clamp_res;
      });
    });
}

void atan2_kernel(TensorIteratorBase& iter) {
  AT_DISPATCH_FLOATING_TYPES_AND(kBFloat16, iter.dtype(), "atan2_cpu", [&]() {
    cpu_kernel_vec(iter, [=](scalar_t a, scalar_t b) -> scalar_t {
    return std::atan2(a, b);
  },
    [=](Vectorized<scalar_t> a, Vectorized<scalar_t> b) {
      return a.atan2(b);
    });
  });
}

void mul_kernel(TensorIteratorBase& iter) {
  if (iter.dtype() == ScalarType::Bool) {
    cpu_kernel(iter, [=](bool a, bool b) -> bool { return a && b; });
  } else if (iter.dtype() == kComplexHalf) {
    cpu_kernel(
        iter,
        [=](c10::complex<at::Half> a,
            c10::complex<at::Half> b) -> c10::complex<at::Half> {
          using comp_t = c10::complex<float>;
          return comp_t{a} * comp_t{b};
        });
  } else {
    AT_DISPATCH_ALL_TYPES_AND_COMPLEX_AND2(kBFloat16, kHalf, iter.dtype(), "mul_cpu", [&]() {
      cpu_kernel_vec(iter,
        [=](scalar_t a, scalar_t b) -> scalar_t { return a * b; },
        [=](Vectorized<scalar_t> a, Vectorized<scalar_t> b) {
          return a * b;
        });
    });
  }
}

void div_true_kernel(TensorIteratorBase& iter) {
  AT_DISPATCH_FLOATING_AND_COMPLEX_TYPES_AND2(kBFloat16, kHalf, iter.common_dtype(), "div_cpu", [&]() {
    cpu_kernel_vec(iter,
      [](scalar_t a, scalar_t b) __ubsan_ignore_float_divide_by_zero__ -> scalar_t {
        return a / b;
      },
      [](Vectorized<scalar_t> a, Vectorized<scalar_t> b) {
        return a / b;
      });
  });
}

void div_trunc_kernel(TensorIteratorBase& iter) {
  const auto dtype = iter.common_dtype();
  if (isIntegralType(dtype, /*includeBool*/ false)) {
    // There's no SIMD integer division, so don't try to vectorize it.
    // TODO: if the divisor is a scalar, rewrite as multiplication by a constant.
    AT_DISPATCH_INTEGRAL_TYPES(dtype, "div_trunc_cpu", [&]() {
      cpu_kernel(iter, [](scalar_t a, scalar_t b) -> scalar_t {
        TORCH_CHECK(b != 0, "ZeroDivisionError");
        return a / b;
      });
    });
  } else {
    AT_DISPATCH_FLOATING_TYPES_AND2(kBFloat16, kHalf, dtype, "div_trunc_cpu", [&]() {
      cpu_kernel_vec(iter,
        [](scalar_t a, scalar_t b) __ubsan_ignore_float_divide_by_zero__ -> scalar_t {
          return std::trunc(a / b);
        },
        [](Vectorized<scalar_t> a, Vectorized<scalar_t> b) {
          return (a / b).trunc();
        });
    });
  }
}

// NOTE: [Floor Division in Python]
// Python's __floordiv__ operator is more complicated than just floor(a / b).
// It aims to maintain the property: a == (a // b) * b + remainder(a, b)
// which can otherwise fail due to rounding errors in the remainder.
// So, instead it is calculated as: a // b = (a - remainder(a, b)) / b
// With some additional fix-ups added to the result.
//
// For reference, see CPython's implementation:
// https://github.com/python/cpython/blob/ace008c531dd685a30c1dd68f9b5ba35f20171cf/Objects/floatobject.c#L636

void div_floor_kernel(TensorIteratorBase& iter) {
  const auto dtype = iter.common_dtype();
  if (dtype == kByte) {
    // In the special case of unsigned integer division, floor division is
    // equivalent to truncation division (since the signs of the divisor and
    // dividend are always the same)
    return div_trunc_kernel(iter);
  } else if (isIntegralType(dtype, /*includeBool*/ false)) {
    // There's no SIMD integer division, so don't try to vectorize it.
    AT_DISPATCH_INTEGRAL_TYPES(dtype, "div_floor_cpu", [&]() {
      cpu_kernel(iter, [](scalar_t a, scalar_t b) -> scalar_t {
        TORCH_CHECK(b != 0, "ZeroDivisionError");
        if ((a < 0) != (b < 0)) {
          // Subtracts one from the results of truncation division if the
          // divisor and dividend have different sign(bit)s and the remainder of
          // the division is nonzero
          const auto quot = a / b;
          const auto rem = a % b;
          return rem ? quot - 1 : quot;
        }

        return a / b;
      });
    });
  } else {
    // See NOTE: [Floor Division in Python]
    AT_DISPATCH_FLOATING_TYPES_AND2(kBFloat16, kHalf, dtype, "div_floor_cpu", [&]() {
      using vec_t = Vectorized<scalar_t>;
      cpu_kernel_vec(iter,
          [](scalar_t a, scalar_t b) __ubsan_ignore_float_divide_by_zero__ -> scalar_t {
            if (C10_UNLIKELY(b == 0)) {
              // Divide by zero: return standard IEEE result
              return a / b;
            }

            auto mod = std::fmod(a, b);
            auto div = (a - mod) / b;
            if ((mod != 0) && (b < 0) != (mod < 0)) {
              div -= scalar_t(1);
            }

            scalar_t floordiv;
            if (div != 0) {
              floordiv = std::floor(div);
              if (div - floordiv > scalar_t(0.5)) {
                floordiv += scalar_t(1.0);
              }
            } else {
              floordiv = c10::copysign(scalar_t(0), a / b);
            }
            return floordiv;
          },
          [](vec_t a, vec_t b) -> vec_t {
            auto mod = a.fmod(b);
            auto div = (a - mod) / b;
            const auto zero = vec_t(0);
            auto mask = (mod != zero) & ((b < zero) ^ (mod < zero));
            const auto one = vec_t(1);
            div = vec_t::blendv(div, div - one, mask);
            auto floordiv = div.floor();
            mask = (div - floordiv) > vec_t(0.5);
            floordiv = vec_t::blendv(floordiv, floordiv + one, mask);
            const auto basic_div = a / b;
            floordiv = vec_t::blendv(floordiv, zero.copysign(basic_div), div == zero);
            floordiv = vec_t::blendv(floordiv, basic_div, b == zero);
            return floordiv;
          });
    });
  }
}

void remainder_kernel(TensorIteratorBase& iter) {
  if (isIntegralType(iter.common_dtype(), /*includeBool*/ false)) {
    AT_DISPATCH_INTEGRAL_TYPES(iter.common_dtype(), "remainder_cpu", [&]() {
      cpu_kernel(iter, [](scalar_t a, scalar_t b) -> scalar_t {
        TORCH_CHECK(b != 0, "ZeroDivisionError");
        scalar_t r = a % b;
        if ((r != 0) && ((r < 0) != (b < 0))) {
          r += b;
        }
        return r;
      });
    });
  } else if (iter.common_dtype() == kBFloat16) {
    cpu_kernel_vec(iter,
      [=](BFloat16 a, BFloat16 b) __ubsan_ignore_float_divide_by_zero__ -> BFloat16 {
        float a0 = static_cast<float>(a);
        float b0 = static_cast<float>(b);
        float mod0 = std::fmod(a0, b0);
        if ((mod0 != 0) && ((b0 < 0) != (mod0 < 0))) {
          mod0 += b0;
        }
        return mod0;
      },
      [=](Vectorized<BFloat16> a, Vectorized<BFloat16> b) {
        Vectorized<float> a0, a1, b0, b1;
        std::tie(a0, a1) = convert_bfloat16_float(a);
        std::tie(b0, b1) = convert_bfloat16_float(b);
        auto mod0 = a0.fmod(b0);
        auto mod1 = a1.fmod(b1);
        const auto zero = Vectorized<float>(0);
        auto mask0 = (mod0 != zero) & ((b0 < zero) ^ (mod0 < zero));
        auto mask1 = (mod1 != zero) & ((b1 < zero) ^ (mod1 < zero));
        a0 = Vectorized<float>::blendv(mod0, mod0 + b0, mask0);
        a1 = Vectorized<float>::blendv(mod1, mod1 + b1, mask1);
        return convert_float_bfloat16(a0, a1);
      });
  } else {
    AT_DISPATCH_FLOATING_TYPES_AND_HALF(iter.common_dtype(), "remainder_cpu", [&]() {
      cpu_kernel_vec(iter,
        [=](scalar_t a, scalar_t b) __ubsan_ignore_float_divide_by_zero__ -> scalar_t {
          scalar_t mod = std::fmod(a, b);
          if ((mod != 0) && ((b < 0) != (mod < 0))) mod += b;
          return mod;
        },
        [=](Vectorized<scalar_t> a, Vectorized<scalar_t> b) {
          auto mod = a.fmod(b);
          const auto zero = Vectorized<scalar_t>(0);
          auto mask = (mod != zero) & ((b < zero) ^ (mod < zero));
          return Vectorized<scalar_t>::blendv(mod, mod + b, mask);
        });
    });
  }
}

void bitwise_and_kernel(TensorIteratorBase& iter) {
  if (iter.dtype() == ScalarType::Bool) {
    cpu_kernel(
        iter,
        [](bool a, bool b) {
          return a && b;
        });
  } else {
    AT_DISPATCH_INTEGRAL_TYPES(iter.dtype(), "bitwise_and_cpu", [&]() {
      cpu_kernel_vec(
          iter,
          [](scalar_t a, scalar_t b) -> scalar_t {
            return a & b;
          },
          [](Vectorized<scalar_t> a, Vectorized<scalar_t> b) {
            return a & b;
          });
    });
  }
}

void bitwise_or_kernel(TensorIteratorBase& iter) {
  if (iter.dtype() == ScalarType::Bool) {
    cpu_kernel(
        iter,
        [](bool a, bool b) {
          return a || b;
        });
  } else {
    AT_DISPATCH_INTEGRAL_TYPES(iter.dtype(), "bitwise_or_cpu", [&]() {
      cpu_kernel_vec(
          iter,
          [](scalar_t a, scalar_t b) -> scalar_t {
            return a | b;
          },
          [](Vectorized<scalar_t> a, Vectorized<scalar_t> b) {
            return a | b;
          });
    });
  }
}

void bitwise_xor_kernel(TensorIteratorBase& iter) {
  if (iter.dtype() == ScalarType::Bool) {
    // Boolean type does not work with ^ (bitwise XOR) in C++. bitwise_xor wraps this operation for both Boolean and
    // integral types.
    cpu_kernel(
          iter,
          [](bool a, bool b) {
            return a != b;
          });
  } else {
    AT_DISPATCH_INTEGRAL_TYPES(iter.dtype(), "bitwise_xor_cpu", [&]() {
      cpu_kernel_vec(
          iter,
          [](scalar_t a, scalar_t b) -> scalar_t {
            return a ^ b;
          },
          [](Vectorized<scalar_t> a, Vectorized<scalar_t> b) {
            return a ^ b;
          });
    });
  }
}

void lshift_kernel(TensorIteratorBase& iter) {
  AT_DISPATCH_INTEGRAL_TYPES(iter.dtype(), "lshift_cpu", [&]() {
    cpu_kernel(iter,
      [](scalar_t a, scalar_t b) -> scalar_t {
        return static_cast<std::make_unsigned_t<scalar_t>>(a) << b;
    });
  });
}

void logical_and_kernel(TensorIterator& iter) {
  // See Note [special-case bool outputs]
  if (iter.dtype() == ScalarType::Bool) {
    AT_DISPATCH_ALL_TYPES_AND_COMPLEX_AND3(kBool, kBFloat16, kHalf, iter.common_dtype(), "logical_and_cpu", [&]() {
      cpu_kernel(iter,
        [](scalar_t a, scalar_t b) -> bool {
          return a && b;
        });
    });
  } else {
    AT_DISPATCH_ALL_TYPES_AND_COMPLEX_AND2(kBFloat16, kHalf, iter.common_dtype(), "logical_and_cpu", [&]() {
      cpu_kernel(iter,
        [](scalar_t a, scalar_t b) -> scalar_t {
          return static_cast<scalar_t>(a && b);
        });
    });
  }
}

void logical_or_kernel(TensorIterator& iter) {
  // See Note [special-case bool outputs]
  if (iter.dtype() == ScalarType::Bool) {
    AT_DISPATCH_ALL_TYPES_AND_COMPLEX_AND3(kBool, kBFloat16, kHalf, iter.common_dtype(), "logical_or_cpu", [&]() {
      cpu_kernel(iter,
        [](scalar_t a, scalar_t b) -> bool {
          return a || b;
        });
    });
  } else {
    AT_DISPATCH_ALL_TYPES_AND_COMPLEX_AND3(kBool, kBFloat16, kHalf, iter.common_dtype(), "logical_or_cpu", [&]() {
      cpu_kernel(iter,
        [](scalar_t a, scalar_t b) -> scalar_t {
          return static_cast<scalar_t>(a || b);
        });
    });
  }
}

void logical_xor_kernel(TensorIterator& iter) {
  // See Note [special-case bool outputs]
  if (iter.dtype() == ScalarType::Bool) {
    AT_DISPATCH_ALL_TYPES_AND_COMPLEX_AND3(kBool, kBFloat16, kHalf, iter.common_dtype(), "logical_xor_cpu", [&]() {
      cpu_kernel(iter,
        [](scalar_t a, scalar_t b) -> bool {
          return bool(a) != bool(b);
        });
    });
  } else {
    AT_DISPATCH_ALL_TYPES_AND_COMPLEX_AND2(kBFloat16, kHalf, iter.common_dtype(), "logical_xor_cpu", [&]() {
      cpu_kernel(iter,
        [](scalar_t a, scalar_t b) -> scalar_t {
          return static_cast<scalar_t>(bool(a) != bool(b));
        });
    });
  }
}

void rshift_kernel(TensorIteratorBase& iter) {
  AT_DISPATCH_INTEGRAL_TYPES(iter.dtype(), "rshift_cpu", [&]() {
    cpu_kernel(iter,
      [](scalar_t a, scalar_t b) -> scalar_t {
        return a >> b;
      });
  });
}

void lt_kernel(TensorIteratorBase& iter) {
  // See Note [special-case bool outputs]
  if (iter.dtype() == ScalarType::Bool) {
    AT_DISPATCH_ALL_TYPES_AND3(kBool, kBFloat16, kHalf, iter.common_dtype(), "lt_cpu", [&]() {
      cpu_kernel(iter,
        [](scalar_t a, scalar_t b) -> bool {
          return a < b;
        });
    });
  } else {
    AT_DISPATCH_ALL_TYPES_AND2(kBFloat16, kHalf, iter.common_dtype(), "lt_cpu", [&]() {
      cpu_kernel_vec(
        iter,
        [](scalar_t a, scalar_t b) -> scalar_t {
          return a < b;
        },
        [](Vectorized<scalar_t> a, Vectorized<scalar_t> b) -> Vectorized<scalar_t> {
          return a.lt(b);
        });
    });
  }
}

void le_kernel(TensorIteratorBase& iter) {
  // See Note [special-case bool outputs]
  if (iter.dtype() == ScalarType::Bool) {
    AT_DISPATCH_ALL_TYPES_AND3(kBool, kBFloat16, kHalf, iter.common_dtype(), "le_cpu", [&]() {
      cpu_kernel(iter,
        [](scalar_t a, scalar_t b) -> bool {
          return a <= b;
        });
    });
  } else {
    AT_DISPATCH_ALL_TYPES_AND2(kBFloat16, kHalf, iter.common_dtype(), "le_cpu", [&]() {
      cpu_kernel_vec(
        iter,
        [](scalar_t a, scalar_t b) -> scalar_t {
          return a <= b;
        },
        [](Vectorized<scalar_t> a, Vectorized<scalar_t> b) -> Vectorized<scalar_t> {
          return a.le(b);
        });
    });
  }
}

void gt_kernel(TensorIteratorBase& iter) {
  // See Note [special-case bool outputs]
  if (iter.dtype() == ScalarType::Bool) {
    AT_DISPATCH_ALL_TYPES_AND3(kBool, kBFloat16, kHalf, iter.common_dtype(), "gt_cpu", [&]() {
      cpu_kernel(iter,
        [](scalar_t a, scalar_t b) -> bool {
          return a > b;
        });
    });
  } else {
    AT_DISPATCH_ALL_TYPES_AND2(kBFloat16, kHalf, iter.common_dtype(), "gt_cpu", [&]() {
      cpu_kernel_vec(
        iter,
        [](scalar_t a, scalar_t b) -> scalar_t {
          return a > b;
        },
        [](Vectorized<scalar_t> a, Vectorized<scalar_t> b) -> Vectorized<scalar_t> {
          return a.gt(b);
        });
    });
  }
}

void ge_kernel(TensorIteratorBase& iter) {
  // See Note [special-case bool outputs]
  if (iter.dtype() == ScalarType::Bool) {
    AT_DISPATCH_ALL_TYPES_AND3(kBool, kBFloat16, kHalf, iter.common_dtype(), "ge_cpu", [&]() {
      cpu_kernel(iter,
        [](scalar_t a, scalar_t b) -> bool {
          return a >= b;
        });
    });
  } else {
    AT_DISPATCH_ALL_TYPES_AND2(kBFloat16, kHalf, iter.common_dtype(), "ge_cpu", [&]() {
      cpu_kernel_vec(
        iter,
        [](scalar_t a, scalar_t b) -> scalar_t {
          return a >= b;
        },
        [](Vectorized<scalar_t> a, Vectorized<scalar_t> b) -> Vectorized<scalar_t> {
          return a.ge(b);
        });
    });
  }
}

void eq_kernel(TensorIteratorBase& iter) {
  // See Note [special-case bool outputs]
  if (iter.dtype() == ScalarType::Bool) {
    AT_DISPATCH_ALL_TYPES_AND_COMPLEX_AND4(kComplexHalf, kBool, kBFloat16, kHalf, iter.common_dtype(), "eq_cpu", [&]() {
      cpu_kernel(iter,
        [](scalar_t a, scalar_t b) -> bool {
          return a == b;
        });
    });
  } else {
    AT_DISPATCH_ALL_TYPES_AND_COMPLEX_AND3(kComplexHalf, kBFloat16, kHalf, iter.common_dtype(), "eq_cpu", [&]() {
      cpu_kernel_vec(
        iter,
        [](scalar_t a, scalar_t b) -> scalar_t {
          return static_cast<scalar_t>(a == b);
        },
        [](Vectorized<scalar_t> a, Vectorized<scalar_t> b) -> Vectorized<scalar_t> {
          return a.eq(b);
        });
    });
  }
}

void ne_kernel(TensorIteratorBase& iter) {
  // See Note [special-case bool outputs]
  if (iter.dtype() == ScalarType::Bool) {
    AT_DISPATCH_ALL_TYPES_AND_COMPLEX_AND3(kBool, kBFloat16, kHalf, iter.common_dtype(), "ne_cpu", [&]() {
      cpu_kernel(iter,
        [](scalar_t a, scalar_t b) -> bool {
          return a != b;
        });
    });
  } else {
    AT_DISPATCH_ALL_TYPES_AND_COMPLEX_AND2(kBFloat16, kHalf, iter.common_dtype(), "ne_cpu", [&]() {
      cpu_kernel_vec(
        iter,
        [](scalar_t a, scalar_t b) -> scalar_t {
          return a != b;
        },
        [](Vectorized<scalar_t> a, Vectorized<scalar_t> b) -> Vectorized<scalar_t> {
          return a.ne(b);
        });
    });
  }
}

void maximum_kernel(TensorIteratorBase& iter) {
  if (iter.dtype() == ScalarType::Bool) {
    cpu_kernel(iter,
      [](bool a, bool b) -> bool {
        return a || b;
      });
  } else if (isIntegralType(iter.dtype(), /*includeBool=*/ false)) {
    AT_DISPATCH_INTEGRAL_TYPES(iter.dtype(), "maximum_cpu", [&]() {
      cpu_kernel_vec(iter,
        [](scalar_t a, scalar_t b) -> scalar_t { return std::max(a, b); },
        [](Vectorized<scalar_t> a, Vectorized<scalar_t> b) { return at::vec::maximum(a, b); });
    });
  } else {
    AT_DISPATCH_FLOATING_TYPES_AND2(at::ScalarType::Half, at::ScalarType::BFloat16, iter.dtype(), "maximum_cpu", [&]() {
      cpu_kernel_vec(iter,
        [](scalar_t a, scalar_t b) -> scalar_t {
          if (a != a || b != b) {
            return std::numeric_limits<scalar_t>::quiet_NaN();
          } else {
            return std::max(a, b);
          }
        },
        [](Vectorized<scalar_t> a, Vectorized<scalar_t> b) { return at::vec::maximum(a, b); });
    });
  }
}

void minimum_kernel(TensorIteratorBase& iter) {
  if (iter.dtype() == ScalarType::Bool) {
    cpu_kernel(iter,
      [](bool a, bool b) -> bool {
        return a && b;
      });
  } else if (isIntegralType(iter.dtype(), /*includeBool=*/ false)) {
    AT_DISPATCH_INTEGRAL_TYPES(iter.dtype(), "minimum_cpu", [&]() {
      cpu_kernel_vec(iter,
        [](scalar_t a, scalar_t b) -> scalar_t { return std::min(a, b); },
        [](Vectorized<scalar_t> a, Vectorized<scalar_t> b) { return at::vec::minimum(a, b); });
    });
  } else {
    AT_DISPATCH_FLOATING_TYPES_AND2(at::ScalarType::Half, at::ScalarType::BFloat16, iter.dtype(), "minimum_cpu", [&]() {
      cpu_kernel_vec(iter,
        [](scalar_t a, scalar_t b) -> scalar_t {
          if (a != a || b != b) {
            return std::numeric_limits<scalar_t>::quiet_NaN();
          } else {
            return std::min(a, b);
          }
        },
        [](Vectorized<scalar_t> a, Vectorized<scalar_t> b) { return at::vec::minimum(a, b); });
    });
  }
}

void fmax_kernel(TensorIteratorBase& iter) {
  if (isFloatingType(iter.common_dtype())) {
    AT_DISPATCH_FLOATING_TYPES_AND2(at::ScalarType::Half, at::ScalarType::BFloat16, iter.common_dtype(), "fmax_cpu", [&]() {
      cpu_kernel(iter,
        [](scalar_t a, scalar_t b) -> scalar_t {
          return std::fmax(a, b);
        });
    });
  } else {
    maximum_kernel(iter);
  }
}

void fmin_kernel(TensorIteratorBase& iter) {
  if (isFloatingType(iter.common_dtype())) {
    AT_DISPATCH_FLOATING_TYPES_AND2(at::ScalarType::Half, at::ScalarType::BFloat16, iter.common_dtype(), "fmin_cpu", [&]() {
      cpu_kernel(iter,
        [](scalar_t a, scalar_t b) -> scalar_t {
          return std::fmin(a, b);
        });
    });
  } else {
    minimum_kernel(iter);
  }
}

void smooth_l1_kernel(TensorIteratorBase& iter, double beta) {
  if (iter.dtype() == kBFloat16) {
    const float beta_val(beta);
    const Vectorized<float> beta_val_vec(beta_val);
    const Vectorized<float> point_five_vec(static_cast<float>(0.5));
    cpu_kernel_vec(
        iter,
        [&beta_val](BFloat16 a, BFloat16 b) -> BFloat16 {
          auto z = std::abs(float(a) - float(b));
          return z < beta_val
              ? static_cast<float>(0.5) * z * z / beta_val
              : z - static_cast<float>(0.5) * beta_val;
        },
        [&beta_val_vec, &point_five_vec](Vectorized<BFloat16> a, Vectorized<BFloat16> b) {
          Vectorized<float> a0, a1, b0, b1;
          std::tie(a0, a1) = convert_bfloat16_float(a);
          std::tie(b0, b1) = convert_bfloat16_float(b);
          auto z = (a0 - b0).abs();
          a0 =  Vectorized<float>::blendv(
              point_five_vec * z * z / beta_val_vec, z - point_five_vec * beta_val_vec, z >= beta_val_vec);
          z = (a1 - b1).abs();
          a1 =  Vectorized<float>::blendv(
              point_five_vec * z * z / beta_val_vec, z - point_five_vec * beta_val_vec, z >= beta_val_vec);
          return convert_float_bfloat16(a0, a1);
        });
  } else {
    AT_DISPATCH_FLOATING_TYPES_AND(
        kHalf, iter.dtype(), "smooth_l1_cpu", [&]() {
        using Vec = Vectorized<scalar_t>;
        const scalar_t beta_val(beta);
        const Vec beta_val_vec(beta_val);
        const Vec point_five_vec(static_cast<scalar_t>(0.5));
        cpu_kernel_vec(
            iter,
            [&beta_val](scalar_t a, scalar_t b) -> scalar_t {
              auto z = std::abs(a - b);
              return z < beta_val
                  ? static_cast<scalar_t>(0.5) * z * z / beta_val
                  : z - static_cast<scalar_t>(0.5) * beta_val;
            },
            [&beta_val_vec, &point_five_vec](Vec a, Vec b) {
              auto z = (a - b).abs();
              return Vec::blendv(
                  point_five_vec * z * z / beta_val_vec, z - point_five_vec * beta_val_vec, z >= beta_val_vec);
            });
      });
  }
}

void huber_kernel(TensorIterator& iter, double delta) {
  AT_DISPATCH_FLOATING_TYPES_AND2(kBFloat16, kHalf, iter.dtype(), "huber_cpu", [&]() {
    using Vec = Vectorized<scalar_t>;
    const scalar_t delta_val(delta);
    const Vec delta_val_vec(delta_val);
    const Vec point_five_vec(static_cast<scalar_t>(0.5));
    cpu_kernel_vec(
      iter,
      [&delta_val](scalar_t a, scalar_t b) -> scalar_t {
        auto z = std::abs(a - b);
        return z < delta_val ? static_cast<scalar_t>(0.5) * z * z :
        delta_val * (z - static_cast<scalar_t>(0.5) * delta_val);
      },
      [&delta_val_vec, &point_five_vec](Vec a, Vec b) {
        auto z = (a - b).abs();
        return Vec::blendv(point_five_vec * z * z,
          delta_val_vec * (z - point_five_vec * delta_val_vec),
          z >= delta_val_vec);
    });
  });
}

void sigmoid_backward_kernel(TensorIteratorBase& iter) {
  if (isComplexType(iter.dtype())) {
    AT_DISPATCH_COMPLEX_TYPES(iter.dtype(), "sigmoid_backward_cpu", [&]() {
      auto one_vec = Vectorized<scalar_t>(scalar_t{1});
      cpu_kernel_vec(
        iter,
        [=](scalar_t a, scalar_t b) -> scalar_t {
          return a * std::conj((scalar_t(1) - b) * b);
        },
        [=](Vectorized<scalar_t> a, Vectorized<scalar_t> b) {
          return a * ((one_vec - b) * b).conj();
        });
    });
  } else if (iter.dtype() == kBFloat16) {
    auto one_vec = Vectorized<float>((float)(1));
    cpu_kernel_vec(
      iter,
      [=](BFloat16 a, BFloat16 b) -> BFloat16 {
         float a0 = static_cast<float>(a);
         float b0 = static_cast<float>(b);
         return a0 * (float(1) - b0) * b0;
      },
      [=](Vectorized<BFloat16> a, Vectorized<BFloat16> b) {
         Vectorized<float> a0, a1, b0, b1;
         std::tie(a0, a1) = convert_bfloat16_float(a);
         std::tie(b0, b1) = convert_bfloat16_float(b);
         a0 = a0 * (one_vec - b0) * b0;
         a1 = a1 * (one_vec - b1) * b1;
         return convert_float_bfloat16(a0, a1);
      });
  } else {
    AT_DISPATCH_FLOATING_TYPES_AND(kHalf, iter.dtype(), "sigmoid_backward_cpu", [&]() {
      auto one_vec = Vectorized<scalar_t>((scalar_t)(1));
      cpu_kernel_vec(
        iter,
        [=](scalar_t a, scalar_t b) -> scalar_t {
          return a * (scalar_t(1) - b) * b;
        },
        [=](Vectorized<scalar_t> a, Vectorized<scalar_t> b) {
          return a * (one_vec - b) * b;
        });
    });
  }
}

void logit_backward_kernel(TensorIteratorBase& iter, const Scalar& eps_scalar) {
  AT_DISPATCH_FLOATING_TYPES_AND(
      kBFloat16, iter.dtype(), "logit_backward_cpu", [&]() {
        const scalar_t eps = eps_scalar.to<scalar_t>();
        const Vectorized<scalar_t> kZeroVec(scalar_t(0));
        const Vectorized<scalar_t> kOneVec(scalar_t(1));
        if (eps < scalar_t(0)) {
          const Vectorized<scalar_t> kNanVec(
              std::numeric_limits<scalar_t>::quiet_NaN());
          cpu_kernel_vec(
              iter,
              [](scalar_t dy, scalar_t x) {
                return (x < scalar_t(0) || x > scalar_t(1))
                    ? std::numeric_limits<scalar_t>::quiet_NaN()
                    : ((x == scalar_t(0) || x == scalar_t(1))
                           ? (dy * std::numeric_limits<scalar_t>::infinity())
                           : (dy / (x * (scalar_t(1) - x))));
              },
              [kZeroVec, kOneVec, kNanVec](
                  Vectorized<scalar_t> dy_vec, Vectorized<scalar_t> x_vec) {
                return Vectorized<scalar_t>::blendv(
                    kNanVec,
                    dy_vec / (x_vec * (kOneVec - x_vec)),
                    (x_vec >= kZeroVec) & (x_vec <= kOneVec));
              });
        } else {
          const scalar_t lo = eps;
          const scalar_t hi = scalar_t(1) - eps;
          const Vectorized<scalar_t> lo_vec(lo);
          const Vectorized<scalar_t> hi_vec(hi);
          cpu_kernel_vec(
              iter,
              [lo, hi](scalar_t dy, scalar_t x) {
                return (x < lo || x > hi)
                    ? scalar_t(0)
                    : ((x == scalar_t(0) || x == scalar_t(1))
                           ? dy * std::numeric_limits<scalar_t>::infinity()
                           : dy / (x * (scalar_t(1) - x)));
              },
              [kZeroVec, kOneVec, lo_vec, hi_vec](
                  Vectorized<scalar_t> dy_vec, Vectorized<scalar_t> x_vec) {
                return Vectorized<scalar_t>::blendv(
                    kZeroVec,
                    dy_vec / (x_vec * (kOneVec - x_vec)),
                    (x_vec >= lo_vec) & (x_vec <= hi_vec));
              });
        }
      });
}

void tanh_backward_kernel(TensorIteratorBase& iter) {
  if (isComplexType(iter.dtype())) {
    AT_DISPATCH_COMPLEX_TYPES(iter.dtype(), "tanh_backward_cpu", [&]() {
      auto one_vec = Vectorized<scalar_t>(scalar_t{1});
      cpu_kernel_vec(
        iter,
        [=](scalar_t a, scalar_t b) -> scalar_t {
          return a * std::conj(scalar_t{1} - b * b);
        },
        [=](Vectorized<scalar_t> a, Vectorized<scalar_t> b) {
          return a * (one_vec - b * b).conj();
        });
    });
  } else if (iter.dtype() == kBFloat16) {
    auto one_vec = Vectorized<float>(float{1});
    cpu_kernel_vec(
      iter,
      [=](BFloat16 a, BFloat16 b) -> BFloat16 {
        float a0 = float(a);
        float b0 = float(b);
        return a0 * (float{1} - b0 * b0);
      },
      [=](Vectorized<BFloat16> a, Vectorized<BFloat16> b) {
        Vectorized<float> a0, a1, b0, b1;
        std::tie(a0, a1) = convert_bfloat16_float(a);
        std::tie(b0, b1) = convert_bfloat16_float(b);
        a0 = a0 * (one_vec - b0 * b0);
        a1 = a1 * (one_vec - b1 * b1);
        return convert_float_bfloat16(a0, a1);
      });
  } else {
    AT_DISPATCH_FLOATING_TYPES(iter.dtype(), "tanh_backward_cpu", [&]() {
      auto one_vec = Vectorized<scalar_t>(scalar_t{1});
      cpu_kernel_vec(
        iter,
        [=](scalar_t a, scalar_t b) -> scalar_t {
          return a * (scalar_t{1} - b * b);
        },
        [=](Vectorized<scalar_t> a, Vectorized<scalar_t> b) {
          return a * (one_vec - b * b);
        });
    });
  }
}

void mse_kernel(TensorIteratorBase& iter) {
  if (iter.dtype() == ScalarType::Half) {
    TORCH_WARN_ONCE("Applying the CPU mse kernel on half-type tensors. "
                    "This may be slower than using float or double-type tensors.");
  }

  AT_DISPATCH_FLOATING_TYPES_AND_HALF(iter.dtype(), "mse_cpu", [&]() {
    cpu_kernel_vec(iter,
      [=](scalar_t a, scalar_t b) -> scalar_t {
        auto diff = a - b;
        return diff * diff;
      },
      [=](Vectorized<scalar_t> a, Vectorized<scalar_t> b) {
      auto diff =  a - b;
      return diff * diff;
      });
  });
}

void fmod_kernel(TensorIteratorBase& iter) {
  if (isIntegralType(iter.common_dtype(), /*includeBool=*/ false)) {
    AT_DISPATCH_INTEGRAL_TYPES(iter.common_dtype(), "fmod_cpu", [&]() {
      cpu_kernel(iter, [=](scalar_t x, scalar_t d) -> scalar_t {
        TORCH_CHECK(d != 0, "ZeroDivisionError");
        return x % d;
      });
    });
  } else {
    AT_DISPATCH_FLOATING_TYPES_AND2(kBFloat16, kHalf, iter.common_dtype(), "fmod_cpu", [&]() {
      cpu_kernel_vec(
        iter,
        [](scalar_t x, scalar_t d) -> scalar_t {
          return std::fmod(x, d);
        },
        [](Vectorized<scalar_t> x, Vectorized<scalar_t> d) {
          return x.fmod(d);
        });
    });
  }
}

void logaddexp_kernel(TensorIteratorBase& iter) {
  if (iter.dtype() == kBFloat16) {
    cpu_kernel_vec(
        iter,
        [=](BFloat16 a, BFloat16 b) -> BFloat16 {
          float a0 = static_cast<float>(a);
          float b0 = static_cast<float>(b);
          if (std::isinf(a0) && a0 == b0) {
            return a0;
          } else {
            float m0 = std::max(a0, b0);
            return m0 + std::log(static_cast<float>(1.0) + std::exp(-std::abs(a0 - b0)));
          }
        },
        [=](Vectorized<BFloat16> a, Vectorized<BFloat16> b) {
          Vectorized<float> a0, a1, b0, b1;
          std::tie(a0, a1) = convert_bfloat16_float(a);
          std::tie(b0, b1) = convert_bfloat16_float(b);
          Vectorized<float> inf(std::numeric_limits<float>::infinity());
          Vectorized<float> one(1.0);
          Vectorized<float> m0 = maximum(a0, b0);
          Vectorized<float> m1 = maximum(a1, b1);
          a0 = Vectorized<float>::blendv(
              m0 + (one + (a0 - b0).abs().neg().exp()).log(),
              a0,
              (a0 == b0) & (a0.abs() == inf));
          a1 = Vectorized<float>::blendv(
              m1 + (one + (a1 - b1).abs().neg().exp()).log(),
              a1,
              (a1 == b1) & (a1.abs() == inf));
          return convert_float_bfloat16(a0, a1);
        });
  } else {
    AT_DISPATCH_FLOATING_TYPES(iter.dtype(), "logaddexp_cpu", [&]() {
      cpu_kernel_vec(
          iter,
          [=](scalar_t a, scalar_t b) -> scalar_t {
            if (std::isinf(a) && a == b) {
              return a;
            } else {
              scalar_t m = std::max(a, b);
              return m + std::log(static_cast<scalar_t>(1.0) + std::exp(-std::abs(a - b)));
            }
          },
          [=](Vectorized<scalar_t> a, Vectorized<scalar_t> b) {
            Vectorized<scalar_t> inf(std::numeric_limits<scalar_t>::infinity());
            Vectorized<scalar_t> one(1.0);
            Vectorized<scalar_t> m = maximum(a, b);
            return Vectorized<scalar_t>::blendv(
                m + (one + (a - b).abs().neg().exp()).log(),
                a,
                (a == b) & (a.abs() == inf));
          });
    });
  }
}

void logaddexp2_kernel(TensorIteratorBase& iter) {
  if (iter.dtype() == kBFloat16) {
    cpu_kernel_vec(
        iter,
        [=](BFloat16 a, BFloat16 b) -> BFloat16 {
          float a0 = static_cast<float>(a);
          float b0 = static_cast<float>(b);
          if (std::isinf(a0) && a0 == b0) {
            return a0;
          } else {
            float m0 = std::max(a0, b0);
            return m0 + std::log2(static_cast<float>(1.0) + std::pow(static_cast<float>(2), -std::abs(a0 - b0)));
          }
        },
        [=](Vectorized<BFloat16> a, Vectorized<BFloat16> b) {
          Vectorized<float> a0, a1, b0, b1;
          std::tie(a0, a1) = convert_bfloat16_float(a);
          std::tie(b0, b1) = convert_bfloat16_float(b);
          Vectorized<float> inf(std::numeric_limits<float>::infinity());
          Vectorized<float> one(1.0);
          Vectorized<float> two(2.0);
          Vectorized<float> m0 = maximum(a0, b0);
          Vectorized<float> m1 = maximum(a1, b1);
          a0 = Vectorized<float>::blendv(
              m0 + (one + two.pow((a0 - b0).abs().neg())).log2(),
              a0,
              (a0 == b0) & (a0.abs() == inf));
          a1 = Vectorized<float>::blendv(
              m1 + (one + two.pow((a1 - b1).abs().neg())).log2(),
              a1,
              (a1 == b1) & (a1.abs() == inf));
          return convert_float_bfloat16(a0, a1);
        });
  } else {
    AT_DISPATCH_FLOATING_TYPES(iter.dtype(), "logaddexp2_cpu", [&]() {
      cpu_kernel_vec(
          iter,
          [=](scalar_t a, scalar_t b) -> scalar_t {
            if (std::isinf(a) && a == b) {
              return a;
            } else {
              scalar_t m = std::max(a, b);
              return m + std::log2(static_cast<scalar_t>(1.0) + std::pow(static_cast<scalar_t>(2), -std::abs(a - b)));
            }
          },
          [=](Vectorized<scalar_t> a, Vectorized<scalar_t> b) {
            Vectorized<scalar_t> inf(std::numeric_limits<scalar_t>::infinity());
            Vectorized<scalar_t> one(1.0);
            Vectorized<scalar_t> two(2.0);
            Vectorized<scalar_t> m = maximum(a, b);
            return Vectorized<scalar_t>::blendv(
                m + (one + two.pow((a - b).abs().neg())).log2(),
                a,
                (a == b) & (a.abs() == inf));
          });
    });
  }
}

void gcd_kernel(TensorIteratorBase& iter) {
  AT_DISPATCH_INTEGRAL_TYPES(iter.common_dtype(), "gcd_cpu", [&]() {
      cpu_kernel(
          iter,
          [](scalar_t a, scalar_t b) -> scalar_t {
            return calc_gcd(a, b);
          });
    });
}

void lcm_kernel(TensorIteratorBase& iter) {
  AT_DISPATCH_INTEGRAL_TYPES(iter.common_dtype(), "lcm_cpu", [&]() {
      cpu_kernel(
          iter,
          [](scalar_t a, scalar_t b) -> scalar_t {
            scalar_t g = calc_gcd(a, b);
            return (g == 0) ? 0 : std::abs(a / g * b);
          });
    });
}

void hypot_kernel(TensorIteratorBase& iter) {
  AT_DISPATCH_FLOATING_TYPES_AND(kBFloat16, iter.dtype(), "hypot_cpu", [&]() {
    cpu_kernel_vec(
        iter,
        [=](scalar_t a, scalar_t b) -> scalar_t {
            return std::hypot(a, b);
        },
        [=](Vectorized<scalar_t> a, Vectorized<scalar_t> b) {
            return a.hypot(b);
        });
  });
}

void igamma_kernel(TensorIteratorBase& iter) {
  AT_DISPATCH_FLOATING_TYPES_AND2(kHalf, kBFloat16, iter.dtype(), "igamma_cpu", [&]() {
    cpu_kernel_vec(
        iter,
        [=](scalar_t a, scalar_t b) -> scalar_t {
            return calc_igamma(a, b);
        },
        [=](Vectorized<scalar_t> a, Vectorized<scalar_t> b) {
            return a.igamma(b);
        });
  });
}

void igammac_kernel(TensorIteratorBase& iter) {
  AT_DISPATCH_FLOATING_TYPES_AND2(kHalf, kBFloat16, iter.dtype(), "igammac_cpu", [&]() {
    cpu_kernel_vec(
        iter,
        [=](scalar_t a, scalar_t b) -> scalar_t {
            return calc_igammac(a, b);
        },
        [=](Vectorized<scalar_t> a, Vectorized<scalar_t> b) {
            return a.igammac(b);
        });
  });
}

void nextafter_kernel(TensorIteratorBase& iter) {
  if (iter.common_dtype() == kBFloat16) {
    using scalar_t = c10::BFloat16;
    cpu_kernel(
        iter,
        [=](scalar_t a, scalar_t b) -> scalar_t {
            return std::nextafter(a, b);
        });
  } else {
    AT_DISPATCH_FLOATING_TYPES(iter.common_dtype(), "nextafter_cpu", [&]() {
    cpu_kernel_vec(
        iter,
        [=](scalar_t a, scalar_t b) -> scalar_t {
            return std::nextafter(a, b);
        },
        [=](Vectorized<scalar_t> a, Vectorized<scalar_t> b) {
            return a.nextafter(b);
        });
  });
  }
}

void heaviside_kernel(TensorIteratorBase& iter) {
  AT_DISPATCH_ALL_TYPES_AND3(kHalf, kBool, kBFloat16, iter.dtype(), "heaviside_cpu", [&]() {
    cpu_kernel(iter, [](scalar_t a, scalar_t b) -> scalar_t {
        return a == 0 ? b : static_cast<scalar_t>(a > 0);
    });
  });
}

void copysign_kernel(TensorIteratorBase& iter) {
  AT_DISPATCH_FLOATING_TYPES_AND2(kBFloat16, kHalf, iter.common_dtype(), "copysign_cpu", [&]() {
    cpu_kernel_vec(iter,
      [](scalar_t a, scalar_t b) -> scalar_t {
        return c10::copysign(a, b);
      },
      [](Vectorized<scalar_t> a, Vectorized<scalar_t> b) -> Vectorized<scalar_t> {
        return a.copysign(b);
      });
  });
}

void xlogy_kernel(TensorIteratorBase& iter) {
  AT_DISPATCH_FLOATING_TYPES_AND2(kBFloat16, kHalf, iter.common_dtype(), "xlogy_cpu", [&]() {
    cpu_kernel(iter, [](scalar_t x, scalar_t y) -> scalar_t {
      if (at::_isnan(y)){
        return NAN;
      }
      if (x == 0){
        return 0;
      }
      return x * std::log(y);
    });
  });
}

void xlog1py_kernel(TensorIteratorBase& iter) {
  AT_DISPATCH_FLOATING_TYPES_AND2(kBFloat16, kHalf, iter.common_dtype(), "xlog1py_cpu", [&]() {
    cpu_kernel(iter, [](scalar_t x, scalar_t y) -> scalar_t {
      if (at::_isnan(y)){
        return NAN;
      }
      if (x == 0){
        return 0;
      }
      return x * std::log1p(y);
    });
  });
}

void zeta_kernel(TensorIteratorBase& iter) {
  AT_DISPATCH_FLOATING_TYPES(iter.common_dtype(), "zeta_cpu", [&]() {
    cpu_kernel(iter, [](scalar_t x, scalar_t q) -> scalar_t {
      return zeta(x, q);
    });
  });
}

<<<<<<< HEAD
void chebyshev_polynomial_u_kernel(TensorIteratorBase& iterator) {
    AT_DISPATCH_FLOATING_TYPES(iterator.common_dtype(), "chebyshev_polynomial_u_cpu", [&]() {
        cpu_kernel(iterator, [](scalar_t x, scalar_t n) -> scalar_t {
            return chebyshev_polynomial_u_forward(x, n);
=======
void chebyshev_polynomial_t_kernel(TensorIteratorBase& iterator) {
    AT_DISPATCH_FLOATING_TYPES(iterator.common_dtype(), "chebyshev_polynomial_t_cpu", [&]() {
        cpu_kernel(iterator, [](scalar_t x, scalar_t n) -> scalar_t {
            return chebyshev_polynomial_t_forward(x, n);
>>>>>>> 0b23fbca
        });
    });
}

} // namespace

REGISTER_DISPATCH(add_clamp_stub, &add_clamp_kernel);
REGISTER_DISPATCH(mul_stub, &mul_kernel);
REGISTER_DISPATCH(div_true_stub, &div_true_kernel);
REGISTER_DISPATCH(div_trunc_stub, &div_trunc_kernel);
REGISTER_DISPATCH(div_floor_stub, &div_floor_kernel);
REGISTER_DISPATCH(remainder_stub, &remainder_kernel);
REGISTER_DISPATCH(atan2_stub, &atan2_kernel);
REGISTER_DISPATCH(bitwise_and_stub, &bitwise_and_kernel);
REGISTER_DISPATCH(bitwise_or_stub, &bitwise_or_kernel);
REGISTER_DISPATCH(bitwise_xor_stub, &bitwise_xor_kernel);
REGISTER_DISPATCH(lshift_stub, &lshift_kernel);
REGISTER_DISPATCH(rshift_stub, &rshift_kernel);
REGISTER_DISPATCH(logical_xor_stub, &logical_xor_kernel);
REGISTER_DISPATCH(logical_and_stub, &logical_and_kernel);
REGISTER_DISPATCH(logical_or_stub, &logical_or_kernel);
REGISTER_DISPATCH(lt_stub, &lt_kernel);
REGISTER_DISPATCH(le_stub, &le_kernel);
REGISTER_DISPATCH(gt_stub, &gt_kernel);
REGISTER_DISPATCH(ge_stub, &ge_kernel);
REGISTER_DISPATCH(eq_stub, &eq_kernel);
REGISTER_DISPATCH(ne_stub, &ne_kernel);
REGISTER_DISPATCH(maximum_stub, &maximum_kernel);
REGISTER_DISPATCH(minimum_stub, &minimum_kernel);
REGISTER_DISPATCH(fmax_stub, &fmax_kernel);
REGISTER_DISPATCH(fmin_stub, &fmin_kernel);
REGISTER_DISPATCH(smooth_l1_stub, &smooth_l1_kernel);
REGISTER_DISPATCH(huber_stub, &huber_kernel);
REGISTER_DISPATCH(sigmoid_backward_stub, &sigmoid_backward_kernel);
REGISTER_DISPATCH(logit_backward_stub, &logit_backward_kernel);
REGISTER_DISPATCH(tanh_backward_stub, &tanh_backward_kernel);
REGISTER_DISPATCH(mse_stub, &mse_kernel);
REGISTER_DISPATCH(fmod_stub, &fmod_kernel);
REGISTER_DISPATCH(logaddexp_stub, &logaddexp_kernel);
REGISTER_DISPATCH(logaddexp2_stub, &logaddexp2_kernel);
REGISTER_DISPATCH(gcd_stub, &gcd_kernel);
REGISTER_DISPATCH(lcm_stub, &lcm_kernel);
REGISTER_DISPATCH(hypot_stub, &hypot_kernel);
REGISTER_DISPATCH(igamma_stub, &igamma_kernel);
REGISTER_DISPATCH(igammac_stub, &igammac_kernel);
REGISTER_DISPATCH(nextafter_stub, &nextafter_kernel);
REGISTER_DISPATCH(heaviside_stub, &heaviside_kernel);
REGISTER_DISPATCH(copysign_stub, &copysign_kernel);
REGISTER_DISPATCH(xlogy_stub, &xlogy_kernel);
REGISTER_DISPATCH(xlog1py_stub, &xlog1py_kernel);
REGISTER_DISPATCH(zeta_stub, &zeta_kernel);
<<<<<<< HEAD
REGISTER_DISPATCH(chebyshev_polynomial_u_stub, &chebyshev_polynomial_u_kernel);
=======
REGISTER_DISPATCH(chebyshev_polynomial_t_stub, &chebyshev_polynomial_t_kernel);
>>>>>>> 0b23fbca

} // namespace native
} // namespace at<|MERGE_RESOLUTION|>--- conflicted
+++ resolved
@@ -1110,20 +1110,21 @@
   });
 }
 
-<<<<<<< HEAD
+void chebyshev_polynomial_t_kernel(TensorIteratorBase& iterator) {
+    AT_DISPATCH_FLOATING_TYPES(iterator.common_dtype(), "chebyshev_polynomial_t_cpu", [&]() {
+        cpu_kernel(iterator, [](scalar_t x, scalar_t n) -> scalar_t {
+            return chebyshev_polynomial_t_forward(x, n);
+        });
+    });
+} // chebyshev_polynomial_t_kernel(TensorIteratorBase& iterator)
+
 void chebyshev_polynomial_u_kernel(TensorIteratorBase& iterator) {
     AT_DISPATCH_FLOATING_TYPES(iterator.common_dtype(), "chebyshev_polynomial_u_cpu", [&]() {
         cpu_kernel(iterator, [](scalar_t x, scalar_t n) -> scalar_t {
             return chebyshev_polynomial_u_forward(x, n);
-=======
-void chebyshev_polynomial_t_kernel(TensorIteratorBase& iterator) {
-    AT_DISPATCH_FLOATING_TYPES(iterator.common_dtype(), "chebyshev_polynomial_t_cpu", [&]() {
-        cpu_kernel(iterator, [](scalar_t x, scalar_t n) -> scalar_t {
-            return chebyshev_polynomial_t_forward(x, n);
->>>>>>> 0b23fbca
-        });
-    });
-}
+        });
+    });
+} // chebyshev_polynomial_u_kernel(TensorIteratorBase& iterator)
 
 } // namespace
 
@@ -1172,11 +1173,8 @@
 REGISTER_DISPATCH(xlogy_stub, &xlogy_kernel);
 REGISTER_DISPATCH(xlog1py_stub, &xlog1py_kernel);
 REGISTER_DISPATCH(zeta_stub, &zeta_kernel);
-<<<<<<< HEAD
+REGISTER_DISPATCH(chebyshev_polynomial_t_stub, &chebyshev_polynomial_t_kernel);
 REGISTER_DISPATCH(chebyshev_polynomial_u_stub, &chebyshev_polynomial_u_kernel);
-=======
-REGISTER_DISPATCH(chebyshev_polynomial_t_stub, &chebyshev_polynomial_t_kernel);
->>>>>>> 0b23fbca
 
 } // namespace native
 } // namespace at